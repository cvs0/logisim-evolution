[![Logisim-evolution](docs/img/logisim-evolution-logo.png)](https://github.com/logisim-evolution/logisim-evolution)

---

# Logisim-evolution #

* **Table of contents**
  * [Features](#features)
  * [Requirements](#requirements)
  * **[Downloads](#download)**
    * [Package Manager](#package-manager)
    * [Nightly builds (unstable)](#nightly-builds)
  * [Pictures of Logisim-evolution](docs/pics.md)
  * [More Information](docs/docs.md)
  * [Bug reports & feature requests](https://github.com/logisim-evolution/logisim-evolution/issues)
  * [For developers](docs/developers.md)
  * [How to contribute](docs/developers.md#how-to-contribute)
  * [Credits](docs/credits.md)

---

## Features ##

`Logisim-evolution` is educational software for designing and simulating digital logic circuits.
`Logisim-evolution` is [free](#license), [open-source](https://github.com/logisim-evolution), and [cross-platform](#requirements).

Project highlights:

* easy to use circuit designer,
* logic circuit simulations,
* chronogram (to see the evolution of signals in your circuit),
* electronic board integration (schematics can be simulated on real hardware),
* VHDL components (components behavior can be specified in VHDL!),
* TCL/TK console (interfaces between the circuit and the user),
* huge library of components (LEDs, TTLs, switches, SoCs),
* supports [multiple languages](docs/docs.md#translations),
* and more!

[![Logisim-evolution](docs/img/logisim-evolution-01-small.png)](docs/pics.md)
[![Logisim-evolution](docs/img/logisim-evolution-02-small.png)](docs/pics.md)
[![Logisim-evolution](docs/img/logisim-evolution-03-small.png)](docs/pics.md)

---

## Requirements ##

`Logisim-evolution` is a Java application; therefore, it can run on any operating system supporting the Java runtime enviroment.
It requires [Java 21 (or newer)](https://adoptium.net/temurin/releases/).

---

## Download ###

`Logisim-evolution` is available for
[download in compiled form](https://github.com/logisim-evolution/logisim-evolution/releases)
with ready to use installable packages for Windows, macOS, and Linux
or in [source code form](https://github.com/logisim-evolution), which you can [build yourself](docs/developers.md).

The following [platform specific packages](https://github.com/logisim-evolution/logisim-evolution/releases)
include the Java runtime and do not require it to be installed separately:

* `logisim-evolution_<version>-1_amd64.deb`: Debian package (also suitable for Ubuntu and derivatives),
* `logisim-evolution-<version>-1.x86_64.rpm`: Package for Fedora/Redhat/CentOS/SuSE Linux distributions,
* `logisim-evolution-<version>_amd64.snap`: The [Snap](https://snapcraft.io/docs) archive for all
  supported Linux distributions (also available in [Snapcraft store](https://snapcraft.io/logisim-evolution)),
* `logisim-evolution-<version>-aarch64.msi`: Installer package for Microsoft Windows for Arm processors,
* `logisim-evolution-<version>-amd64.msi`: Installer package for Microsoft Windows for Intel processors,
* `logisim-evolution-<version>-aarch64.dmg`: macOS package for Apple processors,
* `logisim-evolution-<version>-x86_64.dmg`: macOS package for Intel processors (also runs on Apple processors in simulation).

The Java JAR [`logisim-evolution-<version>-all.jar`](https://github.com/logisim-evolution/logisim-evolution/releases)
is also available and can be run on any system with a supported Java runtime installed.

---

**Note for macOS users**:
The Logisim-evolution.app is not signed with an Apple approved certificate.

When launching the application for the first time, you will have to start it via the "Open" entry in the
application icon's context menu in the macOS Finder. This is either done by clicking the application
icon with the right mouse button or holding down <kbd>CTRL</kbd> while clicking the icon with the
left mouse button. This will open a panel asking you to verify that you wish to launch the application.
On more recent versions of macOS, the panel will only give you a choice of moving the app to the trash or Cancel.
On those systems, click Cancel, open `System Preferences`, and select `Security & Privacy`.
There you may need to click the lock to make changes and authenticate with an administrative acccount.
It should show an option to open the app.
See [Safely open apps on your Mac](https://support.apple.com/en-us/HT202491) for more information.

Depending on your security settings, you may also get a panel asking if you wish to allow it to accept
network connections. You can click "Deny" as we do not need network access currently nor we do request any.

### Package Manager ###

<<<<<<< HEAD
<<<<<<< HEAD
`Logisim-evolution` is available from a bunch of [package managers](https://repology.org/project/logisim-evolution/versions).  
Note that these (except for Snap) are not maintained by the core developers.  
=======
`Logisim-evolution` is available from a bunch of package managers.  
Note that these are not maintained by the core developers.  
>>>>>>> 1746abb1552b81f9bf5540350f9a92e238e90960
=======
`Logisim-evolution` is available from a bunch of [package managers](https://repology.org/project/logisim-evolution/versions).
Note that these (except for Snap) are not maintained by the core developers.
>>>>>>> 8d6d9aa7
If you should observe a bug in Logisim-evolution while using one of these packages,
first make sure that it can be reproduced with the most recent official packages
[provided through this repository](https://github.com/logisim-evolution/logisim-evolution/releases)
and ideally the HEAD of our [main branch](https://github.com/logisim-evolution/logisim-evolution/tree/main)
before [creating an issue](https://github.com/logisim-evolution/logisim-evolution/issues) on
the official [Logisim-evolution repository](https://github.com/logisim-evolution/logisim-evolution).
Otherwise, report the issue to the package maintainer!

* [Snap](https://snapcraft.io/logisim-evolution) (`snap install logisim-evolution`)
* [Flathub](https://flathub.org/apps/details/com.github.reds.LogisimEvolution) (`flatpak install flathub com.github.reds.LogisimEvolution`)
* [Homebrew](https://formulae.brew.sh/cask/logisim-evolution) (`brew install --cask logisim-evolution`)
* [MacPorts](https://ports.macports.org/port/logisim-evolution/details/) (`port install logisim-evolution`)
* [Chocolatey](https://community.chocolatey.org/packages/logisim-evolution) (`choco install logisim-evolution`)
* [winget](https://winget.run/pkg/logisim-evolution/logisim-evolution) (`winget install -e --id logisim-evolution.logisim-evolution`)
* [Arch User Repository](https://aur.archlinux.org/packages/logisim-evolution)
* [nixpkgs](https://search.nixos.org/packages?channel=24.05&show=logisim-evolution)(`nix-shell -p logisim-evolution`)

### Nightly builds ###

We also offer builds based on the current state of the
[main](https://github.com/logisim-evolution/logisim-evolution/tree/main) branch.
If the main branch has been changed,
a new `Nightly build` is created at midnight [UTC](https://en.wikipedia.org/wiki/Coordinated_Universal_Time).

Note that these builds may be unstable since the main branch is a work in progress.

To get nightly downloads, please
[click here](https://github.com/logisim-evolution/logisim-evolution/actions/workflows/nightly.yml)
and browse to the last successful run of `Nightly` worker, which should be on top. Note that due to Github internals,
all files are provided as ZIP archives. You must unzip the downloaded file to get the installation package.

Please share your experience in [Discussions](https://github.com/logisim-evolution/logisim-evolution/discussions)
or [open a ticket](https://github.com/logisim-evolution/logisim-evolution/issues)
if you found a bug or have suggestions for improvement.

---

## License ##

* `Logisim-evolution` is copyrighted ©2001-2024 by Logisim-evolution [developers](docs/credits.md).
* This is free software licensed under [GNU General Public License v3](https://www.gnu.org/licenses/gpl-3.0.en.html).<|MERGE_RESOLUTION|>--- conflicted
+++ resolved
@@ -91,18 +91,8 @@
 
 ### Package Manager ###
 
-<<<<<<< HEAD
-<<<<<<< HEAD
 `Logisim-evolution` is available from a bunch of [package managers](https://repology.org/project/logisim-evolution/versions).  
 Note that these (except for Snap) are not maintained by the core developers.  
-=======
-`Logisim-evolution` is available from a bunch of package managers.  
-Note that these are not maintained by the core developers.  
->>>>>>> 1746abb1552b81f9bf5540350f9a92e238e90960
-=======
-`Logisim-evolution` is available from a bunch of [package managers](https://repology.org/project/logisim-evolution/versions).
-Note that these (except for Snap) are not maintained by the core developers.
->>>>>>> 8d6d9aa7
 If you should observe a bug in Logisim-evolution while using one of these packages,
 first make sure that it can be reproduced with the most recent official packages
 [provided through this repository](https://github.com/logisim-evolution/logisim-evolution/releases)
