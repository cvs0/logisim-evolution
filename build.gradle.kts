--- conflicted
+++ resolved
@@ -550,19 +550,10 @@
 
 tasks {
   compileJava {
-<<<<<<< HEAD
-    options.compilerArgs = listOf("-Xlint:deprecation", "-Xlint:unchecked", "-Xlint:fallthrough")
-    dependsOn("genBuildInfo")
-  }
-  compileTestJava {
-    options.compilerArgs = listOf("-Xlint:deprecation", "-Xlint:unchecked", "-Xlint:fallthrough")
-    dependsOn("genBuildInfo")
-=======
     options.compilerArgs = listOf("-Xlint:deprecation", "-Xlint:unchecked")
   }
   compileTestJava {
     options.compilerArgs = listOf("-Xlint:deprecation", "-Xlint:unchecked")
->>>>>>> c4a87e12
   }
   jar {
     manifest {
