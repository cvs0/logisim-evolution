<<<<<<< HEAD
<html>
<head>
    <meta http-equiv="content-type" content="text/html; charset=UTF-8">
	<title>Bearbeiten der Wahrheitstabelle</title>
</head>
<body bgcolor="FFFFFF">

<h1>Bearbeiten der Wahrheitstabelle</h1>

<p>Wenn Sie das Kombinatorikfenster öffnen, werden Sie sehen, daß es fünf Registerkarten enthält.<center><img src="../../../img-guide/analyze-var.png" width="450" height="366"></center>Diese Seite wird die ersten drei Registerkarten beschreiben: Eingänge, Ausgänge und Tabelle. Die nächste Seite des Leitfadens beschreibt die letzten zwei Registerkarten: Ausdruck und Kleinstmöglich.</p>

<h2>Die Registerkarten Eingänge und Ausgänge</h2>

<p>Die Registerkarte der Eingänge erlaubt es Ihnen, sich die Liste der Eingänge anzusehen, und diese zu bearbeiten. Um neue Eingänge hinzuzufügen, tragen Sie den gewünschten Namen im Eingabefeld unten im Fensterbereich  ein, und klicken dann auf Hinzufügen. Wenn Sie einen bereits definierten Eingang umbenennen möchten, so markieren Sie diesen in der Liste im oberen Bereich, dann tragen Sie den neuen Namen in das Eingabefeld ein, und klicken auf Umbenennen.</p>

<p>Um einen Eingang zu entfernen, wählen Sie diesen in der Liste aus, und klicken auf Entfernen. Sie können auch die Reihenfolge der Eingänge in der Tabelle ändern (was sich auf die Reihenfolge der Spalten in der Wahrheitstabelle und auf die erzeugte Schaltung auswirken wird), indem Sie die Schaltflächen "Nach oben" und "Nach unten" benutzen, nachdem Sie einen Eingang in der Liste markiert haben.</p>

<p>Alle Aktionen wirken sich unmittelbar auf die Wahrheitstabelle aus.</p>

<p>Die Registerkarte der Ausgänge verwenden Sie auf genau dieselbe Weise, nur bezieht sich diese natürlich auf die Ausgänge.</p>

<h2>Die Registerkarte "Tabelle"</h2>

<p>Das einzige Element auf der Registerkarte der Wahrheitstabelle ist die aktuelle Wahrheitstabelle. Diese wird auf gängige Art dargestellt, mit den Spalten, die die Eingänge repräsentieren, auf der linken Seite und den Ausgängen auf der rechten Seite.</p>

<p>Sie können die einzelnen Werte in den Ausgangsspalten durch Anklicken mit der Maus ändern. Die angeklickten Positionen rotieren durch die Werte  0, 1 und <em>x</em> (für einen beliebigen Zustand, "don't care"). Wie wir auf der nächsten Seite sehen werden, so geben beliebige Zustände eine gewisse Flexibilität bei der Berechnung der kleinstmöglichen Ausdrücke.</p>

<p>Sie können auch mit der Tastatur durch die Wahrheitstabelle navigieren. Und Sie können Werte über die Zwischenablage kopieren und einfügen. Die Zwischenablage kann mit jedem anderen Programm ausgetauscht werden, das durch Tabulatoren getrennten Text unterstützt (wie z.B. eine Tabellenkalkulation).</p>

<p>Wenn die Wahrheitstabelle aus der Analyse einer existierenden Schaltung stammt, dann werden Sie eventuell rosa Felder mit "!!" in einigen Feldern der Ausgangsspalten vorfinden. Diese entsprechen Fehlern, die bei der Berechnung der Ausgangswerte der entsprechenden Zeile aufgetreten sind - entweder, weil die Schaltung offenbar oszillierte, oder weil der Ausgang einen fehlerhaften Wert aufgewiesen hat (was im Schaltbild durch eine rote Leitung angezeigt wird). Wenn Sie den Mauszeiger über das entsprechende Feld schieben, wird Ihnen in einem Hinweis angezeigt, um was für einen Fehler es sich tatsächlich gehandelt hat. Wenn Sie ein solches, fehlerbehaftetes Feld einmal angeklickt haben, kommen Sie automatisch in die 0-1-<em>x</em>-Folge, und es gibt keinen Weg mehr zurück.</p>

<p><strong> Weiter: </strong><a href="expr.html"> Erstellen von Ausdrücken </a> .</p>

</body>
</html>
=======
<!DOCTYPE html PUBLIC "-//W3C//DTD HTML 4.01 Transitional//EN">
<html>
  <head>
    <meta name="viewport" content="width=device-width, initial-scale=1.0">
    <meta name="created" content="2018-10-23T06:18:10.521000000">
    <meta name="changed" content="2018-10-23T06:18:42.262000000">
    <meta http-equiv="content-type" content="text/html; charset=utf-8">
    <meta http-equiv="Content-Language" content="de">
    <title>Bearbeiten der Wahrheitstabelle
    </title>
    <link rel="stylesheet" type="text/css" href="../../style.css">
  </head>
  <body>
    <div class="maindiv">

<h1>Bearbeiten der Wahrheitstabelle</h1>

<p>Wenn Sie das Kombinatorikfenster öffnen, werden Sie sehen, daß es fünf Registerkarten enthält.<center><img src="../../../img-guide/analyze-var.png"></center>Diese Seite wird die ersten drei Registerkarten beschreiben: Eingänge, Ausgänge und Tabelle. Die nächste Seite des Leitfadens beschreibt die letzten zwei Registerkarten: Ausdruck und Kleinstmöglich.</p>

<h2>Die Registerkarten Eingänge und Ausgänge</h2>

<p>Die Registerkarte der Eingänge erlaubt es Ihnen, sich die Liste der Eingänge anzusehen, und diese zu bearbeiten. Um neue Eingänge hinzuzufügen, tragen Sie den gewünschten Namen im Eingabefeld unten im Fensterbereich  ein, und klicken dann auf Hinzufügen. Wenn Sie einen bereits definierten Eingang umbenennen möchten, so markieren Sie diesen in der Liste im oberen Bereich, dann tragen Sie den neuen Namen in das Eingabefeld ein, und klicken auf Umbenennen.</p>

<p>Um einen Eingang zu entfernen, wählen Sie diesen in der Liste aus, und klicken auf Entfernen. Sie können auch die Reihenfolge der Eingänge in der Tabelle ändern (was sich auf die Reihenfolge der Spalten in der Wahrheitstabelle und auf die erzeugte Schaltung auswirken wird), indem Sie die Schaltflächen "Nach oben" und "Nach unten" benutzen, nachdem Sie einen Eingang in der Liste markiert haben.</p>

<p>Alle Aktionen wirken sich unmittelbar auf die Wahrheitstabelle aus.</p>

<p>Die Registerkarte der Ausgänge verwenden Sie auf genau dieselbe Weise, nur bezieht sich diese natürlich auf die Ausgänge.</p>

<h2>Die Registerkarte "Tabelle"</h2>

<p>Das einzige Element auf der Registerkarte der Wahrheitstabelle ist die aktuelle Wahrheitstabelle. Diese wird auf gängige Art dargestellt, mit den Spalten, die die Eingänge repräsentieren, auf der linken Seite und den Ausgängen auf der rechten Seite.</p>

<p>Sie können die einzelnen Werte in den Ausgangsspalten durch Anklicken mit der Maus ändern. Die angeklickten Positionen rotieren durch die Werte  0, 1 und <em>x</em> (für einen beliebigen Zustand, "don't care"). Wie wir auf der nächsten Seite sehen werden, so geben beliebige Zustände eine gewisse Flexibilität bei der Berechnung der kleinstmöglichen Ausdrücke.</p>

<p>Sie können auch mit der Tastatur durch die Wahrheitstabelle navigieren. Und Sie können Werte über die Zwischenablage kopieren und einfügen. Die Zwischenablage kann mit jedem anderen Programm ausgetauscht werden, das durch Tabulatoren getrennten Text unterstützt (wie z.B. eine Tabellenkalkulation).</p>

<p>Wenn die Wahrheitstabelle aus der Analyse einer existierenden Schaltung stammt, dann werden Sie eventuell rosa Felder mit "!!" in einigen Feldern der Ausgangsspalten vorfinden. Diese entsprechen Fehlern, die bei der Berechnung der Ausgangswerte der entsprechenden Zeile aufgetreten sind - entweder, weil die Schaltung offenbar oszillierte, oder weil der Ausgang einen fehlerhaften Wert aufgewiesen hat (was im Schaltbild durch eine rote Leitung angezeigt wird). Wenn Sie den Mauszeiger über das entsprechende Feld schieben, wird Ihnen in einem Hinweis angezeigt, um was für einen Fehler es sich tatsächlich gehandelt hat. Wenn Sie ein solches, fehlerbehaftetes Feld einmal angeklickt haben, kommen Sie automatisch in die 0-1-<em>x</em>-Folge, und es gibt keinen Weg mehr zurück.</p>

<p><strong> Weiter: </strong><a href="expr.html"> Erstellen von Ausdrücken </a> .</p>
</div></body></html>
>>>>>>> 5ecb02a1
<|MERGE_RESOLUTION|>--- conflicted
+++ resolved
@@ -1,79 +1,41 @@
-<<<<<<< HEAD
-<html>
-<head>
-    <meta http-equiv="content-type" content="text/html; charset=UTF-8">
-	<title>Bearbeiten der Wahrheitstabelle</title>
-</head>
-<body bgcolor="FFFFFF">
-
-<h1>Bearbeiten der Wahrheitstabelle</h1>
-
-<p>Wenn Sie das Kombinatorikfenster öffnen, werden Sie sehen, daß es fünf Registerkarten enthält.<center><img src="../../../img-guide/analyze-var.png" width="450" height="366"></center>Diese Seite wird die ersten drei Registerkarten beschreiben: Eingänge, Ausgänge und Tabelle. Die nächste Seite des Leitfadens beschreibt die letzten zwei Registerkarten: Ausdruck und Kleinstmöglich.</p>
-
-<h2>Die Registerkarten Eingänge und Ausgänge</h2>
-
-<p>Die Registerkarte der Eingänge erlaubt es Ihnen, sich die Liste der Eingänge anzusehen, und diese zu bearbeiten. Um neue Eingänge hinzuzufügen, tragen Sie den gewünschten Namen im Eingabefeld unten im Fensterbereich  ein, und klicken dann auf Hinzufügen. Wenn Sie einen bereits definierten Eingang umbenennen möchten, so markieren Sie diesen in der Liste im oberen Bereich, dann tragen Sie den neuen Namen in das Eingabefeld ein, und klicken auf Umbenennen.</p>
-
-<p>Um einen Eingang zu entfernen, wählen Sie diesen in der Liste aus, und klicken auf Entfernen. Sie können auch die Reihenfolge der Eingänge in der Tabelle ändern (was sich auf die Reihenfolge der Spalten in der Wahrheitstabelle und auf die erzeugte Schaltung auswirken wird), indem Sie die Schaltflächen "Nach oben" und "Nach unten" benutzen, nachdem Sie einen Eingang in der Liste markiert haben.</p>
-
-<p>Alle Aktionen wirken sich unmittelbar auf die Wahrheitstabelle aus.</p>
-
-<p>Die Registerkarte der Ausgänge verwenden Sie auf genau dieselbe Weise, nur bezieht sich diese natürlich auf die Ausgänge.</p>
-
-<h2>Die Registerkarte "Tabelle"</h2>
-
-<p>Das einzige Element auf der Registerkarte der Wahrheitstabelle ist die aktuelle Wahrheitstabelle. Diese wird auf gängige Art dargestellt, mit den Spalten, die die Eingänge repräsentieren, auf der linken Seite und den Ausgängen auf der rechten Seite.</p>
-
-<p>Sie können die einzelnen Werte in den Ausgangsspalten durch Anklicken mit der Maus ändern. Die angeklickten Positionen rotieren durch die Werte  0, 1 und <em>x</em> (für einen beliebigen Zustand, "don't care"). Wie wir auf der nächsten Seite sehen werden, so geben beliebige Zustände eine gewisse Flexibilität bei der Berechnung der kleinstmöglichen Ausdrücke.</p>
-
-<p>Sie können auch mit der Tastatur durch die Wahrheitstabelle navigieren. Und Sie können Werte über die Zwischenablage kopieren und einfügen. Die Zwischenablage kann mit jedem anderen Programm ausgetauscht werden, das durch Tabulatoren getrennten Text unterstützt (wie z.B. eine Tabellenkalkulation).</p>
-
-<p>Wenn die Wahrheitstabelle aus der Analyse einer existierenden Schaltung stammt, dann werden Sie eventuell rosa Felder mit "!!" in einigen Feldern der Ausgangsspalten vorfinden. Diese entsprechen Fehlern, die bei der Berechnung der Ausgangswerte der entsprechenden Zeile aufgetreten sind - entweder, weil die Schaltung offenbar oszillierte, oder weil der Ausgang einen fehlerhaften Wert aufgewiesen hat (was im Schaltbild durch eine rote Leitung angezeigt wird). Wenn Sie den Mauszeiger über das entsprechende Feld schieben, wird Ihnen in einem Hinweis angezeigt, um was für einen Fehler es sich tatsächlich gehandelt hat. Wenn Sie ein solches, fehlerbehaftetes Feld einmal angeklickt haben, kommen Sie automatisch in die 0-1-<em>x</em>-Folge, und es gibt keinen Weg mehr zurück.</p>
-
-<p><strong> Weiter: </strong><a href="expr.html"> Erstellen von Ausdrücken </a> .</p>
-
-</body>
-</html>
-=======
-<!DOCTYPE html PUBLIC "-//W3C//DTD HTML 4.01 Transitional//EN">
-<html>
-  <head>
-    <meta name="viewport" content="width=device-width, initial-scale=1.0">
-    <meta name="created" content="2018-10-23T06:18:10.521000000">
-    <meta name="changed" content="2018-10-23T06:18:42.262000000">
-    <meta http-equiv="content-type" content="text/html; charset=utf-8">
-    <meta http-equiv="Content-Language" content="de">
-    <title>Bearbeiten der Wahrheitstabelle
-    </title>
-    <link rel="stylesheet" type="text/css" href="../../style.css">
-  </head>
-  <body>
-    <div class="maindiv">
-
-<h1>Bearbeiten der Wahrheitstabelle</h1>
-
-<p>Wenn Sie das Kombinatorikfenster öffnen, werden Sie sehen, daß es fünf Registerkarten enthält.<center><img src="../../../img-guide/analyze-var.png"></center>Diese Seite wird die ersten drei Registerkarten beschreiben: Eingänge, Ausgänge und Tabelle. Die nächste Seite des Leitfadens beschreibt die letzten zwei Registerkarten: Ausdruck und Kleinstmöglich.</p>
-
-<h2>Die Registerkarten Eingänge und Ausgänge</h2>
-
-<p>Die Registerkarte der Eingänge erlaubt es Ihnen, sich die Liste der Eingänge anzusehen, und diese zu bearbeiten. Um neue Eingänge hinzuzufügen, tragen Sie den gewünschten Namen im Eingabefeld unten im Fensterbereich  ein, und klicken dann auf Hinzufügen. Wenn Sie einen bereits definierten Eingang umbenennen möchten, so markieren Sie diesen in der Liste im oberen Bereich, dann tragen Sie den neuen Namen in das Eingabefeld ein, und klicken auf Umbenennen.</p>
-
-<p>Um einen Eingang zu entfernen, wählen Sie diesen in der Liste aus, und klicken auf Entfernen. Sie können auch die Reihenfolge der Eingänge in der Tabelle ändern (was sich auf die Reihenfolge der Spalten in der Wahrheitstabelle und auf die erzeugte Schaltung auswirken wird), indem Sie die Schaltflächen "Nach oben" und "Nach unten" benutzen, nachdem Sie einen Eingang in der Liste markiert haben.</p>
-
-<p>Alle Aktionen wirken sich unmittelbar auf die Wahrheitstabelle aus.</p>
-
-<p>Die Registerkarte der Ausgänge verwenden Sie auf genau dieselbe Weise, nur bezieht sich diese natürlich auf die Ausgänge.</p>
-
-<h2>Die Registerkarte "Tabelle"</h2>
-
-<p>Das einzige Element auf der Registerkarte der Wahrheitstabelle ist die aktuelle Wahrheitstabelle. Diese wird auf gängige Art dargestellt, mit den Spalten, die die Eingänge repräsentieren, auf der linken Seite und den Ausgängen auf der rechten Seite.</p>
-
-<p>Sie können die einzelnen Werte in den Ausgangsspalten durch Anklicken mit der Maus ändern. Die angeklickten Positionen rotieren durch die Werte  0, 1 und <em>x</em> (für einen beliebigen Zustand, "don't care"). Wie wir auf der nächsten Seite sehen werden, so geben beliebige Zustände eine gewisse Flexibilität bei der Berechnung der kleinstmöglichen Ausdrücke.</p>
-
-<p>Sie können auch mit der Tastatur durch die Wahrheitstabelle navigieren. Und Sie können Werte über die Zwischenablage kopieren und einfügen. Die Zwischenablage kann mit jedem anderen Programm ausgetauscht werden, das durch Tabulatoren getrennten Text unterstützt (wie z.B. eine Tabellenkalkulation).</p>
-
-<p>Wenn die Wahrheitstabelle aus der Analyse einer existierenden Schaltung stammt, dann werden Sie eventuell rosa Felder mit "!!" in einigen Feldern der Ausgangsspalten vorfinden. Diese entsprechen Fehlern, die bei der Berechnung der Ausgangswerte der entsprechenden Zeile aufgetreten sind - entweder, weil die Schaltung offenbar oszillierte, oder weil der Ausgang einen fehlerhaften Wert aufgewiesen hat (was im Schaltbild durch eine rote Leitung angezeigt wird). Wenn Sie den Mauszeiger über das entsprechende Feld schieben, wird Ihnen in einem Hinweis angezeigt, um was für einen Fehler es sich tatsächlich gehandelt hat. Wenn Sie ein solches, fehlerbehaftetes Feld einmal angeklickt haben, kommen Sie automatisch in die 0-1-<em>x</em>-Folge, und es gibt keinen Weg mehr zurück.</p>
-
-<p><strong> Weiter: </strong><a href="expr.html"> Erstellen von Ausdrücken </a> .</p>
-</div></body></html>
->>>>>>> 5ecb02a1
+<!DOCTYPE html PUBLIC "-//W3C//DTD HTML 4.01 Transitional//EN">
+<html>
+  <head>
+    <meta name="viewport" content="width=device-width, initial-scale=1.0">
+    <meta name="created" content="2018-10-23T06:18:10.521000000">
+    <meta name="changed" content="2018-10-23T06:18:42.262000000">
+    <meta http-equiv="content-type" content="text/html; charset=utf-8">
+    <meta http-equiv="Content-Language" content="de">
+    <title>Bearbeiten der Wahrheitstabelle
+    </title>
+    <link rel="stylesheet" type="text/css" href="../../style.css">
+  </head>
+  <body>
+    <div class="maindiv">
+
+<h1>Bearbeiten der Wahrheitstabelle</h1>
+
+<p>Wenn Sie das Kombinatorikfenster öffnen, werden Sie sehen, daß es fünf Registerkarten enthält.<center><img src="../../../img-guide/analyze-var.png"></center>Diese Seite wird die ersten drei Registerkarten beschreiben: Eingänge, Ausgänge und Tabelle. Die nächste Seite des Leitfadens beschreibt die letzten zwei Registerkarten: Ausdruck und Kleinstmöglich.</p>
+
+<h2>Die Registerkarten Eingänge und Ausgänge</h2>
+
+<p>Die Registerkarte der Eingänge erlaubt es Ihnen, sich die Liste der Eingänge anzusehen, und diese zu bearbeiten. Um neue Eingänge hinzuzufügen, tragen Sie den gewünschten Namen im Eingabefeld unten im Fensterbereich  ein, und klicken dann auf Hinzufügen. Wenn Sie einen bereits definierten Eingang umbenennen möchten, so markieren Sie diesen in der Liste im oberen Bereich, dann tragen Sie den neuen Namen in das Eingabefeld ein, und klicken auf Umbenennen.</p>
+
+<p>Um einen Eingang zu entfernen, wählen Sie diesen in der Liste aus, und klicken auf Entfernen. Sie können auch die Reihenfolge der Eingänge in der Tabelle ändern (was sich auf die Reihenfolge der Spalten in der Wahrheitstabelle und auf die erzeugte Schaltung auswirken wird), indem Sie die Schaltflächen "Nach oben" und "Nach unten" benutzen, nachdem Sie einen Eingang in der Liste markiert haben.</p>
+
+<p>Alle Aktionen wirken sich unmittelbar auf die Wahrheitstabelle aus.</p>
+
+<p>Die Registerkarte der Ausgänge verwenden Sie auf genau dieselbe Weise, nur bezieht sich diese natürlich auf die Ausgänge.</p>
+
+<h2>Die Registerkarte "Tabelle"</h2>
+
+<p>Das einzige Element auf der Registerkarte der Wahrheitstabelle ist die aktuelle Wahrheitstabelle. Diese wird auf gängige Art dargestellt, mit den Spalten, die die Eingänge repräsentieren, auf der linken Seite und den Ausgängen auf der rechten Seite.</p>
+
+<p>Sie können die einzelnen Werte in den Ausgangsspalten durch Anklicken mit der Maus ändern. Die angeklickten Positionen rotieren durch die Werte  0, 1 und <em>x</em> (für einen beliebigen Zustand, "don't care"). Wie wir auf der nächsten Seite sehen werden, so geben beliebige Zustände eine gewisse Flexibilität bei der Berechnung der kleinstmöglichen Ausdrücke.</p>
+
+<p>Sie können auch mit der Tastatur durch die Wahrheitstabelle navigieren. Und Sie können Werte über die Zwischenablage kopieren und einfügen. Die Zwischenablage kann mit jedem anderen Programm ausgetauscht werden, das durch Tabulatoren getrennten Text unterstützt (wie z.B. eine Tabellenkalkulation).</p>
+
+<p>Wenn die Wahrheitstabelle aus der Analyse einer existierenden Schaltung stammt, dann werden Sie eventuell rosa Felder mit "!!" in einigen Feldern der Ausgangsspalten vorfinden. Diese entsprechen Fehlern, die bei der Berechnung der Ausgangswerte der entsprechenden Zeile aufgetreten sind - entweder, weil die Schaltung offenbar oszillierte, oder weil der Ausgang einen fehlerhaften Wert aufgewiesen hat (was im Schaltbild durch eine rote Leitung angezeigt wird). Wenn Sie den Mauszeiger über das entsprechende Feld schieben, wird Ihnen in einem Hinweis angezeigt, um was für einen Fehler es sich tatsächlich gehandelt hat. Wenn Sie ein solches, fehlerbehaftetes Feld einmal angeklickt haben, kommen Sie automatisch in die 0-1-<em>x</em>-Folge, und es gibt keinen Weg mehr zurück.</p>
+
+<p><strong> Weiter: </strong><a href="expr.html"> Erstellen von Ausdrücken </a> .</p>
+</div></body></html>