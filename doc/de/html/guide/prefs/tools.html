<<<<<<< HEAD
<html>
<head>
    <meta http-equiv="content-type" content="text/html; charset=UTF-8">
	<title>Die Registerkarte "Werkzeug"</title>
</head>
<body bgcolor="FFFFFF">

<h1>Die Registerkarte "Werkzeug"</h1>

<center><img src="../../../img-guide/prefs-tools.png" width="450" height="255"></center>

<p>This tab includes options affecting how the built-in tools behave.</p>
<ul>

<li><p><b>After Adding Component:</b> By default, after adding each individual
component, Logisim switches back to the Edit Tool to allow you to move
components around and to add wires. This option allows you to configure this
behavior so that Logisim stays at the same tool for adding more of the same
component, until you yourself opt to choose the Edit Tool. (This was Logisim's
default behavior prior to Logisim 2.3.0. While more intuitive, this behavior
required moving the mouse more to switch between tools.)</p></li>

<li><p><b>Show Ghosts While Adding:</b> When checked, and when a tool for adding
a new component is selected, a light-gray outline of a component to be added
is drawn as the mouse moves across the canvas. For example, if you select
the AND gate tool and move the mouse into the window (without
pressing the mouse's button), a gray outline of an AND gate will display
where the AND gate will appear when the mouse is clicked.
Unselecting the check box will disable this behavior.</p></li>

</ul>

<p><strong>Next:</strong> <em><a href="intl.html">The International tab</a></em>.</p>

</body>
</html>
=======
<!DOCTYPE html PUBLIC "-//W3C//DTD HTML 4.01 Transitional//EN">
<html>
  <head>
    <meta name="viewport" content="width=device-width, initial-scale=1.0">
    <meta name="created" content="2018-10-23T06:18:10.521000000">
    <meta name="changed" content="2018-10-23T06:18:42.262000000">
    <meta http-equiv="content-type" content="text/html; charset=utf-8">
    <meta http-equiv="Content-Language" content="de">
    <title>Die Registerkarte "Werkzeug"
    </title>
    <link rel="stylesheet" type="text/css" href="../../style.css">
  </head>
  <body>
    <div class="maindiv">

<h1>Die Registerkarte "Werkzeug"</h1>

<center><img src="../../../img-guide/prefs-tools.png"></center>

<p>This tab includes options affecting how the built-in tools behave.</p>
<ul>

<li><p><b>After Adding Component:</b> By default, after adding each individual
component, Logisim switches back to the Edit Tool to allow you to move
components around and to add wires. This option allows you to configure this
behavior so that Logisim stays at the same tool for adding more of the same
component, until you yourself opt to choose the Edit Tool. (This was Logisim's
default behavior prior to Logisim 2.3.0. While more intuitive, this behavior
required moving the mouse more to switch between tools.)</p></li>

<li><p><b>Show Ghosts While Adding:</b> When checked, and when a tool for adding
a new component is selected, a light-gray outline of a component to be added
is drawn as the mouse moves across the canvas. For example, if you select
the AND gate tool and move the mouse into the window (without
pressing the mouse's button), a gray outline of an AND gate will display
where the AND gate will appear when the mouse is clicked.
Unselecting the check box will disable this behavior.</p></li>

</ul>

<p><strong>Next:</strong> <em><a href="intl.html">The International tab</a></em>.</p>
</div></body></html>
>>>>>>> 5ecb02a1
<|MERGE_RESOLUTION|>--- conflicted
+++ resolved
@@ -1,81 +1,42 @@
-<<<<<<< HEAD
-<html>
-<head>
-    <meta http-equiv="content-type" content="text/html; charset=UTF-8">
-	<title>Die Registerkarte "Werkzeug"</title>
-</head>
-<body bgcolor="FFFFFF">
-
-<h1>Die Registerkarte "Werkzeug"</h1>
-
-<center><img src="../../../img-guide/prefs-tools.png" width="450" height="255"></center>
-
-<p>This tab includes options affecting how the built-in tools behave.</p>
-<ul>
-
-<li><p><b>After Adding Component:</b> By default, after adding each individual
-component, Logisim switches back to the Edit Tool to allow you to move
-components around and to add wires. This option allows you to configure this
-behavior so that Logisim stays at the same tool for adding more of the same
-component, until you yourself opt to choose the Edit Tool. (This was Logisim's
-default behavior prior to Logisim 2.3.0. While more intuitive, this behavior
-required moving the mouse more to switch between tools.)</p></li>
-
-<li><p><b>Show Ghosts While Adding:</b> When checked, and when a tool for adding
-a new component is selected, a light-gray outline of a component to be added
-is drawn as the mouse moves across the canvas. For example, if you select
-the AND gate tool and move the mouse into the window (without
-pressing the mouse's button), a gray outline of an AND gate will display
-where the AND gate will appear when the mouse is clicked.
-Unselecting the check box will disable this behavior.</p></li>
-
-</ul>
-
-<p><strong>Next:</strong> <em><a href="intl.html">The International tab</a></em>.</p>
-
-</body>
-</html>
-=======
-<!DOCTYPE html PUBLIC "-//W3C//DTD HTML 4.01 Transitional//EN">
-<html>
-  <head>
-    <meta name="viewport" content="width=device-width, initial-scale=1.0">
-    <meta name="created" content="2018-10-23T06:18:10.521000000">
-    <meta name="changed" content="2018-10-23T06:18:42.262000000">
-    <meta http-equiv="content-type" content="text/html; charset=utf-8">
-    <meta http-equiv="Content-Language" content="de">
-    <title>Die Registerkarte "Werkzeug"
-    </title>
-    <link rel="stylesheet" type="text/css" href="../../style.css">
-  </head>
-  <body>
-    <div class="maindiv">
-
-<h1>Die Registerkarte "Werkzeug"</h1>
-
-<center><img src="../../../img-guide/prefs-tools.png"></center>
-
-<p>This tab includes options affecting how the built-in tools behave.</p>
-<ul>
-
-<li><p><b>After Adding Component:</b> By default, after adding each individual
-component, Logisim switches back to the Edit Tool to allow you to move
-components around and to add wires. This option allows you to configure this
-behavior so that Logisim stays at the same tool for adding more of the same
-component, until you yourself opt to choose the Edit Tool. (This was Logisim's
-default behavior prior to Logisim 2.3.0. While more intuitive, this behavior
-required moving the mouse more to switch between tools.)</p></li>
-
-<li><p><b>Show Ghosts While Adding:</b> When checked, and when a tool for adding
-a new component is selected, a light-gray outline of a component to be added
-is drawn as the mouse moves across the canvas. For example, if you select
-the AND gate tool and move the mouse into the window (without
-pressing the mouse's button), a gray outline of an AND gate will display
-where the AND gate will appear when the mouse is clicked.
-Unselecting the check box will disable this behavior.</p></li>
-
-</ul>
-
-<p><strong>Next:</strong> <em><a href="intl.html">The International tab</a></em>.</p>
-</div></body></html>
->>>>>>> 5ecb02a1
+<!DOCTYPE html PUBLIC "-//W3C//DTD HTML 4.01 Transitional//EN">
+<html>
+  <head>
+    <meta name="viewport" content="width=device-width, initial-scale=1.0">
+    <meta name="created" content="2018-10-23T06:18:10.521000000">
+    <meta name="changed" content="2018-10-23T06:18:42.262000000">
+    <meta http-equiv="content-type" content="text/html; charset=utf-8">
+    <meta http-equiv="Content-Language" content="de">
+    <title>Die Registerkarte "Werkzeug"
+    </title>
+    <link rel="stylesheet" type="text/css" href="../../style.css">
+  </head>
+  <body>
+    <div class="maindiv">
+
+<h1>Die Registerkarte "Werkzeug"</h1>
+
+<center><img src="../../../img-guide/prefs-tools.png"></center>
+
+<p>This tab includes options affecting how the built-in tools behave.</p>
+<ul>
+
+<li><p><b>After Adding Component:</b> By default, after adding each individual
+component, Logisim switches back to the Edit Tool to allow you to move
+components around and to add wires. This option allows you to configure this
+behavior so that Logisim stays at the same tool for adding more of the same
+component, until you yourself opt to choose the Edit Tool. (This was Logisim's
+default behavior prior to Logisim 2.3.0. While more intuitive, this behavior
+required moving the mouse more to switch between tools.)</p></li>
+
+<li><p><b>Show Ghosts While Adding:</b> When checked, and when a tool for adding
+a new component is selected, a light-gray outline of a component to be added
+is drawn as the mouse moves across the canvas. For example, if you select
+the AND gate tool and move the mouse into the window (without
+pressing the mouse's button), a gray outline of an AND gate will display
+where the AND gate will appear when the mouse is clicked.
+Unselecting the check box will disable this behavior.</p></li>
+
+</ul>
+
+<p><strong>Next:</strong> <em><a href="intl.html">The International tab</a></em>.</p>
+</div></body></html>