--- conflicted
+++ resolved
@@ -1,379 +1,191 @@
-<<<<<<< HEAD
-<html>
-<head>
-    <meta http-equiv="content-type" content="text/html; charset=UTF-8">
-    <title>Gray-Kode-Zähler</title>
-</head>
-<body bgcolor="FFFFFF">
-
-<h1>Gray-Kode-Zähler</h1>
-
-<p>Wir setzen diese Einführung in die Bibliotheken von Logisim jetzt mit einem recht anspruchsvollen Gray-Kode-Zähler fort. Bei diesem läßt sich der Wert mit dem Schaltwerkzeug ändern, und es läßt sich eine Beschriftung auf dem Bauelement anbringen. Das Beispiel zeigt auch, wie das Symbol für das Werkzeug im Übersichtsfenster bearbeitet werden kann.</p>
-
-<h2>GrayCounter</h2>
-
-<pre>
-package com.cburch.gray;
-
-import java.net.URL;
-
-import javax.swing.ImageIcon;
-
-import com.cburch.logisim.data.Attribute;
-import com.cburch.logisim.data.BitWidth;
-import com.cburch.logisim.data.Bounds;
-import com.cburch.logisim.data.Direction;
-import com.cburch.logisim.instance.Instance;
-import com.cburch.logisim.instance.InstanceFactory;
-import com.cburch.logisim.instance.InstancePainter;
-import com.cburch.logisim.instance.InstanceState;
-import com.cburch.logisim.instance.Port;
-import com.cburch.logisim.instance.StdAttr;
-import com.cburch.logisim.util.GraphicsUtil;
-import com.cburch.logisim.util.StringUtil;
-
-/** Erzeugt einen Zähler, der Gray-Kodes durchläuft. Hier werden
- * mehrere weitere Funktionen gezeigt, die über die Klasse SimpleGrayCounter hinausgehen. */
-class GrayCounter extends InstanceFactory {
-    public GrayCounter() {
-        super("Gray Counter");
-        setOffsetBounds(Bounds.create(-30, -15, 30, 30));
-        setPorts(new Port[] {
-                new Port(-30, 0, Port.INPUT, 1),
-                new Port(  0, 0, Port.OUTPUT, StdAttr.WIDTH),
-        });
-        
-        // Der Zähler hat Attribute für Bitbreite, Beschriftung und Zeichensatz der Beschriftung. Die letzteren beiden
-        // Attribute erlauben es uns, dem Bauelement eine Beschriftung zu geben (auch wenn
-        // wir außerdem noch configureNewInstance benötigen, um die Position der Beschriftung
-        // anzugeben).
-        setAttributes(
-                new Attribute[] { StdAttr.WIDTH, StdAttr.LABEL, StdAttr.LABEL_FONT },
-                new Object[] { BitWidth.create(4), "", StdAttr.DEFAULT_LABEL_FONT });
-        
-        // Der folgende Methodenaufruf schafft die Voraussetzungen dafür, daß der Zustand
-        // der Instanz mit demSchaltwerkzeug gändert werden kann.
-        setInstancePoker(CounterPoker.class);
-        
-        // Die zwei nächsten Zeilen sorgen dafür, daß
-        // das Bauelement mit einem individuellen Symbol dargestellt wird. Hierbei sollte es sich um ein 
-        // 16x16 Punkte großes Bild handeln.
-        URL url = getClass().getClassLoader().getResource("com/cburch/gray/counter.gif");
-        if(url != null) setIcon(new ImageIcon(url));
-    }
-    
-    /** Die Methode configureNewInstance wird jedes Mal aufgerufen, wenn eine neue Instanz 
-     * erstellt wird. In der Überklasse macht diese Methode nichts, weil die neue
-     * Instanz schon per Voreinstellung gründlich konfiguriert wird. Aber
-     * manchmal müssen spezielle Operationen für jede Instanz durchgeführt werden, und
-     * dann würden Sie diese Methode überschreiben. In diesem Beispiel soll die Position der Beschriftung
-     * festgelegt werden. */
-    protected void configureNewInstance(Instance instance) {
-        Bounds bds = instance.getBounds();
-        instance.setTextField(StdAttr.LABEL, StdAttr.LABEL_FONT,
-                bds.getX() + bds.getWidth() / 2, bds.getY() - 3,
-                GraphicsUtil.H_CENTER, GraphicsUtil.V_BASELINE);
-    }
-
-    public void propagate(InstanceState state) {
-        // Dieser Abschnitt ist genauso wie beim SimpleGrayCounter, abgesehen davon, daß wir das 
-        // StdAttr.WIDTH Attribut benutzen, um die zu verwendende Bitbreite zu bestimmen.
-        BitWidth width = state.getAttributeValue(StdAttr.WIDTH);
-        CounterData cur = CounterData.get(state, width);
-        boolean trigger = cur.updateClock(state.getPort(0));
-        if(trigger) cur.setValue(GrayIncrementer.nextGray(cur.getValue()));
-        state.setPort(1, cur.getValue(), 9);
-    }
-
-    public void paintInstance(InstancePainter painter) {
-        // Im Prinzip genauso, wie bei dem SimpleGrayCounter, abgesehen vom
-        // Aufruf von painter.drawLabel um die Beschriftung zu zeichnen.
-        painter.drawBounds();
-        painter.drawClock(0, Direction.EAST);
-        painter.drawPort(1);
-        painter.drawLabel();
-        
-        if(painter.getShowState()) {
-            BitWidth width = painter.getAttributeValue(StdAttr.WIDTH);
-            CounterData state = CounterData.get(painter, width);
-            Bounds bds = painter.getBounds();
-            GraphicsUtil.drawCenteredText(painter.getGraphics(),
-                    StringUtil.toHexString(width.getWidth(), state.getValue().toIntValue()),
-                    bds.getX() + bds.getWidth() / 2,
-                    bds.getY() + bds.getHeight() / 2);
-        }
-    }
-}
-</pre>
-
-<h2>CounterPoker</h2>
-
-<pre>
-package com.cburch.gray;
-
-import java.awt.Color;
-import java.awt.Graphics;
-import java.awt.event.KeyEvent;
-import java.awt.event.MouseEvent;
-
-import com.cburch.logisim.data.BitWidth;
-import com.cburch.logisim.data.Bounds;
-import com.cburch.logisim.data.Value;
-import com.cburch.logisim.instance.InstancePainter;
-import com.cburch.logisim.instance.InstancePoker;
-import com.cburch.logisim.instance.InstanceState;
-import com.cburch.logisim.instance.StdAttr;
-
-/** Wenn der Anwender den Zähler mit dem Schaltwerkzeug anklickt, wird ein CounterPoker-Objekt
- * erzeugt, daß die Benutzerereignisse behandelt. Beachten Sie, daß
- * CounterPoker eine spezifische Klasse von GrayCounter ist, und daß es eine
- * Unterklasse von InstancePoker aus dem  com.cburch.logisim.instance-Paket sein muß. */
-public class CounterPoker extends InstancePoker {
-    public CounterPoker() { }
-
-    /** Legt fest, ob die Position des Mausklicks eine Bearbeitung 
-     * zur Folge haben soll. 
-     */
-    public boolean init(InstanceState state, MouseEvent e) {
-        return state.getInstance().getBounds().contains(e.getX(), e.getY());
-            // Ein Mausklick irgendwo im Hauptrechteck löst eine Bearbeitung aus. Der Anwender hat vielleicht auf die Beschriftung geklickt,
-            // dies läge aber außerhalb der Begrenzung.
-    }
-
-    / ** Zeichnet einen Indikator dafür, daß der Eingabebereich ausgewählt wurde. Jetzt zeichnen wir
-     * ein rotes Rechteck um den Wert. */
-    public void paint(InstancePainter painter) {
-        Bounds bds = painter.getBounds();
-        BitWidth width = painter.getAttributeValue(StdAttr.WIDTH);
-        int len = (width.getWidth() + 3) / 4;
-
-        Graphics g = painter.getGraphics();
-        g.setColor(Color.RED);
-        int wid = 7 * len + 2; // width of caret rectangle
-        int ht = 16; // height of caret rectangle
-        g.drawRect(bds.getX() + (bds.getWidth() - wid) / 2,
-                bds.getY() + (bds.getHeight() - ht) / 2, wid, ht);
-        g.setColor(Color.BLACK);
-    }
-
-    /** Bearbeitet einen Tastendruck, indem es diesen einfach an das Ende des aktuellen Wertes stellt. */
-    public void keyTyped(InstanceState state, KeyEvent e) {
-        // wandelt um in eine hexadezimale Ziffer, wenn es keine gültige Ziffer ist, wird abgebrochen.
-        int val = Character.digit(e.getKeyChar(), 16);
-        BitWidth width = state.getAttributeValue(StdAttr.WIDTH);
-        if(val &lt; 0 || (val &amp; width.getMask()) != val) return;
-
-        // berechne den nächsten Wert
-        CounterData cur = CounterData.get(state, width);
-        int newVal = (cur.getValue().toIntValue() * 16 + val) &amp; width.getMask();
-        Value newValue = Value.createKnown(width, newVal);
-        cur.setValue(newValue);
-        state.fireInvalidated();
-        
-        // Sie könnten versucht sein, den Wert jetzt direkt über
-        // state.setPort auszugeben. Aber die Schaltung könnte gerade an einer Stelle beschäftigt sein
-        // und der direkte Zugriff auf setPort könnte hier
-        // störend eingreifen. Die Benutzung von fireInvalidated benachrichtigt die Aktualisierungsroutine
-        // den Wert des Zählers bei nächster Gelegenheit weiterzuleiten.
-    }
-}
-</pre>
-
-
-<p><strong>Weiter:</strong> <a href="guide.html">Richtlinien</a>.</p>
-
-</body>
-</html>
-=======
-<!DOCTYPE html PUBLIC "-//W3C//DTD HTML 4.01 Transitional//EN">
-<html>
-  <head>
-    <meta name="viewport" content="width=device-width, initial-scale=1.0">
-    <meta name="created" content="2018-10-23T06:18:10.521000000">
-    <meta name="changed" content="2018-10-23T06:18:42.262000000">
-    <meta http-equiv="content-type" content="text/html; charset=utf-8">
-    <meta http-equiv="Content-Language" content="de">
-    <title>Gray-Kode-Zähler
-    </title>
-    <link rel="stylesheet" type="text/css" href="../../style.css">
-  </head>
-  <body>
-    <div class="maindiv">
-
-<h1>Gray-Kode-Zähler</h1>
-
-<p>Wir setzen diese Einführung in die Bibliotheken von Logisim jetzt mit einem recht anspruchsvollen Gray-Kode-Zähler fort. Bei diesem läßt sich der Wert mit dem Schaltwerkzeug ändern, und es läßt sich eine Beschriftung auf dem Bauelement anbringen. Das Beispiel zeigt auch, wie das Symbol für das Werkzeug im Übersichtsfenster bearbeitet werden kann.</p>
-
-<h2>GrayCounter</h2>
-
-<pre>
-package com.cburch.gray;
-
-import java.net.URL;
-
-import javax.swing.ImageIcon;
-
-import com.cburch.logisim.data.Attribute;
-import com.cburch.logisim.data.BitWidth;
-import com.cburch.logisim.data.Bounds;
-import com.cburch.logisim.data.Direction;
-import com.cburch.logisim.instance.Instance;
-import com.cburch.logisim.instance.InstanceFactory;
-import com.cburch.logisim.instance.InstancePainter;
-import com.cburch.logisim.instance.InstanceState;
-import com.cburch.logisim.instance.Port;
-import com.cburch.logisim.instance.StdAttr;
-import com.cburch.logisim.util.GraphicsUtil;
-import com.cburch.logisim.util.StringUtil;
-
-/** Erzeugt einen Zähler, der Gray-Kodes durchläuft. Hier werden
- * mehrere weitere Funktionen gezeigt, die über die Klasse SimpleGrayCounter hinausgehen. */
-class GrayCounter extends InstanceFactory {
-    public GrayCounter() {
-        super("Gray Counter");
-        setOffsetBounds(Bounds.create(-30, -15, 30, 30));
-        setPorts(new Port[] {
-                new Port(-30, 0, Port.INPUT, 1),
-                new Port(  0, 0, Port.OUTPUT, StdAttr.WIDTH),
-        });
-        
-        // Der Zähler hat Attribute für Bitbreite, Beschriftung und Zeichensatz der Beschriftung. Die letzteren beiden
-        // Attribute erlauben es uns, dem Bauelement eine Beschriftung zu geben (auch wenn
-        // wir außerdem noch configureNewInstance benötigen, um die Position der Beschriftung
-        // anzugeben).
-        setAttributes(
-                new Attribute[] { StdAttr.WIDTH, StdAttr.LABEL, StdAttr.LABEL_FONT },
-                new Object[] { BitWidth.create(4), "", StdAttr.DEFAULT_LABEL_FONT });
-        
-        // Der folgende Methodenaufruf schafft die Voraussetzungen dafür, daß der Zustand
-        // der Instanz mit demSchaltwerkzeug gändert werden kann.
-        setInstancePoker(CounterPoker.class);
-        
-        // Die zwei nächsten Zeilen sorgen dafür, daß
-        // das Bauelement mit einem individuellen Symbol dargestellt wird. Hierbei sollte es sich um ein 
-        // 16x16 Punkte großes Bild handeln.
-        URL url = getClass().getClassLoader().getResource("com/cburch/gray/counter.gif");
-        if(url != null) setIcon(new ImageIcon(url));
-    }
-    
-    /** Die Methode configureNewInstance wird jedes Mal aufgerufen, wenn eine neue Instanz 
-     * erstellt wird. In der Überklasse macht diese Methode nichts, weil die neue
-     * Instanz schon per Voreinstellung gründlich konfiguriert wird. Aber
-     * manchmal müssen spezielle Operationen für jede Instanz durchgeführt werden, und
-     * dann würden Sie diese Methode überschreiben. In diesem Beispiel soll die Position der Beschriftung
-     * festgelegt werden. */
-    protected void configureNewInstance(Instance instance) {
-        Bounds bds = instance.getBounds();
-        instance.setTextField(StdAttr.LABEL, StdAttr.LABEL_FONT,
-                bds.getX() + bds.getWidth() / 2, bds.getY() - 3,
-                GraphicsUtil.H_CENTER, GraphicsUtil.V_BASELINE);
-    }
-
-    public void propagate(InstanceState state) {
-        // Dieser Abschnitt ist genauso wie beim SimpleGrayCounter, abgesehen davon, daß wir das 
-        // StdAttr.WIDTH Attribut benutzen, um die zu verwendende Bitbreite zu bestimmen.
-        BitWidth width = state.getAttributeValue(StdAttr.WIDTH);
-        CounterData cur = CounterData.get(state, width);
-        boolean trigger = cur.updateClock(state.getPort(0));
-        if(trigger) cur.setValue(GrayIncrementer.nextGray(cur.getValue()));
-        state.setPort(1, cur.getValue(), 9);
-    }
-
-    public void paintInstance(InstancePainter painter) {
-        // Im Prinzip genauso, wie bei dem SimpleGrayCounter, abgesehen vom
-        // Aufruf von painter.drawLabel um die Beschriftung zu zeichnen.
-        painter.drawBounds();
-        painter.drawClock(0, Direction.EAST);
-        painter.drawPort(1);
-        painter.drawLabel();
-        
-        if(painter.getShowState()) {
-            BitWidth width = painter.getAttributeValue(StdAttr.WIDTH);
-            CounterData state = CounterData.get(painter, width);
-            Bounds bds = painter.getBounds();
-            GraphicsUtil.drawCenteredText(painter.getGraphics(),
-                    StringUtil.toHexString(width.getWidth(), state.getValue().toIntValue()),
-                    bds.getX() + bds.getWidth() / 2,
-                    bds.getY() + bds.getHeight() / 2);
-        }
-    }
-}
-</pre>
-
-<h2>CounterPoker</h2>
-
-<pre>
-package com.cburch.gray;
-
-import java.awt.Color;
-import java.awt.Graphics;
-import java.awt.event.KeyEvent;
-import java.awt.event.MouseEvent;
-
-import com.cburch.logisim.data.BitWidth;
-import com.cburch.logisim.data.Bounds;
-import com.cburch.logisim.data.Value;
-import com.cburch.logisim.instance.InstancePainter;
-import com.cburch.logisim.instance.InstancePoker;
-import com.cburch.logisim.instance.InstanceState;
-import com.cburch.logisim.instance.StdAttr;
-
-/** Wenn der Anwender den Zähler mit dem Schaltwerkzeug anklickt, wird ein CounterPoker-Objekt
- * erzeugt, daß die Benutzerereignisse behandelt. Beachten Sie, daß
- * CounterPoker eine spezifische Klasse von GrayCounter ist, und daß es eine
- * Unterklasse von InstancePoker aus dem  com.cburch.logisim.instance-Paket sein muß. */
-public class CounterPoker extends InstancePoker {
-    public CounterPoker() { }
-
-    /** Legt fest, ob die Position des Mausklicks eine Bearbeitung 
-     * zur Folge haben soll. 
-     */
-    public boolean init(InstanceState state, MouseEvent e) {
-        return state.getInstance().getBounds().contains(e.getX(), e.getY());
-            // Ein Mausklick irgendwo im Hauptrechteck löst eine Bearbeitung aus. Der Anwender hat vielleicht auf die Beschriftung geklickt,
-            // dies läge aber außerhalb der Begrenzung.
-    }
-
-    / ** Zeichnet einen Indikator dafür, daß der Eingabebereich ausgewählt wurde. Jetzt zeichnen wir
-     * ein rotes Rechteck um den Wert. */
-    public void paint(InstancePainter painter) {
-        Bounds bds = painter.getBounds();
-        BitWidth width = painter.getAttributeValue(StdAttr.WIDTH);
-        int len = (width.getWidth() + 3) / 4;
-
-        Graphics g = painter.getGraphics();
-        g.setColor(Color.RED);
-        int wid = 7 * len + 2; // width of caret rectangle
-        int ht = 16; // height of caret rectangle
-        g.drawRect(bds.getX() + (bds.getWidth() - wid) / 2,
-                bds.getY() + (bds.getHeight() - ht) / 2, wid, ht);
-        g.setColor(Color.BLACK);
-    }
-
-    /** Bearbeitet einen Tastendruck, indem es diesen einfach an das Ende des aktuellen Wertes stellt. */
-    public void keyTyped(InstanceState state, KeyEvent e) {
-        // wandelt um in eine hexadezimale Ziffer, wenn es keine gültige Ziffer ist, wird abgebrochen.
-        int val = Character.digit(e.getKeyChar(), 16);
-        BitWidth width = state.getAttributeValue(StdAttr.WIDTH);
-        if(val &lt; 0 || (val &amp; width.getMask()) != val) return;
-
-        // berechne den nächsten Wert
-        CounterData cur = CounterData.get(state, width);
-        int newVal = (cur.getValue().toIntValue() * 16 + val) &amp; width.getMask();
-        Value newValue = Value.createKnown(width, newVal);
-        cur.setValue(newValue);
-        state.fireInvalidated();
-        
-        // Sie könnten versucht sein, den Wert jetzt direkt über
-        // state.setPort auszugeben. Aber die Schaltung könnte gerade an einer Stelle beschäftigt sein
-        // und der direkte Zugriff auf setPort könnte hier
-        // störend eingreifen. Die Benutzung von fireInvalidated benachrichtigt die Aktualisierungsroutine
-        // den Wert des Zählers bei nächster Gelegenheit weiterzuleiten.
-    }
-}
-</pre>
-
-
-<p><strong>Weiter:</strong> <a href="guide.html">Richtlinien</a>.</p>
-</div></body></html>
->>>>>>> 5ecb02a1
+<!DOCTYPE html PUBLIC "-//W3C//DTD HTML 4.01 Transitional//EN">
+<html>
+  <head>
+    <meta name="viewport" content="width=device-width, initial-scale=1.0">
+    <meta name="created" content="2018-10-23T06:18:10.521000000">
+    <meta name="changed" content="2018-10-23T06:18:42.262000000">
+    <meta http-equiv="content-type" content="text/html; charset=utf-8">
+    <meta http-equiv="Content-Language" content="de">
+    <title>Gray-Kode-Zähler
+    </title>
+    <link rel="stylesheet" type="text/css" href="../../style.css">
+  </head>
+  <body>
+    <div class="maindiv">
+
+<h1>Gray-Kode-Zähler</h1>
+
+<p>Wir setzen diese Einführung in die Bibliotheken von Logisim jetzt mit einem recht anspruchsvollen Gray-Kode-Zähler fort. Bei diesem läßt sich der Wert mit dem Schaltwerkzeug ändern, und es läßt sich eine Beschriftung auf dem Bauelement anbringen. Das Beispiel zeigt auch, wie das Symbol für das Werkzeug im Übersichtsfenster bearbeitet werden kann.</p>
+
+<h2>GrayCounter</h2>
+
+<pre>
+package com.cburch.gray;
+
+import java.net.URL;
+
+import javax.swing.ImageIcon;
+
+import com.cburch.logisim.data.Attribute;
+import com.cburch.logisim.data.BitWidth;
+import com.cburch.logisim.data.Bounds;
+import com.cburch.logisim.data.Direction;
+import com.cburch.logisim.instance.Instance;
+import com.cburch.logisim.instance.InstanceFactory;
+import com.cburch.logisim.instance.InstancePainter;
+import com.cburch.logisim.instance.InstanceState;
+import com.cburch.logisim.instance.Port;
+import com.cburch.logisim.instance.StdAttr;
+import com.cburch.logisim.util.GraphicsUtil;
+import com.cburch.logisim.util.StringUtil;
+
+/** Erzeugt einen Zähler, der Gray-Kodes durchläuft. Hier werden
+ * mehrere weitere Funktionen gezeigt, die über die Klasse SimpleGrayCounter hinausgehen. */
+class GrayCounter extends InstanceFactory {
+    public GrayCounter() {
+        super("Gray Counter");
+        setOffsetBounds(Bounds.create(-30, -15, 30, 30));
+        setPorts(new Port[] {
+                new Port(-30, 0, Port.INPUT, 1),
+                new Port(  0, 0, Port.OUTPUT, StdAttr.WIDTH),
+        });
+        
+        // Der Zähler hat Attribute für Bitbreite, Beschriftung und Zeichensatz der Beschriftung. Die letzteren beiden
+        // Attribute erlauben es uns, dem Bauelement eine Beschriftung zu geben (auch wenn
+        // wir außerdem noch configureNewInstance benötigen, um die Position der Beschriftung
+        // anzugeben).
+        setAttributes(
+                new Attribute[] { StdAttr.WIDTH, StdAttr.LABEL, StdAttr.LABEL_FONT },
+                new Object[] { BitWidth.create(4), "", StdAttr.DEFAULT_LABEL_FONT });
+        
+        // Der folgende Methodenaufruf schafft die Voraussetzungen dafür, daß der Zustand
+        // der Instanz mit demSchaltwerkzeug gändert werden kann.
+        setInstancePoker(CounterPoker.class);
+        
+        // Die zwei nächsten Zeilen sorgen dafür, daß
+        // das Bauelement mit einem individuellen Symbol dargestellt wird. Hierbei sollte es sich um ein 
+        // 16x16 Punkte großes Bild handeln.
+        URL url = getClass().getClassLoader().getResource("com/cburch/gray/counter.gif");
+        if(url != null) setIcon(new ImageIcon(url));
+    }
+    
+    /** Die Methode configureNewInstance wird jedes Mal aufgerufen, wenn eine neue Instanz 
+     * erstellt wird. In der Überklasse macht diese Methode nichts, weil die neue
+     * Instanz schon per Voreinstellung gründlich konfiguriert wird. Aber
+     * manchmal müssen spezielle Operationen für jede Instanz durchgeführt werden, und
+     * dann würden Sie diese Methode überschreiben. In diesem Beispiel soll die Position der Beschriftung
+     * festgelegt werden. */
+    protected void configureNewInstance(Instance instance) {
+        Bounds bds = instance.getBounds();
+        instance.setTextField(StdAttr.LABEL, StdAttr.LABEL_FONT,
+                bds.getX() + bds.getWidth() / 2, bds.getY() - 3,
+                GraphicsUtil.H_CENTER, GraphicsUtil.V_BASELINE);
+    }
+
+    public void propagate(InstanceState state) {
+        // Dieser Abschnitt ist genauso wie beim SimpleGrayCounter, abgesehen davon, daß wir das 
+        // StdAttr.WIDTH Attribut benutzen, um die zu verwendende Bitbreite zu bestimmen.
+        BitWidth width = state.getAttributeValue(StdAttr.WIDTH);
+        CounterData cur = CounterData.get(state, width);
+        boolean trigger = cur.updateClock(state.getPort(0));
+        if(trigger) cur.setValue(GrayIncrementer.nextGray(cur.getValue()));
+        state.setPort(1, cur.getValue(), 9);
+    }
+
+    public void paintInstance(InstancePainter painter) {
+        // Im Prinzip genauso, wie bei dem SimpleGrayCounter, abgesehen vom
+        // Aufruf von painter.drawLabel um die Beschriftung zu zeichnen.
+        painter.drawBounds();
+        painter.drawClock(0, Direction.EAST);
+        painter.drawPort(1);
+        painter.drawLabel();
+        
+        if(painter.getShowState()) {
+            BitWidth width = painter.getAttributeValue(StdAttr.WIDTH);
+            CounterData state = CounterData.get(painter, width);
+            Bounds bds = painter.getBounds();
+            GraphicsUtil.drawCenteredText(painter.getGraphics(),
+                    StringUtil.toHexString(width.getWidth(), state.getValue().toIntValue()),
+                    bds.getX() + bds.getWidth() / 2,
+                    bds.getY() + bds.getHeight() / 2);
+        }
+    }
+}
+</pre>
+
+<h2>CounterPoker</h2>
+
+<pre>
+package com.cburch.gray;
+
+import java.awt.Color;
+import java.awt.Graphics;
+import java.awt.event.KeyEvent;
+import java.awt.event.MouseEvent;
+
+import com.cburch.logisim.data.BitWidth;
+import com.cburch.logisim.data.Bounds;
+import com.cburch.logisim.data.Value;
+import com.cburch.logisim.instance.InstancePainter;
+import com.cburch.logisim.instance.InstancePoker;
+import com.cburch.logisim.instance.InstanceState;
+import com.cburch.logisim.instance.StdAttr;
+
+/** Wenn der Anwender den Zähler mit dem Schaltwerkzeug anklickt, wird ein CounterPoker-Objekt
+ * erzeugt, daß die Benutzerereignisse behandelt. Beachten Sie, daß
+ * CounterPoker eine spezifische Klasse von GrayCounter ist, und daß es eine
+ * Unterklasse von InstancePoker aus dem  com.cburch.logisim.instance-Paket sein muß. */
+public class CounterPoker extends InstancePoker {
+    public CounterPoker() { }
+
+    /** Legt fest, ob die Position des Mausklicks eine Bearbeitung 
+     * zur Folge haben soll. 
+     */
+    public boolean init(InstanceState state, MouseEvent e) {
+        return state.getInstance().getBounds().contains(e.getX(), e.getY());
+            // Ein Mausklick irgendwo im Hauptrechteck löst eine Bearbeitung aus. Der Anwender hat vielleicht auf die Beschriftung geklickt,
+            // dies läge aber außerhalb der Begrenzung.
+    }
+
+    / ** Zeichnet einen Indikator dafür, daß der Eingabebereich ausgewählt wurde. Jetzt zeichnen wir
+     * ein rotes Rechteck um den Wert. */
+    public void paint(InstancePainter painter) {
+        Bounds bds = painter.getBounds();
+        BitWidth width = painter.getAttributeValue(StdAttr.WIDTH);
+        int len = (width.getWidth() + 3) / 4;
+
+        Graphics g = painter.getGraphics();
+        g.setColor(Color.RED);
+        int wid = 7 * len + 2; // width of caret rectangle
+        int ht = 16; // height of caret rectangle
+        g.drawRect(bds.getX() + (bds.getWidth() - wid) / 2,
+                bds.getY() + (bds.getHeight() - ht) / 2, wid, ht);
+        g.setColor(Color.BLACK);
+    }
+
+    /** Bearbeitet einen Tastendruck, indem es diesen einfach an das Ende des aktuellen Wertes stellt. */
+    public void keyTyped(InstanceState state, KeyEvent e) {
+        // wandelt um in eine hexadezimale Ziffer, wenn es keine gültige Ziffer ist, wird abgebrochen.
+        int val = Character.digit(e.getKeyChar(), 16);
+        BitWidth width = state.getAttributeValue(StdAttr.WIDTH);
+        if(val &lt; 0 || (val &amp; width.getMask()) != val) return;
+
+        // berechne den nächsten Wert
+        CounterData cur = CounterData.get(state, width);
+        int newVal = (cur.getValue().toIntValue() * 16 + val) &amp; width.getMask();
+        Value newValue = Value.createKnown(width, newVal);
+        cur.setValue(newValue);
+        state.fireInvalidated();
+        
+        // Sie könnten versucht sein, den Wert jetzt direkt über
+        // state.setPort auszugeben. Aber die Schaltung könnte gerade an einer Stelle beschäftigt sein
+        // und der direkte Zugriff auf setPort könnte hier
+        // störend eingreifen. Die Benutzung von fireInvalidated benachrichtigt die Aktualisierungsroutine
+        // den Wert des Zählers bei nächster Gelegenheit weiterzuleiten.
+    }
+}
+</pre>
+
+
+<p><strong>Weiter:</strong> <a href="guide.html">Richtlinien</a>.</p>
+</div></body></html>