--- conflicted
+++ resolved
@@ -1,55 +1,29 @@
-<<<<<<< HEAD
-<html>
-<head>
-    <meta http-equiv="content-type" content="text/html; charset=UTF-8">
-	<title>Hex-Editor</title>
-</head>
-<body bgcolor="FFFFFF">
-
-<h1>Hex-Editor</h1>
-
-<p>Logisim enthält einen eingebauten Hex-Editor zur Anzeige und Bearbeitung von Speicherinhalten. Dieser wird über den Punkt "Inhalt bearbeiten..." aus dem Kontextmenü der Speicher-Bauelemente aktiviert. Für ROM-Bauelemente, deren Speicherinhalt ein Teil der Attributwerte sind, kann der Hex-Editor auch über einen Klick auf diesen Attributwert gestartet werden.</p>
-
-<center><img src="../../../img-guide/mem-hex.png" width="412" height="160"></center>
-
-<p>Die kursiven hexadezimalen Zahlen auf der linken Seite geben die Speicheradresse an. Die restlichen Zahlen geben die Inhalte der jeweils auf diese Adresse folgenden Speicherzellen an. Je nach Breite des Fensters werden vier, acht oder sechzehn Werte pro Zeile angezeigt. Um das Abzählen zu erleichtern, ist nach jeweils vier Werten eine größere Lücke.</p>
-
-<p>Mit Hilfe des Rollbalkens und mit der Tastatur (Pfeiltasten, Pos1, Ende, Bild hoch und Bild runter) können Sie durch den Speicher navigieren. Durch Eintippen von hexadezimalen Werten läßt sich der aktuelle Wert ändern.</p>
-
-<p>Sie können auch einen Bereich von Werten durch Ziehen mit der Maus oder durch Gedrückhalten der Umschalttaste beim Klicken mit der Maus bzw. beim Navigieren mit der Tastatur auswählen. Über das Menü "Bearbeiten" lassen sich Werte kopieren und einfügen. Die dabei benutzte Zwischenablage läßt sich auch mit anderen Programmen austauschen.</p>
-
-<p><strong>Weiter:</strong> <em><a href="../index.html"><em>Leitfaden für Benutzer von Logisim</em></a></em>.</p>
-
-</body>
-</html>
-=======
-<!DOCTYPE html PUBLIC "-//W3C//DTD HTML 4.01 Transitional//EN">
-<html>
-  <head>
-    <meta name="viewport" content="width=device-width, initial-scale=1.0">
-    <meta name="created" content="2018-10-23T06:18:10.521000000">
-    <meta name="changed" content="2018-10-23T06:18:42.262000000">
-    <meta http-equiv="content-type" content="text/html; charset=utf-8">
-    <meta http-equiv="Content-Language" content="de">
-    <title>Hex-Editor
-    </title>
-    <link rel="stylesheet" type="text/css" href="../../style.css">
-  </head>
-  <body>
-    <div class="maindiv">
-
-<h1>Hex-Editor</h1>
-
-<p>Logisim enthält einen eingebauten Hex-Editor zur Anzeige und Bearbeitung von Speicherinhalten. Dieser wird über den Punkt "Inhalt bearbeiten..." aus dem Kontextmenü der Speicher-Bauelemente aktiviert. Für ROM-Bauelemente, deren Speicherinhalt ein Teil der Attributwerte sind, kann der Hex-Editor auch über einen Klick auf diesen Attributwert gestartet werden.</p>
-
-<center><img src="../../../img-guide/mem-hex.png"></center>
-
-<p>Die kursiven hexadezimalen Zahlen auf der linken Seite geben die Speicheradresse an. Die restlichen Zahlen geben die Inhalte der jeweils auf diese Adresse folgenden Speicherzellen an. Je nach Breite des Fensters werden vier, acht oder sechzehn Werte pro Zeile angezeigt. Um das Abzählen zu erleichtern, ist nach jeweils vier Werten eine größere Lücke.</p>
-
-<p>Mit Hilfe des Rollbalkens und mit der Tastatur (Pfeiltasten, Pos1, Ende, Bild hoch und Bild runter) können Sie durch den Speicher navigieren. Durch Eintippen von hexadezimalen Werten läßt sich der aktuelle Wert ändern.</p>
-
-<p>Sie können auch einen Bereich von Werten durch Ziehen mit der Maus oder durch Gedrückhalten der Umschalttaste beim Klicken mit der Maus bzw. beim Navigieren mit der Tastatur auswählen. Über das Menü "Bearbeiten" lassen sich Werte kopieren und einfügen. Die dabei benutzte Zwischenablage läßt sich auch mit anderen Programmen austauschen.</p>
-
-<p><strong>Weiter:</strong> <em><a href="../index.html"><em>Leitfaden für Benutzer von Logisim</em></a></em>.</p>
-</div></body></html>
->>>>>>> 5ecb02a1
+<!DOCTYPE html PUBLIC "-//W3C//DTD HTML 4.01 Transitional//EN">
+<html>
+  <head>
+    <meta name="viewport" content="width=device-width, initial-scale=1.0">
+    <meta name="created" content="2018-10-23T06:18:10.521000000">
+    <meta name="changed" content="2018-10-23T06:18:42.262000000">
+    <meta http-equiv="content-type" content="text/html; charset=utf-8">
+    <meta http-equiv="Content-Language" content="de">
+    <title>Hex-Editor
+    </title>
+    <link rel="stylesheet" type="text/css" href="../../style.css">
+  </head>
+  <body>
+    <div class="maindiv">
+
+<h1>Hex-Editor</h1>
+
+<p>Logisim enthält einen eingebauten Hex-Editor zur Anzeige und Bearbeitung von Speicherinhalten. Dieser wird über den Punkt "Inhalt bearbeiten..." aus dem Kontextmenü der Speicher-Bauelemente aktiviert. Für ROM-Bauelemente, deren Speicherinhalt ein Teil der Attributwerte sind, kann der Hex-Editor auch über einen Klick auf diesen Attributwert gestartet werden.</p>
+
+<center><img src="../../../img-guide/mem-hex.png"></center>
+
+<p>Die kursiven hexadezimalen Zahlen auf der linken Seite geben die Speicheradresse an. Die restlichen Zahlen geben die Inhalte der jeweils auf diese Adresse folgenden Speicherzellen an. Je nach Breite des Fensters werden vier, acht oder sechzehn Werte pro Zeile angezeigt. Um das Abzählen zu erleichtern, ist nach jeweils vier Werten eine größere Lücke.</p>
+
+<p>Mit Hilfe des Rollbalkens und mit der Tastatur (Pfeiltasten, Pos1, Ende, Bild hoch und Bild runter) können Sie durch den Speicher navigieren. Durch Eintippen von hexadezimalen Werten läßt sich der aktuelle Wert ändern.</p>
+
+<p>Sie können auch einen Bereich von Werten durch Ziehen mit der Maus oder durch Gedrückhalten der Umschalttaste beim Klicken mit der Maus bzw. beim Navigieren mit der Tastatur auswählen. Über das Menü "Bearbeiten" lassen sich Werte kopieren und einfügen. Die dabei benutzte Zwischenablage läßt sich auch mit anderen Programmen austauschen.</p>
+
+<p><strong>Weiter:</strong> <em><a href="../index.html"><em>Leitfaden für Benutzer von Logisim</em></a></em>.</p>
+</div></body></html>