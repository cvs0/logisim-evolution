<<<<<<< HEAD
<html>
<head>
    <meta http-equiv="content-type" content="text/html; charset=UTF-8">
	<title>Speicherbauelemente</title>
</head>
<body bgcolor="FFFFFF">

<h1>Speicherbauelemente</h1>

<p>Die RAM- und ROM-Bauelemente sind zwei sehr nützliche Bestandteile der eingebauten Bibliotheken von Logisim. Aufgrund der Menge an Daten, die in diesen gespeichert werden kann, sind es aber auch zwei der komplexesten Bauelemente.</p>

<p>Eine Beschreibung, wie diese Bauelemente in einer Schaltung verwendet werden können, finden Sie auf den Seiten <a href="../../libs/mem/ram.html">RAM</a> und <a href="../../libs/mem/rom.html">ROM</a> der <em>Bibliotheksreferenz</em>. Dieser Abschnitt des <em>Leitfadens</em> erläutert die Verwendung der Schnittstelle zur Anzeige und Bearbeitung von Speicherinhalten.</p>

<blockquote><a href="poke.html">Speicherinhalte bearbeiten</a> <br><a href="menu.html">Kontextmenüs und Dateien</a> <br><a href="hex.html">Der Hex-Editor von Logisim</a>
</blockquote>

<p><strong>Weiter:</strong> <a href="poke.html">Speicherinhalte bearbeiten</a>.</p>

</body>
</html>
=======
<!DOCTYPE html PUBLIC "-//W3C//DTD HTML 4.01 Transitional//EN">
<html>
  <head>
    <meta name="viewport" content="width=device-width, initial-scale=1.0">
    <meta name="created" content="2018-10-23T06:18:10.521000000">
    <meta name="changed" content="2018-10-23T06:18:42.262000000">
    <meta http-equiv="content-type" content="text/html; charset=utf-8">
    <meta http-equiv="Content-Language" content="de">
    <title>Speicherbauelemente
    </title>
    <link rel="stylesheet" type="text/css" href="../../style.css">
  </head>
  <body>
    <div class="maindiv">

<h1>Speicherbauelemente</h1>

<p>Die RAM- und ROM-Bauelemente sind zwei sehr nützliche Bestandteile der eingebauten Bibliotheken von Logisim. Aufgrund der Menge an Daten, die in diesen gespeichert werden kann, sind es aber auch zwei der komplexesten Bauelemente.</p>

<p>Eine Beschreibung, wie diese Bauelemente in einer Schaltung verwendet werden können, finden Sie auf den Seiten <a href="../../libs/mem/ram.html">RAM</a> und <a href="../../libs/mem/rom.html">ROM</a> der <em>Bibliotheksreferenz</em>. Dieser Abschnitt des <em>Leitfadens</em> erläutert die Verwendung der Schnittstelle zur Anzeige und Bearbeitung von Speicherinhalten.</p>

<blockquote><a href="poke.html">Speicherinhalte bearbeiten</a> <br><a href="menu.html">Kontextmenüs und Dateien</a> <br><a href="hex.html">Der Hex-Editor von Logisim</a>
</blockquote>

<p><strong>Weiter:</strong> <a href="poke.html">Speicherinhalte bearbeiten</a>.</p>
</div></body></html>
>>>>>>> 5ecb02a1
<|MERGE_RESOLUTION|>--- conflicted
+++ resolved
@@ -1,49 +1,26 @@
-<<<<<<< HEAD
-<html>
-<head>
-    <meta http-equiv="content-type" content="text/html; charset=UTF-8">
-	<title>Speicherbauelemente</title>
-</head>
-<body bgcolor="FFFFFF">
-
-<h1>Speicherbauelemente</h1>
-
-<p>Die RAM- und ROM-Bauelemente sind zwei sehr nützliche Bestandteile der eingebauten Bibliotheken von Logisim. Aufgrund der Menge an Daten, die in diesen gespeichert werden kann, sind es aber auch zwei der komplexesten Bauelemente.</p>
-
-<p>Eine Beschreibung, wie diese Bauelemente in einer Schaltung verwendet werden können, finden Sie auf den Seiten <a href="../../libs/mem/ram.html">RAM</a> und <a href="../../libs/mem/rom.html">ROM</a> der <em>Bibliotheksreferenz</em>. Dieser Abschnitt des <em>Leitfadens</em> erläutert die Verwendung der Schnittstelle zur Anzeige und Bearbeitung von Speicherinhalten.</p>
-
-<blockquote><a href="poke.html">Speicherinhalte bearbeiten</a> <br><a href="menu.html">Kontextmenüs und Dateien</a> <br><a href="hex.html">Der Hex-Editor von Logisim</a>
-</blockquote>
-
-<p><strong>Weiter:</strong> <a href="poke.html">Speicherinhalte bearbeiten</a>.</p>
-
-</body>
-</html>
-=======
-<!DOCTYPE html PUBLIC "-//W3C//DTD HTML 4.01 Transitional//EN">
-<html>
-  <head>
-    <meta name="viewport" content="width=device-width, initial-scale=1.0">
-    <meta name="created" content="2018-10-23T06:18:10.521000000">
-    <meta name="changed" content="2018-10-23T06:18:42.262000000">
-    <meta http-equiv="content-type" content="text/html; charset=utf-8">
-    <meta http-equiv="Content-Language" content="de">
-    <title>Speicherbauelemente
-    </title>
-    <link rel="stylesheet" type="text/css" href="../../style.css">
-  </head>
-  <body>
-    <div class="maindiv">
-
-<h1>Speicherbauelemente</h1>
-
-<p>Die RAM- und ROM-Bauelemente sind zwei sehr nützliche Bestandteile der eingebauten Bibliotheken von Logisim. Aufgrund der Menge an Daten, die in diesen gespeichert werden kann, sind es aber auch zwei der komplexesten Bauelemente.</p>
-
-<p>Eine Beschreibung, wie diese Bauelemente in einer Schaltung verwendet werden können, finden Sie auf den Seiten <a href="../../libs/mem/ram.html">RAM</a> und <a href="../../libs/mem/rom.html">ROM</a> der <em>Bibliotheksreferenz</em>. Dieser Abschnitt des <em>Leitfadens</em> erläutert die Verwendung der Schnittstelle zur Anzeige und Bearbeitung von Speicherinhalten.</p>
-
-<blockquote><a href="poke.html">Speicherinhalte bearbeiten</a> <br><a href="menu.html">Kontextmenüs und Dateien</a> <br><a href="hex.html">Der Hex-Editor von Logisim</a>
-</blockquote>
-
-<p><strong>Weiter:</strong> <a href="poke.html">Speicherinhalte bearbeiten</a>.</p>
-</div></body></html>
->>>>>>> 5ecb02a1
+<!DOCTYPE html PUBLIC "-//W3C//DTD HTML 4.01 Transitional//EN">
+<html>
+  <head>
+    <meta name="viewport" content="width=device-width, initial-scale=1.0">
+    <meta name="created" content="2018-10-23T06:18:10.521000000">
+    <meta name="changed" content="2018-10-23T06:18:42.262000000">
+    <meta http-equiv="content-type" content="text/html; charset=utf-8">
+    <meta http-equiv="Content-Language" content="de">
+    <title>Speicherbauelemente
+    </title>
+    <link rel="stylesheet" type="text/css" href="../../style.css">
+  </head>
+  <body>
+    <div class="maindiv">
+
+<h1>Speicherbauelemente</h1>
+
+<p>Die RAM- und ROM-Bauelemente sind zwei sehr nützliche Bestandteile der eingebauten Bibliotheken von Logisim. Aufgrund der Menge an Daten, die in diesen gespeichert werden kann, sind es aber auch zwei der komplexesten Bauelemente.</p>
+
+<p>Eine Beschreibung, wie diese Bauelemente in einer Schaltung verwendet werden können, finden Sie auf den Seiten <a href="../../libs/mem/ram.html">RAM</a> und <a href="../../libs/mem/rom.html">ROM</a> der <em>Bibliotheksreferenz</em>. Dieser Abschnitt des <em>Leitfadens</em> erläutert die Verwendung der Schnittstelle zur Anzeige und Bearbeitung von Speicherinhalten.</p>
+
+<blockquote><a href="poke.html">Speicherinhalte bearbeiten</a> <br><a href="menu.html">Kontextmenüs und Dateien</a> <br><a href="hex.html">Der Hex-Editor von Logisim</a>
+</blockquote>
+
+<p><strong>Weiter:</strong> <a href="poke.html">Speicherinhalte bearbeiten</a>.</p>
+</div></body></html>