--- conflicted
+++ resolved
@@ -1,90 +1,57 @@
-<<<<<<< HEAD
-<html>
-<head>
-    <meta http-equiv="content-type" content="text/html; charset=UTF-8">
-	<title>Einführung: Leitungen hinzufügen</title>
-</head>
-<body bgcolor="FFFFFF">
-
-<p><b>Weiter:</b> <a href="tutor-text.html">Schritt 3: Text hinzufügen</a></p>
-
-<h2>Schritt 2: Leitungen hinzufügen</h2>
-
-<p>Nachdem Sie alle Bauelemente auf der Arbeitsfläche abgelegt haben, ist es an der Zeit, Leitungen anzuschließen. Wählen Sie das Bearbeitungswerkzeug (<img src="../../../../en/icons/select.gif" width="16" height="16">) aus. Wenn sich der Mauszeiger über dem Anschlußpunkt eines Bauelements befindet, wird ein kleiner grüner Kreis um diesen Punkt gezeichnet. Drücken Sie dann die Maustaste und ziehen Sie die Leitung soweit Sie möchten.</p>
-
-<p>Logisim ist zeimlich intelligent beim Hinzufügen von Leitungen: Immer wenn eine Leitung auf einer anderen Leitung endet, werden die beiden Leitungen verbunden. Sie können eine bestehende Leitung verlängern oder verkürzen, indem Sie deren Endpunkte mit dem Bearbeitungswerkzeug verschieben.</p>
-
-<p>Leitungen in Logisim verlaufen immer horizontal oder vertikal. Um den oberen Eingang an den Inverter und die zwei AND-Gatter anzuschließen, wurden drei verschiedene Leitungen gezogen.</p>
-<center><img src="../../../img-guide/tutorial-shot-wire1.png" width="477" height="231"></center>
-<p>Logisim schließt Leitungen automatisch an Gatter an, und verbindet Leitungen automatisch untereinander. Dabei wird automatisch der Punkt an einer <em>T</em>-Kreuzung gezeichnet, um anzuzeigen, daß die Leitungen verbunden sind.</p>
-
-<p>Wenn Sie neue Leitungen zeichnen, werden Ihnen auch blaue und graue Leitungen begegnen. In Logisim zeigt Blau an, daß der Wert eines Punktes "unbekannt" ist, und graue Leitungen sind überhaupt noch nicht irgendwo angeschlossen. Da Sie aber noch mit dem Aufbau der Schaltung zu tun haben, muß Sie dies nicht stören. Aber wenn Sie Sie mit dem Zeichnen fertig sind, dann sollten keine Leitungen mehr blau oder grau sein. (Die nicht-angeschlossenen Eingänge des OR-Gatters sind hier immer noch blau, aber das ist in Ordnung.)</p>
-
-<p>Wenn Sie immer noch blaue oder graue Leitungen sehen, wenn Sie eigentlich alles angeschlossen haben, dann stimmt irgendetwas noch nicht. Es ist immer wichtig, daß Sie die Leitungen an den richtigen Stellen anschließen. Logisim zeichnet kleine Punkte an den Stellen der Bauelemente, an denen Drähte angeschlossen werden sollten. Während Sie mit dem Zeichnen der Schaltung vorankommen, werden Sie sehen, wie immer mehr dieser Punkte von blau zu hellgrün oder dunkelgrün wechseln.</p>
-
-<p>Sobald Sie alle Leitungen angeschlossen haben, werden auch alle Leitungen selbst hellgrün oder dunkelgrün sein.</p>
-<center><img src="../../../img-guide/tutorial-shot-wires.png" width="477" height="231"></center>
-
-<p><b>Weiter:</b> <a href="tutor-text.html">Schritt 3: Text hinzufügen</a></p>
-
-</body>
-</html>
-=======
-<!DOCTYPE html PUBLIC "-//W3C//DTD HTML 4.01 Transitional//EN">
-<html>
-  <head>
-    <meta name="viewport" content="width=device-width, initial-scale=1.0">
-    <meta name="created" content="2018-10-23T06:18:10.521000000">
-    <meta name="changed" content="2018-10-23T06:18:42.262000000">
-    <meta http-equiv="content-type" content="text/html; charset=utf-8">
-    <meta http-equiv="Content-Language" content="de">
-    <title>
-      Einführung: Leitungen hinzufügen
-    </title>
-    <link rel="stylesheet" type="text/css" href="../../style.css">
-  </head>
-  <body>
-    <div class="maindiv">
-      <p>
-        <b>Früher:</b> <a href="tutor-gates.html">Schritt 1: Gatter hinzufügen</a>
-      </p>
-      <h2>
-        Schritt 2: Leitungen hinzufügen
-      </h2>
-      <p>
-        Nachdem Sie alle Bauelemente auf der Arbeitsfläche abgelegt haben, ist es an der Zeit, Leitungen anzuschließen. Wählen Sie das Bearbeitungswerkzeug (<img class="intxt" src="../../../../icons/select.gif" alt="#########">) aus. Wenn sich der Mauszeiger über dem Anschlußpunkt eines Bauelements befindet, wird ein kleiner grüner Kreis um diesen Punkt gezeichnet. Drücken Sie <b class="tkeybd">rechter Mausklick</b> und ziehen Sie die Leitung soweit Sie möchten.
-      </p>
-      <center>
-        <img class="notscal" src="../../../../img-guide/tutorial-selpinwire.gif" alt="#########">
-      </center>
-      <p>
-        Logisim ist zeimlich intelligent beim Hinzufügen von Leitungen: Immer wenn eine Leitung auf einer anderen Leitung endet, werden die beiden Leitungen verbunden. Sie können eine bestehende Leitung verlängern oder verkürzen, indem Sie deren Endpunkte mit dem <b class="propertie">Bearbeitungswerkzeug</b> (<img class="intxt" src="../../../../icons/select.gif" alt="#########">) sverschieben.
-      </p>
-      <p>
-        Leitungen in Logisim verlaufen immer horizontal oder vertikal. Um den oberen Eingang an den Inverter und die zwei AND-Gatter anzuschließen, wurden drei verschiedene Leitungen gezogen.
-      </p>
-      <center>
-        <img src="../../../img-guide/tutorial-shot-wire1.png" alt="#########">
-      </center>
-      <p>
-        Logisim schließt Leitungen automatisch an Gatter an, und verbindet Leitungen automatisch untereinander. Dabei wird automatisch der Punkt an einer <em>T</em>-Kreuzung gezeichnet, um anzuzeigen, daß die Leitungen verbunden sind.
-      </p>
-      <p>
-        Wenn Sie neue Leitungen zeichnen, werden Ihnen auch blaue und graue Leitungen begegnen. In Logisim zeigt Blau an, daß der Wert eines Punktes "unbekannt" ist, und graue Leitungen sind überhaupt noch nicht irgendwo angeschlossen. Da Sie aber noch mit dem Aufbau der Schaltung zu tun haben, muß Sie dies nicht stören. Aber wenn Sie Sie mit dem Zeichnen fertig sind, dann sollten keine Leitungen mehr blau oder grau sein. (Die nicht-angeschlossenen Eingänge des OR-Gatters sind hier immer noch blau, aber das ist in Ordnung.)
-      </p>
-      <p>
-        Wenn Sie immer noch blaue oder graue Leitungen sehen, wenn Sie eigentlich alles angeschlossen haben, dann stimmt irgendetwas noch nicht. Es ist immer wichtig, daß Sie die Leitungen an den richtigen Stellen anschließen. Logisim zeichnet kleine Punkte an den Stellen der Bauelemente, an denen Drähte angeschlossen werden sollten. Während Sie mit dem Zeichnen der Schaltung vorankommen, werden Sie sehen, wie immer mehr dieser Punkte von blau zu hellgrün oder dunkelgrün wechseln.
-      </p>
-      <p>
-        Sobald Sie alle Leitungen angeschlossen haben, werden auch alle Leitungen selbst hellgrün oder dunkelgrün sein.
-      </p>
-      <center>
-        <img src="../../../img-guide/tutorial-shot-wires.png" alt="#########">
-      </center>
-      <p>
-        <b>Weiter:</b> <a href="tutor-text.html">Schritt 3: Text hinzufügen</a>
-      </p>
-    </div>
-  </body>
-</html>
->>>>>>> 5ecb02a1
+<!DOCTYPE html PUBLIC "-//W3C//DTD HTML 4.01 Transitional//EN">
+<html>
+  <head>
+    <meta name="viewport" content="width=device-width, initial-scale=1.0">
+    <meta name="created" content="2018-10-23T06:18:10.521000000">
+    <meta name="changed" content="2018-10-23T06:18:42.262000000">
+    <meta http-equiv="content-type" content="text/html; charset=utf-8">
+    <meta http-equiv="Content-Language" content="de">
+    <title>
+      Einführung: Leitungen hinzufügen
+    </title>
+    <link rel="stylesheet" type="text/css" href="../../style.css">
+  </head>
+  <body>
+    <div class="maindiv">
+      <p>
+        <b>Früher:</b> <a href="tutor-gates.html">Schritt 1: Gatter hinzufügen</a>
+      </p>
+      <h2>
+        Schritt 2: Leitungen hinzufügen
+      </h2>
+      <p>
+        Nachdem Sie alle Bauelemente auf der Arbeitsfläche abgelegt haben, ist es an der Zeit, Leitungen anzuschließen. Wählen Sie das Bearbeitungswerkzeug (<img class="intxt" src="../../../../icons/select.gif" alt="#########">) aus. Wenn sich der Mauszeiger über dem Anschlußpunkt eines Bauelements befindet, wird ein kleiner grüner Kreis um diesen Punkt gezeichnet. Drücken Sie <b class="tkeybd">rechter Mausklick</b> und ziehen Sie die Leitung soweit Sie möchten.
+      </p>
+      <center>
+        <img class="notscal" src="../../../../img-guide/tutorial-selpinwire.gif" alt="#########">
+      </center>
+      <p>
+        Logisim ist zeimlich intelligent beim Hinzufügen von Leitungen: Immer wenn eine Leitung auf einer anderen Leitung endet, werden die beiden Leitungen verbunden. Sie können eine bestehende Leitung verlängern oder verkürzen, indem Sie deren Endpunkte mit dem <b class="propertie">Bearbeitungswerkzeug</b> (<img class="intxt" src="../../../../icons/select.gif" alt="#########">) sverschieben.
+      </p>
+      <p>
+        Leitungen in Logisim verlaufen immer horizontal oder vertikal. Um den oberen Eingang an den Inverter und die zwei AND-Gatter anzuschließen, wurden drei verschiedene Leitungen gezogen.
+      </p>
+      <center>
+        <img src="../../../img-guide/tutorial-shot-wire1.png" alt="#########">
+      </center>
+      <p>
+        Logisim schließt Leitungen automatisch an Gatter an, und verbindet Leitungen automatisch untereinander. Dabei wird automatisch der Punkt an einer <em>T</em>-Kreuzung gezeichnet, um anzuzeigen, daß die Leitungen verbunden sind.
+      </p>
+      <p>
+        Wenn Sie neue Leitungen zeichnen, werden Ihnen auch blaue und graue Leitungen begegnen. In Logisim zeigt Blau an, daß der Wert eines Punktes "unbekannt" ist, und graue Leitungen sind überhaupt noch nicht irgendwo angeschlossen. Da Sie aber noch mit dem Aufbau der Schaltung zu tun haben, muß Sie dies nicht stören. Aber wenn Sie Sie mit dem Zeichnen fertig sind, dann sollten keine Leitungen mehr blau oder grau sein. (Die nicht-angeschlossenen Eingänge des OR-Gatters sind hier immer noch blau, aber das ist in Ordnung.)
+      </p>
+      <p>
+        Wenn Sie immer noch blaue oder graue Leitungen sehen, wenn Sie eigentlich alles angeschlossen haben, dann stimmt irgendetwas noch nicht. Es ist immer wichtig, daß Sie die Leitungen an den richtigen Stellen anschließen. Logisim zeichnet kleine Punkte an den Stellen der Bauelemente, an denen Drähte angeschlossen werden sollten. Während Sie mit dem Zeichnen der Schaltung vorankommen, werden Sie sehen, wie immer mehr dieser Punkte von blau zu hellgrün oder dunkelgrün wechseln.
+      </p>
+      <p>
+        Sobald Sie alle Leitungen angeschlossen haben, werden auch alle Leitungen selbst hellgrün oder dunkelgrün sein.
+      </p>
+      <center>
+        <img src="../../../img-guide/tutorial-shot-wires.png" alt="#########">
+      </center>
+      <p>
+        <b>Weiter:</b> <a href="tutor-text.html">Schritt 3: Text hinzufügen</a>
+      </p>
+    </div>
+  </body>
+</html>