<<<<<<< HEAD
<html>
<head>
    <meta http-equiv="content-type" content="text/html; charset=UTF-8">
	<title>Leitungsbündel</title>
</head>
<body bgcolor="FFFFFF">

<h1>Leitungsbündel</h1>

<p>In einfacheren Schaltungen in Logisim werden Leitungen häufig nur einzelne Bits transportieren. Aber Logisim erlaubt es Ihnen auch Leitungsbündel zu erstellen, die mehrere Bits auf einmal übertragen. Die Anzahl der Bits, die gleichzeitig auf einem solchen Bündel transportiert werden, ist dessen <strong>Bitbreite</strong>.</p>

<blockquote><a href="creating.html">Erstellen von Leitungsbündeln</a> <br><a href="splitting.html">Verteiler</a> <br><a href="colors.html">Farben der Leitungen</a>
</blockquote>

<p><strong>Weiter:</strong> <a href="creating.html">Erstellen von Leitungsbündeln</a>.</p>

</body>
</html>
=======
<!DOCTYPE html PUBLIC "-//W3C//DTD HTML 4.01 Transitional//EN">
<html>
  <head>
    <meta name="viewport" content="width=device-width, initial-scale=1.0">
    <meta name="created" content="2018-10-23T06:18:10.521000000">
    <meta name="changed" content="2018-10-23T06:18:42.262000000">
    <meta http-equiv="content-type" content="text/html; charset=utf-8">
    <meta http-equiv="Content-Language" content="de">
    <title>Leitungsbündel
    </title>
    <link rel="stylesheet" type="text/css" href="../../style.css">
  </head>
  <body>
    <div class="maindiv">

<h1>Leitungsbündel</h1>

<p>In einfacheren Schaltungen in Logisim werden Leitungen häufig nur einzelne Bits transportieren. Aber Logisim erlaubt es Ihnen auch Leitungsbündel zu erstellen, die mehrere Bits auf einmal übertragen. Die Anzahl der Bits, die gleichzeitig auf einem solchen Bündel transportiert werden, ist dessen <strong>Bitbreite</strong>.</p>

<blockquote><a href="creating.html">Erstellen von Leitungsbündeln</a> <br><a href="splitting.html">Verteiler</a> <br><a href="colors.html">Farben der Leitungen</a>
</blockquote>

<p><strong>Weiter:</strong> <a href="creating.html">Erstellen von Leitungsbündeln</a>.</p>
</div></body></html>
>>>>>>> 5ecb02a1
<|MERGE_RESOLUTION|>--- conflicted
+++ resolved
@@ -1,45 +1,24 @@
-<<<<<<< HEAD
-<html>
-<head>
-    <meta http-equiv="content-type" content="text/html; charset=UTF-8">
-	<title>Leitungsbündel</title>
-</head>
-<body bgcolor="FFFFFF">
-
-<h1>Leitungsbündel</h1>
-
-<p>In einfacheren Schaltungen in Logisim werden Leitungen häufig nur einzelne Bits transportieren. Aber Logisim erlaubt es Ihnen auch Leitungsbündel zu erstellen, die mehrere Bits auf einmal übertragen. Die Anzahl der Bits, die gleichzeitig auf einem solchen Bündel transportiert werden, ist dessen <strong>Bitbreite</strong>.</p>
-
-<blockquote><a href="creating.html">Erstellen von Leitungsbündeln</a> <br><a href="splitting.html">Verteiler</a> <br><a href="colors.html">Farben der Leitungen</a>
-</blockquote>
-
-<p><strong>Weiter:</strong> <a href="creating.html">Erstellen von Leitungsbündeln</a>.</p>
-
-</body>
-</html>
-=======
-<!DOCTYPE html PUBLIC "-//W3C//DTD HTML 4.01 Transitional//EN">
-<html>
-  <head>
-    <meta name="viewport" content="width=device-width, initial-scale=1.0">
-    <meta name="created" content="2018-10-23T06:18:10.521000000">
-    <meta name="changed" content="2018-10-23T06:18:42.262000000">
-    <meta http-equiv="content-type" content="text/html; charset=utf-8">
-    <meta http-equiv="Content-Language" content="de">
-    <title>Leitungsbündel
-    </title>
-    <link rel="stylesheet" type="text/css" href="../../style.css">
-  </head>
-  <body>
-    <div class="maindiv">
-
-<h1>Leitungsbündel</h1>
-
-<p>In einfacheren Schaltungen in Logisim werden Leitungen häufig nur einzelne Bits transportieren. Aber Logisim erlaubt es Ihnen auch Leitungsbündel zu erstellen, die mehrere Bits auf einmal übertragen. Die Anzahl der Bits, die gleichzeitig auf einem solchen Bündel transportiert werden, ist dessen <strong>Bitbreite</strong>.</p>
-
-<blockquote><a href="creating.html">Erstellen von Leitungsbündeln</a> <br><a href="splitting.html">Verteiler</a> <br><a href="colors.html">Farben der Leitungen</a>
-</blockquote>
-
-<p><strong>Weiter:</strong> <a href="creating.html">Erstellen von Leitungsbündeln</a>.</p>
-</div></body></html>
->>>>>>> 5ecb02a1
+<!DOCTYPE html PUBLIC "-//W3C//DTD HTML 4.01 Transitional//EN">
+<html>
+  <head>
+    <meta name="viewport" content="width=device-width, initial-scale=1.0">
+    <meta name="created" content="2018-10-23T06:18:10.521000000">
+    <meta name="changed" content="2018-10-23T06:18:42.262000000">
+    <meta http-equiv="content-type" content="text/html; charset=utf-8">
+    <meta http-equiv="Content-Language" content="de">
+    <title>Leitungsbündel
+    </title>
+    <link rel="stylesheet" type="text/css" href="../../style.css">
+  </head>
+  <body>
+    <div class="maindiv">
+
+<h1>Leitungsbündel</h1>
+
+<p>In einfacheren Schaltungen in Logisim werden Leitungen häufig nur einzelne Bits transportieren. Aber Logisim erlaubt es Ihnen auch Leitungsbündel zu erstellen, die mehrere Bits auf einmal übertragen. Die Anzahl der Bits, die gleichzeitig auf einem solchen Bündel transportiert werden, ist dessen <strong>Bitbreite</strong>.</p>
+
+<blockquote><a href="creating.html">Erstellen von Leitungsbündeln</a> <br><a href="splitting.html">Verteiler</a> <br><a href="colors.html">Farben der Leitungen</a>
+</blockquote>
+
+<p><strong>Weiter:</strong> <a href="creating.html">Erstellen von Leitungsbündeln</a>.</p>
+</div></body></html>