--- conflicted
+++ resolved
@@ -1,99 +1,54 @@
-<<<<<<< HEAD
-<html>
-<head>
-    <meta http-equiv="content-type" content="text/html; charset=UTF-8">
-<title>Fehlersuche in Teilschaltungen</title>
-</head>
-
-<body bgcolor="FFFFFF">
-
-<h1>Fehlersuche in Teilschaltungen</h1>
-
-<p>As you test larger circuits, you will likely find bugs. To nail down
-what's going wrong, exploring what's going on in the subcircuits while
-running the overall circuit can help. You can view the state of the subcircuit
-in two ways: First, you can bring up the subcircuit's popup menu by
-right-clicking or control-clicking it, choosing the View option.</p>
-<center><img src="../../../../en/img-guide/subcirc-4-delve.png" width="393" height="285"></center>
-<p>Or if you have the Poke tool selected, you can click the circuit,
-and a magnifying glass will appear over its center;
-double-clicking where the magnifying glass appears will also enter
-the subcircuit's state.</p>
-<center><img src="../../../../en/img-guide/subcirc-2-delve.png" width="393" height="285"></center>
-<p>Notice that the pins' values in the subcircuit match the values
-being sent to them in its containing circuit.</p>
-
-<p>While in the subcircuit, you are allowed to alter the circuit. If the
-changes affect any of the subcircuit's outputs, they are propagated into the
-containing circuit. One exception: The subcircuit inputs are determined based on
-the values coming into the circuit from the supercircuit, so it doesn't make
-sense to toggle those values. If you attempt to poke a subcircuit's input,
-a dialog will pop up asking, <q>The pin is tied to the supercircuit state.
-Create a new circuit state?</q> Clicking No will cancel the toggle request,
-while clicking Yes will create a copy of the viewed state,
-divorced from the outer circuit, with the input pin toggled.</p>
-
-<p>Once you have completed viewing and/or editing, you can return to the parent circuit
-either by double-clicking the parent circuit in the explorer pane, or via the Go Out
-To State submenu of the Simulate menu.</p>
-
-<p><strong>Next:</strong> <a href="library.html">Logisim libraries</a>.</p>
-
-</body>
-</html>
-=======
-<!DOCTYPE html PUBLIC "-//W3C//DTD HTML 4.01 Transitional//EN">
-<html>
-  <head>
-    <meta name="viewport" content="width=device-width, initial-scale=1.0">
-    <meta name="created" content="2018-10-23T06:18:10.521000000">
-    <meta name="changed" content="2018-10-23T06:18:42.262000000">
-    <meta http-equiv="content-type" content="text/html; charset=utf-8">
-    <meta http-equiv="Content-Language" content="de">
-    <title>
-      Fehlersuche in Teilschaltungen
-    </title>
-    <link rel="stylesheet" type="text/css" href="../../style.css">
-  </head>
-  <body>
-    <div class="maindiv">
-      <h1>
-        Fehlersuche in Teilschaltungen
-      </h1>
-      <p>
-        As you test larger circuits, you will likely find bugs. To nail down what's going wrong, exploring what's going on in the subcircuits while running the overall circuit can help. To enter the subcircuit's state, you can use any of three different techniques. The most straightforward is probably to view the simulation hierarchy by clicking the second icon in the explorer pane's upper toolbar (<img class="intxt" src="../../../../icons/projsim.gif" alt="#########">), or by selecting menu <b class="menu">|&nbsp;Project&nbsp;|</b>→<b class="menu">| View Simulation Tree&nbsp;|</b>. This switches the explorer pane so that it shows the hierarchy of subcircuits being simulated.
-      </p>
-      <center>
-        <img class="notscal" src="../../../../img-guide/subcirc-hierarchy.png" alt="#########">
-      </center>
-      <p>
-        <b class="tkeybd">Double-clicking</b> an element in this hierarchy will display what is happening inside that subcircuit.
-      </p>
-      <p>
-        The second way you can enter a subcircuit is to bring up its popup menu by <b class="tkeybd">right-clic</b> or <b class="tkeybd">control-click</b> it, and then choosing the option <b class="menu">|&nbsp;View&nbsp;<i>"circuit_name"</i>&nbsp;|</b>.
-      </p>
-      <center>
-        <img src="../../../img-guide/subcirc-4-delve.png" alt="#########">
-      </center>
-      <p>
-        And the third way is to first ensure the Poke Tool (<img class="intxt" src="../../../../icons/poke.gif" alt="#########">) is selected and then <b class="tkeybd">click</b> the subcircuit you want to enter; a magnifying glass will appear over the subcircuit's center, and <b class="tkeybd">double-clicking</b> the magnifying glass will enter the subcircuit's state.
-      </p>
-      <p>
-        In any case, once you enter the subcircuit, you'll see that the pins' values in the subcircuit match the values being sent through them from the containing circuit.
-      </p>
-      <center>
-        <img src="../../../img-guide/subcirc-2-delve.png" alt="#########">
-      </center>
-      <p>
-        While in the subcircuit, you are allowed to alter the circuit. If the changes affect any of the subcircuit's outputs, they are propagated into the containing circuit. One exception: The subcircuit inputs are determined based on the values coming into the circuit from the supercircuit, so it doesn't make sense to toggle those values. If you attempt to poke a subcircuit's input, a dialog will pop up asking, <b class="refquest">The pin is tied to the supercircuit state. Create a new circuit state?</b> Clicking No will cancel the toggle request, while clicking Yes will create a copy of the viewed state, divorced from the outer circuit, with the input pin toggled.
-      </p>
-      <p>
-        Once you have completed viewing and/or editing, you can return to the parent circuit either by double-clicking the parent circuit in the explorer pane, or via the menu <b class="menu">|&nbsp;Simulate&nbsp;|</b>→ <b class="menu">|&nbsp;Go Out To State&nbsp;<i>"circuit_name"</i>&nbsp;|</b><i>.</i>
-      </p>
-      <p>
-        <b>Next:</b> <a href="library.html">Logisim libraries</a>.
-      </p>
-    </div>
-  </body>
-</html>
->>>>>>> 5ecb02a1
+<!DOCTYPE html PUBLIC "-//W3C//DTD HTML 4.01 Transitional//EN">
+<html>
+  <head>
+    <meta name="viewport" content="width=device-width, initial-scale=1.0">
+    <meta name="created" content="2018-10-23T06:18:10.521000000">
+    <meta name="changed" content="2018-10-23T06:18:42.262000000">
+    <meta http-equiv="content-type" content="text/html; charset=utf-8">
+    <meta http-equiv="Content-Language" content="de">
+    <title>
+      Fehlersuche in Teilschaltungen
+    </title>
+    <link rel="stylesheet" type="text/css" href="../../style.css">
+  </head>
+  <body>
+    <div class="maindiv">
+      <h1>
+        Fehlersuche in Teilschaltungen
+      </h1>
+      <p>
+        As you test larger circuits, you will likely find bugs. To nail down what's going wrong, exploring what's going on in the subcircuits while running the overall circuit can help. To enter the subcircuit's state, you can use any of three different techniques. The most straightforward is probably to view the simulation hierarchy by clicking the second icon in the explorer pane's upper toolbar (<img class="intxt" src="../../../../icons/projsim.gif" alt="#########">), or by selecting menu <b class="menu">|&nbsp;Project&nbsp;|</b>→<b class="menu">| View Simulation Tree&nbsp;|</b>. This switches the explorer pane so that it shows the hierarchy of subcircuits being simulated.
+      </p>
+      <center>
+        <img class="notscal" src="../../../../img-guide/subcirc-hierarchy.png" alt="#########">
+      </center>
+      <p>
+        <b class="tkeybd">Double-clicking</b> an element in this hierarchy will display what is happening inside that subcircuit.
+      </p>
+      <p>
+        The second way you can enter a subcircuit is to bring up its popup menu by <b class="tkeybd">right-clic</b> or <b class="tkeybd">control-click</b> it, and then choosing the option <b class="menu">|&nbsp;View&nbsp;<i>"circuit_name"</i>&nbsp;|</b>.
+      </p>
+      <center>
+        <img src="../../../img-guide/subcirc-4-delve.png" alt="#########">
+      </center>
+      <p>
+        And the third way is to first ensure the Poke Tool (<img class="intxt" src="../../../../icons/poke.gif" alt="#########">) is selected and then <b class="tkeybd">click</b> the subcircuit you want to enter; a magnifying glass will appear over the subcircuit's center, and <b class="tkeybd">double-clicking</b> the magnifying glass will enter the subcircuit's state.
+      </p>
+      <p>
+        In any case, once you enter the subcircuit, you'll see that the pins' values in the subcircuit match the values being sent through them from the containing circuit.
+      </p>
+      <center>
+        <img src="../../../img-guide/subcirc-2-delve.png" alt="#########">
+      </center>
+      <p>
+        While in the subcircuit, you are allowed to alter the circuit. If the changes affect any of the subcircuit's outputs, they are propagated into the containing circuit. One exception: The subcircuit inputs are determined based on the values coming into the circuit from the supercircuit, so it doesn't make sense to toggle those values. If you attempt to poke a subcircuit's input, a dialog will pop up asking, <b class="refquest">The pin is tied to the supercircuit state. Create a new circuit state?</b> Clicking No will cancel the toggle request, while clicking Yes will create a copy of the viewed state, divorced from the outer circuit, with the input pin toggled.
+      </p>
+      <p>
+        Once you have completed viewing and/or editing, you can return to the parent circuit either by double-clicking the parent circuit in the explorer pane, or via the menu <b class="menu">|&nbsp;Simulate&nbsp;|</b>→ <b class="menu">|&nbsp;Go Out To State&nbsp;<i>"circuit_name"</i>&nbsp;|</b><i>.</i>
+      </p>
+      <p>
+        <b>Next:</b> <a href="library.html">Logisim libraries</a>.
+      </p>
+    </div>
+  </body>
+</html>