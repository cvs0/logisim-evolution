<<<<<<< HEAD
<html>
<head>
    <meta http-equiv="content-type" content="text/html; charset=UTF-8">
<title>Logisim 1.0 8-Bit Register</title>
</head>

<body bgcolor="FFFFFF">

<h1><img  align="center" src="../../../../en/icons/register.gif" width="32" height="32">
<em>Logisim 1.0 8-Bit Register</em></h1>

<p><table>
<tr><td><strong>Bibliothek:</strong></td>
	<td><a href="index.html">Legacy</a></td></tr>
<tr><td><strong>Eingeführt:</strong></td>
	<td>2.0 Beta 12</td></tr>
<tr><td valign="top"><strong>Aussehen:</strong></td>
	<td valign="top"><img src="../../../../en/img-libs/legacy-register.png" width="34" height="93"></td></tr>
</table></p>

<h2>Verhalten</h2>

<p>This component exists only for backwards compatibility
with Logisim 1.0<var>X</var>; for new circuits, the
<a href="../mem/register.html">Memory library's register</a> is
recommended instead.</p>

<p>The register stores a single 8-bit value, which is displayed in
hexadecimal within its rectangle, and is emitted via its outputs on its
east edge.  (Logisim 1.0<var>X</var> did not support multi-bit values,
so the register had to have a pin for each individual bit.) At the
instant when the clock input (indicated by a triangle on the west edge)
rises from 0 to 1, the value stored in the register changes to the value
specified through the eight other bits on the west edge.</p>

<h2>Pins</h2>

<dl>

<dt>East edge, eight pins (outputs, bit width 1 each)
<dd>Outputs the value currently stored by the register, with the
lowest-order bit at the northmost pin.

<dt>West edge, eight pins (inputs, bit width 1 each)
<dd>At the instant that the clock value rises from 0 to 1,
the register's value changes to the value of the inputs at
that instant. The lowest-order bit is at the northmost pin.

<dt>West edge, indicated with a triangle (input, bit width 1)
<dd>Clock input: At the instant that this input value rises from 0 to
1 (the rising edge), the register's value will be updated to the values
of the other inputs on the west edge.

</dl>

<h2>Attribute</h2>

<p>Keines.</p>

<h2>Verhalten des Schaltwerkzeugs</h2>

<p>Clicking the register brings keyboard focus to the register
(indicated by a red rectangle), and typing hexadecimal digits will
change the value stored in the register.</p>

<h2>Verhalten des Textwerkzeugs</h2>

<p>Keines.</p>

<p><a href="../index.html">Zurück zur <em>Bibliotheksreferenz</em></a></p>

</body>
</html>
=======
<html>
<head>
    <meta http-equiv="content-type" content="text/html; charset=UTF-8">
<title>Logisim 1.0 8-Bit Register</title>
</head>

<body bgcolor="FFFFFF">

<h1><img  align="center" src="../../../../icons/register.gif" width="32" height="32">
<em>Logisim 1.0 8-Bit Register</em></h1>

<p><table>
<tr><td><strong>Bibliothek:</strong></td>
	<td><a href="index.html">Legacy</a></td></tr>
<tr><td><strong>Eingeführt:</strong></td>
	<td>2.0 Beta 12</td></tr>
<tr><td valign="top"><strong>Aussehen:</strong></td>
	<td valign="top"><img src="../../../../img-libs/legacy-register.png" width="34" height="93"></td></tr>
</table></p>

<h2>Verhalten</h2>

<p>This component exists only for backwards compatibility
with Logisim 1.0<var>X</var>; for new circuits, the
<a href="../mem/register.html">Memory library's register</a> is
recommended instead.</p>

<p>The register stores a single 8-bit value, which is displayed in
hexadecimal within its rectangle, and is emitted via its outputs on its
east edge.  (Logisim 1.0<var>X</var> did not support multi-bit values,
so the register had to have a pin for each individual bit.) At the
instant when the clock input (indicated by a triangle on the west edge)
rises from 0 to 1, the value stored in the register changes to the value
specified through the eight other bits on the west edge.</p>

<h2>Pins</h2>

<dl>

<dt>East edge, eight pins (outputs, bit width 1 each)
<dd>Outputs the value currently stored by the register, with the
lowest-order bit at the northmost pin.

<dt>West edge, eight pins (inputs, bit width 1 each)
<dd>At the instant that the clock value rises from 0 to 1,
the register's value changes to the value of the inputs at
that instant. The lowest-order bit is at the northmost pin.

<dt>West edge, indicated with a triangle (input, bit width 1)
<dd>Clock input: At the instant that this input value rises from 0 to
1 (the rising edge), the register's value will be updated to the values
of the other inputs on the west edge.

</dl>

<h2>Attribute</h2>

<p>Keines.</p>

<h2>Verhalten des Schaltwerkzeugs</h2>

<p>Clicking the register brings keyboard focus to the register
(indicated by a red rectangle), and typing hexadecimal digits will
change the value stored in the register.</p>

<h2>Verhalten des Textwerkzeugs</h2>

<p>Keines.</p>

<p><a href="../index.html">Zurück zur <em>Bibliotheksreferenz</em></a></p>

</body>
</html>
>>>>>>> 5ecb02a1
<|MERGE_RESOLUTION|>--- conflicted
+++ resolved
@@ -1,149 +1,73 @@
-<<<<<<< HEAD
-<html>
-<head>
-    <meta http-equiv="content-type" content="text/html; charset=UTF-8">
-<title>Logisim 1.0 8-Bit Register</title>
-</head>
-
-<body bgcolor="FFFFFF">
-
-<h1><img  align="center" src="../../../../en/icons/register.gif" width="32" height="32">
-<em>Logisim 1.0 8-Bit Register</em></h1>
-
-<p><table>
-<tr><td><strong>Bibliothek:</strong></td>
-	<td><a href="index.html">Legacy</a></td></tr>
-<tr><td><strong>Eingeführt:</strong></td>
-	<td>2.0 Beta 12</td></tr>
-<tr><td valign="top"><strong>Aussehen:</strong></td>
-	<td valign="top"><img src="../../../../en/img-libs/legacy-register.png" width="34" height="93"></td></tr>
-</table></p>
-
-<h2>Verhalten</h2>
-
-<p>This component exists only for backwards compatibility
-with Logisim 1.0<var>X</var>; for new circuits, the
-<a href="../mem/register.html">Memory library's register</a> is
-recommended instead.</p>
-
-<p>The register stores a single 8-bit value, which is displayed in
-hexadecimal within its rectangle, and is emitted via its outputs on its
-east edge.  (Logisim 1.0<var>X</var> did not support multi-bit values,
-so the register had to have a pin for each individual bit.) At the
-instant when the clock input (indicated by a triangle on the west edge)
-rises from 0 to 1, the value stored in the register changes to the value
-specified through the eight other bits on the west edge.</p>
-
-<h2>Pins</h2>
-
-<dl>
-
-<dt>East edge, eight pins (outputs, bit width 1 each)
-<dd>Outputs the value currently stored by the register, with the
-lowest-order bit at the northmost pin.
-
-<dt>West edge, eight pins (inputs, bit width 1 each)
-<dd>At the instant that the clock value rises from 0 to 1,
-the register's value changes to the value of the inputs at
-that instant. The lowest-order bit is at the northmost pin.
-
-<dt>West edge, indicated with a triangle (input, bit width 1)
-<dd>Clock input: At the instant that this input value rises from 0 to
-1 (the rising edge), the register's value will be updated to the values
-of the other inputs on the west edge.
-
-</dl>
-
-<h2>Attribute</h2>
-
-<p>Keines.</p>
-
-<h2>Verhalten des Schaltwerkzeugs</h2>
-
-<p>Clicking the register brings keyboard focus to the register
-(indicated by a red rectangle), and typing hexadecimal digits will
-change the value stored in the register.</p>
-
-<h2>Verhalten des Textwerkzeugs</h2>
-
-<p>Keines.</p>
-
-<p><a href="../index.html">Zurück zur <em>Bibliotheksreferenz</em></a></p>
-
-</body>
-</html>
-=======
-<html>
-<head>
-    <meta http-equiv="content-type" content="text/html; charset=UTF-8">
-<title>Logisim 1.0 8-Bit Register</title>
-</head>
-
-<body bgcolor="FFFFFF">
-
-<h1><img  align="center" src="../../../../icons/register.gif" width="32" height="32">
-<em>Logisim 1.0 8-Bit Register</em></h1>
-
-<p><table>
-<tr><td><strong>Bibliothek:</strong></td>
-	<td><a href="index.html">Legacy</a></td></tr>
-<tr><td><strong>Eingeführt:</strong></td>
-	<td>2.0 Beta 12</td></tr>
-<tr><td valign="top"><strong>Aussehen:</strong></td>
-	<td valign="top"><img src="../../../../img-libs/legacy-register.png" width="34" height="93"></td></tr>
-</table></p>
-
-<h2>Verhalten</h2>
-
-<p>This component exists only for backwards compatibility
-with Logisim 1.0<var>X</var>; for new circuits, the
-<a href="../mem/register.html">Memory library's register</a> is
-recommended instead.</p>
-
-<p>The register stores a single 8-bit value, which is displayed in
-hexadecimal within its rectangle, and is emitted via its outputs on its
-east edge.  (Logisim 1.0<var>X</var> did not support multi-bit values,
-so the register had to have a pin for each individual bit.) At the
-instant when the clock input (indicated by a triangle on the west edge)
-rises from 0 to 1, the value stored in the register changes to the value
-specified through the eight other bits on the west edge.</p>
-
-<h2>Pins</h2>
-
-<dl>
-
-<dt>East edge, eight pins (outputs, bit width 1 each)
-<dd>Outputs the value currently stored by the register, with the
-lowest-order bit at the northmost pin.
-
-<dt>West edge, eight pins (inputs, bit width 1 each)
-<dd>At the instant that the clock value rises from 0 to 1,
-the register's value changes to the value of the inputs at
-that instant. The lowest-order bit is at the northmost pin.
-
-<dt>West edge, indicated with a triangle (input, bit width 1)
-<dd>Clock input: At the instant that this input value rises from 0 to
-1 (the rising edge), the register's value will be updated to the values
-of the other inputs on the west edge.
-
-</dl>
-
-<h2>Attribute</h2>
-
-<p>Keines.</p>
-
-<h2>Verhalten des Schaltwerkzeugs</h2>
-
-<p>Clicking the register brings keyboard focus to the register
-(indicated by a red rectangle), and typing hexadecimal digits will
-change the value stored in the register.</p>
-
-<h2>Verhalten des Textwerkzeugs</h2>
-
-<p>Keines.</p>
-
-<p><a href="../index.html">Zurück zur <em>Bibliotheksreferenz</em></a></p>
-
-</body>
-</html>
->>>>>>> 5ecb02a1
+<html>
+<head>
+    <meta http-equiv="content-type" content="text/html; charset=UTF-8">
+<title>Logisim 1.0 8-Bit Register</title>
+</head>
+
+<body bgcolor="FFFFFF">
+
+<h1><img  align="center" src="../../../../icons/register.gif" width="32" height="32">
+<em>Logisim 1.0 8-Bit Register</em></h1>
+
+<p><table>
+<tr><td><strong>Bibliothek:</strong></td>
+	<td><a href="index.html">Legacy</a></td></tr>
+<tr><td><strong>Eingeführt:</strong></td>
+	<td>2.0 Beta 12</td></tr>
+<tr><td valign="top"><strong>Aussehen:</strong></td>
+	<td valign="top"><img src="../../../../img-libs/legacy-register.png" width="34" height="93"></td></tr>
+</table></p>
+
+<h2>Verhalten</h2>
+
+<p>This component exists only for backwards compatibility
+with Logisim 1.0<var>X</var>; for new circuits, the
+<a href="../mem/register.html">Memory library's register</a> is
+recommended instead.</p>
+
+<p>The register stores a single 8-bit value, which is displayed in
+hexadecimal within its rectangle, and is emitted via its outputs on its
+east edge.  (Logisim 1.0<var>X</var> did not support multi-bit values,
+so the register had to have a pin for each individual bit.) At the
+instant when the clock input (indicated by a triangle on the west edge)
+rises from 0 to 1, the value stored in the register changes to the value
+specified through the eight other bits on the west edge.</p>
+
+<h2>Pins</h2>
+
+<dl>
+
+<dt>East edge, eight pins (outputs, bit width 1 each)
+<dd>Outputs the value currently stored by the register, with the
+lowest-order bit at the northmost pin.
+
+<dt>West edge, eight pins (inputs, bit width 1 each)
+<dd>At the instant that the clock value rises from 0 to 1,
+the register's value changes to the value of the inputs at
+that instant. The lowest-order bit is at the northmost pin.
+
+<dt>West edge, indicated with a triangle (input, bit width 1)
+<dd>Clock input: At the instant that this input value rises from 0 to
+1 (the rising edge), the register's value will be updated to the values
+of the other inputs on the west edge.
+
+</dl>
+
+<h2>Attribute</h2>
+
+<p>Keines.</p>
+
+<h2>Verhalten des Schaltwerkzeugs</h2>
+
+<p>Clicking the register brings keyboard focus to the register
+(indicated by a red rectangle), and typing hexadecimal digits will
+change the value stored in the register.</p>
+
+<h2>Verhalten des Textwerkzeugs</h2>
+
+<p>Keines.</p>
+
+<p><a href="../index.html">Zurück zur <em>Bibliotheksreferenz</em></a></p>
+
+</body>
+</html>