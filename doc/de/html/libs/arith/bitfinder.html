--- conflicted
+++ resolved
@@ -1,217 +1,107 @@
-<<<<<<< HEAD
-<html>
-<head>
-    <meta http-equiv="content-type" content="text/html; charset=UTF-8">
-<title>Bit-Finder</title>
-</head>
-
-<body bgcolor="FFFFFF">
-
-<h1><img  align="center" src="../../../../en/icons/bitfindr.gif" width="32" height="32">
-<em>Bit-Finder</em></h1>
-
-<p><table>
-<tr><td><strong>Bibliothek:</strong></td>
-	<td><a href="index.html">Arithmetic</a></td></tr>
-<tr><td><strong>Eingeführt:</strong></td>
-	<td>2.6.1</td></tr>
-<tr><td valign="top"><strong>Aussehen:</strong></td>
-	<td valign="top"><img src="../../../../en/img-libs/bitfindr.png" width="44" height="43"></td></tr>
-</table></p>
-
-<h2>Verhalten</h2>
-
-<p>The component takes a multi-bit input and determines the the index of a bit,
-where the index is computed by counting from 0 as the lowest-order bit.
-Exactly which index it computes depends on the Type attribute, as illustrated
-by the examples in the below table for the 8-bit sample input 11010100.</p>
-
-<blockquote><table><thead>
-<tr><th>Type</th><th>Output for 11010100</th></td></tr>
-</thead><tbody>
-<tr><td>Lowest-order 1</td><td align="center">2</td></tr>
-<tr><td>Highest-order 1</td><td align="center">7</td></tr>
-<tr><td>Lowest-order 0</td><td align="center">0</td></tr>
-<tr><td>Highest-order 0</td><td align="center">5</td></tr>
-</tbody></table></blockquote>
-
-<p>For the lowest-order 1, the output is 2 because if you index the bits
-starting from 0 for the lowest-order bit, the first 1 you will find is
-at index 2. (The bits at indices 0 and 1 are both 0.)
-For the highest-order 1, the output is 7 because the topmost 1 bit is at index 7
-(again counting from the lowest-order bit as 0).</p>
-
-<p>The component's output on the south edge indicates whether the desired bit
-was found at all. In the above examples involving the input 11010100,
-the south output is 1 in all cases.
-But if the input were 00000000 and the component is to find the
-lowest-order 1, then the south output would be 0 — and the output on the
-west edge would be 0 as well.</p>
-
-<p>If while searching for the desired value, a value that is neither 0 or 1 is
-found (the bit could be floating or an error value),
-then both outputs will consist entirely of error bits.
-Note that this occurs only if the problematic bit is encountered before finding
-the desired bit: For the input x1010100, the output would still be 2 if
-the lowest-order 1 is desired; but we would get error values if the component's
-type indicates to search for the highest-order 1 or the highest-order 0, since
-there is an erroneous bit in a higher-order bit than either the highest-order 0
-or the highest-order 1.</p>
-
-<h2>Pins</h2>
-
-<dl>
-
-<dt>West edge (input, bit width matches Data Bits attribute)</dt>
-<dd>The multibit input that is to be searched for the desired bit.</dd>
-
-<dt>East edge (output, bit width computed as described below)</dt>
-<dd>The index of the desired bit, counting from 0 for the lowest-order bit.
-The bit width is the
-minimum number of bits to store the maximum possible index, which is one
-less than the value of the Data Bits attribute.</dd>
-
-<dt>South edge (output, bit width 1)</dt>
-<dd>1 if the desired bit is found, 0 if all input bits are the inverse of the
-desired bit, and the error value if a non-0, non-1 value is found before the
-desired bit.</dd>
-
-</dl>
-
-<h2>Attribute</h2>
-
-<p>When the component is selected or being added,
-Alt-0 through Alt-9 alter its <q>Data Bits</q> attribute.</p>
-
-<dl>
-
-<dt>Data Bits</dt>
-<dd>The bit width of the input.</dd>
-
-<dt>Type</dt>
-<dd>Indicates which bit to search for — the lowest-order 0,
-the highest-order 0, the lowest-order 1, or the highest-order 1.</dd>
-
-</dl>
-
-<h2>Verhalten des Schaltwerkzeugs</h2>
-
-<p>Keines.</p>
-
-<h2>Verhalten des Textwerkzeugs</h2>
-
-<p>Keines.</p>
-
-<p><a href="../index.html">Zurück zur <em>Bibliotheksreferenz</em></a></p>
-
-</body>
-</html>
-=======
-<html>
-<head>
-    <meta http-equiv="content-type" content="text/html; charset=UTF-8">
-<title>Bit-Finder</title>
-</head>
-
-<body bgcolor="FFFFFF">
-
-<h1><img  align="center" src="../../../../icons/bitfindr.gif" width="32" height="32">
-<em>Bit-Finder</em></h1>
-
-<p><table>
-<tr><td><strong>Bibliothek:</strong></td>
-	<td><a href="index.html">Arithmetic</a></td></tr>
-<tr><td><strong>Eingeführt:</strong></td>
-	<td>2.6.1</td></tr>
-<tr><td valign="top"><strong>Aussehen:</strong></td>
-	<td valign="top"><img src="../../../../img-libs/bitfindr.png" width="44" height="43"></td></tr>
-</table></p>
-
-<h2>Verhalten</h2>
-
-<p>The component takes a multi-bit input and determines the the index of a bit,
-where the index is computed by counting from 0 as the lowest-order bit.
-Exactly which index it computes depends on the Type attribute, as illustrated
-by the examples in the below table for the 8-bit sample input 11010100.</p>
-
-<blockquote><table><thead>
-<tr><th>Type</th><th>Output for 11010100</th></td></tr>
-</thead><tbody>
-<tr><td>Lowest-order 1</td><td align="center">2</td></tr>
-<tr><td>Highest-order 1</td><td align="center">7</td></tr>
-<tr><td>Lowest-order 0</td><td align="center">0</td></tr>
-<tr><td>Highest-order 0</td><td align="center">5</td></tr>
-</tbody></table></blockquote>
-
-<p>For the lowest-order 1, the output is 2 because if you index the bits
-starting from 0 for the lowest-order bit, the first 1 you will find is
-at index 2. (The bits at indices 0 and 1 are both 0.)
-For the highest-order 1, the output is 7 because the topmost 1 bit is at index 7
-(again counting from the lowest-order bit as 0).</p>
-
-<p>The component's output on the south edge indicates whether the desired bit
-was found at all. In the above examples involving the input 11010100,
-the south output is 1 in all cases.
-But if the input were 00000000 and the component is to find the
-lowest-order 1, then the south output would be 0 — and the output on the
-west edge would be 0 as well.</p>
-
-<p>If while searching for the desired value, a value that is neither 0 or 1 is
-found (the bit could be floating or an error value),
-then both outputs will consist entirely of error bits.
-Note that this occurs only if the problematic bit is encountered before finding
-the desired bit: For the input x1010100, the output would still be 2 if
-the lowest-order 1 is desired; but we would get error values if the component's
-type indicates to search for the highest-order 1 or the highest-order 0, since
-there is an erroneous bit in a higher-order bit than either the highest-order 0
-or the highest-order 1.</p>
-
-<h2>Pins</h2>
-
-<dl>
-
-<dt>West edge (input, bit width matches Data Bits attribute)</dt>
-<dd>The multibit input that is to be searched for the desired bit.</dd>
-
-<dt>East edge (output, bit width computed as described below)</dt>
-<dd>The index of the desired bit, counting from 0 for the lowest-order bit.
-The bit width is the
-minimum number of bits to store the maximum possible index, which is one
-less than the value of the Data Bits attribute.</dd>
-
-<dt>South edge (output, bit width 1)</dt>
-<dd>1 if the desired bit is found, 0 if all input bits are the inverse of the
-desired bit, and the error value if a non-0, non-1 value is found before the
-desired bit.</dd>
-
-</dl>
-
-<h2>Attribute</h2>
-
-<p>When the component is selected or being added,
-Alt-0 through Alt-9 alter its <q>Data Bits</q> attribute.</p>
-
-<dl>
-
-<dt>Data Bits</dt>
-<dd>The bit width of the input.</dd>
-
-<dt>Type</dt>
-<dd>Indicates which bit to search for — the lowest-order 0,
-the highest-order 0, the lowest-order 1, or the highest-order 1.</dd>
-
-</dl>
-
-<h2>Verhalten des Schaltwerkzeugs</h2>
-
-<p>Keines.</p>
-
-<h2>Verhalten des Textwerkzeugs</h2>
-
-<p>Keines.</p>
-
-<p><a href="../index.html">Zurück zur <em>Bibliotheksreferenz</em></a></p>
-
-</body>
-</html>
->>>>>>> 5ecb02a1
+<html>
+<head>
+    <meta http-equiv="content-type" content="text/html; charset=UTF-8">
+<title>Bit-Finder</title>
+</head>
+
+<body bgcolor="FFFFFF">
+
+<h1><img  align="center" src="../../../../icons/bitfindr.gif" width="32" height="32">
+<em>Bit-Finder</em></h1>
+
+<p><table>
+<tr><td><strong>Bibliothek:</strong></td>
+	<td><a href="index.html">Arithmetic</a></td></tr>
+<tr><td><strong>Eingeführt:</strong></td>
+	<td>2.6.1</td></tr>
+<tr><td valign="top"><strong>Aussehen:</strong></td>
+	<td valign="top"><img src="../../../../img-libs/bitfindr.png" width="44" height="43"></td></tr>
+</table></p>
+
+<h2>Verhalten</h2>
+
+<p>The component takes a multi-bit input and determines the the index of a bit,
+where the index is computed by counting from 0 as the lowest-order bit.
+Exactly which index it computes depends on the Type attribute, as illustrated
+by the examples in the below table for the 8-bit sample input 11010100.</p>
+
+<blockquote><table><thead>
+<tr><th>Type</th><th>Output for 11010100</th></td></tr>
+</thead><tbody>
+<tr><td>Lowest-order 1</td><td align="center">2</td></tr>
+<tr><td>Highest-order 1</td><td align="center">7</td></tr>
+<tr><td>Lowest-order 0</td><td align="center">0</td></tr>
+<tr><td>Highest-order 0</td><td align="center">5</td></tr>
+</tbody></table></blockquote>
+
+<p>For the lowest-order 1, the output is 2 because if you index the bits
+starting from 0 for the lowest-order bit, the first 1 you will find is
+at index 2. (The bits at indices 0 and 1 are both 0.)
+For the highest-order 1, the output is 7 because the topmost 1 bit is at index 7
+(again counting from the lowest-order bit as 0).</p>
+
+<p>The component's output on the south edge indicates whether the desired bit
+was found at all. In the above examples involving the input 11010100,
+the south output is 1 in all cases.
+But if the input were 00000000 and the component is to find the
+lowest-order 1, then the south output would be 0 — and the output on the
+west edge would be 0 as well.</p>
+
+<p>If while searching for the desired value, a value that is neither 0 or 1 is
+found (the bit could be floating or an error value),
+then both outputs will consist entirely of error bits.
+Note that this occurs only if the problematic bit is encountered before finding
+the desired bit: For the input x1010100, the output would still be 2 if
+the lowest-order 1 is desired; but we would get error values if the component's
+type indicates to search for the highest-order 1 or the highest-order 0, since
+there is an erroneous bit in a higher-order bit than either the highest-order 0
+or the highest-order 1.</p>
+
+<h2>Pins</h2>
+
+<dl>
+
+<dt>West edge (input, bit width matches Data Bits attribute)</dt>
+<dd>The multibit input that is to be searched for the desired bit.</dd>
+
+<dt>East edge (output, bit width computed as described below)</dt>
+<dd>The index of the desired bit, counting from 0 for the lowest-order bit.
+The bit width is the
+minimum number of bits to store the maximum possible index, which is one
+less than the value of the Data Bits attribute.</dd>
+
+<dt>South edge (output, bit width 1)</dt>
+<dd>1 if the desired bit is found, 0 if all input bits are the inverse of the
+desired bit, and the error value if a non-0, non-1 value is found before the
+desired bit.</dd>
+
+</dl>
+
+<h2>Attribute</h2>
+
+<p>When the component is selected or being added,
+Alt-0 through Alt-9 alter its <q>Data Bits</q> attribute.</p>
+
+<dl>
+
+<dt>Data Bits</dt>
+<dd>The bit width of the input.</dd>
+
+<dt>Type</dt>
+<dd>Indicates which bit to search for — the lowest-order 0,
+the highest-order 0, the lowest-order 1, or the highest-order 1.</dd>
+
+</dl>
+
+<h2>Verhalten des Schaltwerkzeugs</h2>
+
+<p>Keines.</p>
+
+<h2>Verhalten des Textwerkzeugs</h2>
+
+<p>Keines.</p>
+
+<p><a href="../index.html">Zurück zur <em>Bibliotheksreferenz</em></a></p>
+
+</body>
+</html>