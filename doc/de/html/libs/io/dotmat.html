<<<<<<< HEAD
<html>
<head>
    <meta http-equiv="content-type" content="text/html; charset=UTF-8">
<title>LED-Matrix</title>
</head>

<body bgcolor="FFFFFF">

<h1><img  align="center" src="../../../../en/icons/dotmat.gif" width="32" height="32">
<em>LED-Matrix</em></h1>

<p><table>
<tr><td><strong>Bibliothek:</strong></td>
	<td><a href="index.html">Input/Output</a></td></tr>
<tr><td><strong>Eingeführt:</strong></td>
	<td>2.2.0</td></tr>
<tr><td valign="top"><strong>Aussehen:</strong></td>
	<td valign="top"><img src="../../../../en/img-libs/dotmat.png" width="52" height="73"></td></tr>
</table></p>

<h2>Verhalten</h2>

<p>Displays a small grid of pixels, whose values are determined by the current
inputs. The grid can have up to 32 rows and 32 columns.</p>

<h2>Pins</h2>

<p>The interface to the component varies depending on the value of the
Input Format attribute. It has three possible values.</p>

<dl>

<dt>Columns</dt>
<dd>The inputs are lined along the component's south edge, with one
multibit input for each column of the matrix. Each input has as many bits
as there are rows in the matrix, with the low-order bit corresponding to the
southmost pixel in the column. A 1 indicates to light the corresponding pixel,
while a 0 indicates to keep the pixel dim. If any of the bits for a column are
either floating or error values, then all pixels in the column are lit.</dd>

<dt>Rows</dt>
<dd>The inputs are lined along the component's west edge, with one multibit
input for each row of the matrix. Each input has as many bits as there are
columns in the matrix, with the low-order bit corresponding to the rightmost
pixel in the row. As with the Columns format, a 1 indicates to light the
corresponding pixel, and a 0 indicates to keep the pixel dim. If any bits for
a row are floating or error values, then all pixels in the row are lit.</dd>

<dt>Select Rows/Columns</dt>
<dd>There are two inputs on the component's west edge. The upper multibit
input has as many bits as there are columns in the matrix, with the low-order
bit corresponding to the rightmost column. The lower multibit input has as
many bits as there are rows in the matrix, with the low-order bit corresponding
to the bottom row. If any bits in either input are floating or error
values, all pixels in the matrix are lit. Normally, though, a pixel at a
particular row-column location is lit if the corresponding column bit in the
upper input is 1 and the corresponding row bit in the lower input is 1.
For example, for a 5x7 matrix, if the first input is 01010 and the second is
0111010, then the second and fourth columns are lit for the second, third,
fourth, and sixth rows; the result appears to be a pair of exclamation points.
(This input format may seem unintuitive, but LED matrixes are sold commercially
with exactly this interface. Lite-On sells such components, for example.)</dd> 

</dl>

<h2>Attribute</h2>

<dl>

<dt>Input Format (read-only after component is created)</dt>
<dd>Selects how the pins correspond to pixels, as outlined above.</dd>

<dt>Matrix Columns</dt>
<dd>Selects how many columns are in the matrix, which may range from 1 up to
32.</dd>

<dt>Matrix Rows</dt>
<dd>Selects how many rows are in the matrix, which may range from 1 up to
32.</dd>

<dt>On Color</dt>
<dd>Selects the color of a pixel when it is <q>lit.</q></dd>

<dt>Off Color</dt>
<dd>Selects the color of a pixel when it is <q>dim.</q></dd>

<dt>Light Persistence</dt>
<dd>When this is other than 0, a pixel that is <q>lit</q> remains lit
for the given number of clock ticks after the component's inputs indicate
that the pixel should become <q>dim.</q></dd>

<dt>Dot Shape</dt>
<dd>The square option means that each pixel is drawn as a 10x10 square, filling
the component with no gaps between pixels. The circle option means that each
pixel is drawn as a diameter-8 circle, with gaps between each circle. The circle
option is more difficult to interpret, but it more closely approximates the
off-the-shelf LED matrix components.</dd>

</dl>

<h2>Verhalten des Schaltwerkzeugs</h2>

<p>Keines.</p>

<h2>Verhalten des Textwerkzeugs</h2>

<p>Keines.</p>

<p><a href="../index.html">Zurück zur <em>Bibliotheksreferenz</em></a></p>

</body>
</html>
=======
<html>
<head>
    <meta http-equiv="content-type" content="text/html; charset=UTF-8">
<title>LED-Matrix</title>
</head>

<body bgcolor="FFFFFF">

<h1><img  align="center" src="../../../../icons/dotmat.gif" width="32" height="32">
<em>LED-Matrix</em></h1>

<p><table>
<tr><td><strong>Bibliothek:</strong></td>
	<td><a href="index.html">Input/Output</a></td></tr>
<tr><td><strong>Eingeführt:</strong></td>
	<td>2.2.0</td></tr>
<tr><td valign="top"><strong>Aussehen:</strong></td>
	<td valign="top"><img src="../../../../img-libs/dotmat.png" width="52" height="73"></td></tr>
</table></p>

<h2>Verhalten</h2>

<p>Displays a small grid of pixels, whose values are determined by the current
inputs. The grid can have up to 32 rows and 32 columns.</p>

<h2>Pins</h2>

<p>The interface to the component varies depending on the value of the
Input Format attribute. It has three possible values.</p>

<dl>

<dt>Columns</dt>
<dd>The inputs are lined along the component's south edge, with one
multibit input for each column of the matrix. Each input has as many bits
as there are rows in the matrix, with the low-order bit corresponding to the
southmost pixel in the column. A 1 indicates to light the corresponding pixel,
while a 0 indicates to keep the pixel dim. If any of the bits for a column are
either floating or error values, then all pixels in the column are lit.</dd>

<dt>Rows</dt>
<dd>The inputs are lined along the component's west edge, with one multibit
input for each row of the matrix. Each input has as many bits as there are
columns in the matrix, with the low-order bit corresponding to the rightmost
pixel in the row. As with the Columns format, a 1 indicates to light the
corresponding pixel, and a 0 indicates to keep the pixel dim. If any bits for
a row are floating or error values, then all pixels in the row are lit.</dd>

<dt>Select Rows/Columns</dt>
<dd>There are two inputs on the component's west edge. The upper multibit
input has as many bits as there are columns in the matrix, with the low-order
bit corresponding to the rightmost column. The lower multibit input has as
many bits as there are rows in the matrix, with the low-order bit corresponding
to the bottom row. If any bits in either input are floating or error
values, all pixels in the matrix are lit. Normally, though, a pixel at a
particular row-column location is lit if the corresponding column bit in the
upper input is 1 and the corresponding row bit in the lower input is 1.
For example, for a 5x7 matrix, if the first input is 01010 and the second is
0111010, then the second and fourth columns are lit for the second, third,
fourth, and sixth rows; the result appears to be a pair of exclamation points.
(This input format may seem unintuitive, but LED matrixes are sold commercially
with exactly this interface. Lite-On sells such components, for example.)</dd> 

</dl>

<h2>Attribute</h2>

<dl>

<dt>Input Format (read-only after component is created)</dt>
<dd>Selects how the pins correspond to pixels, as outlined above.</dd>

<dt>Matrix Columns</dt>
<dd>Selects how many columns are in the matrix, which may range from 1 up to
32.</dd>

<dt>Matrix Rows</dt>
<dd>Selects how many rows are in the matrix, which may range from 1 up to
32.</dd>

<dt>On Color</dt>
<dd>Selects the color of a pixel when it is <q>lit.</q></dd>

<dt>Off Color</dt>
<dd>Selects the color of a pixel when it is <q>dim.</q></dd>

<dt>Light Persistence</dt>
<dd>When this is other than 0, a pixel that is <q>lit</q> remains lit
for the given number of clock ticks after the component's inputs indicate
that the pixel should become <q>dim.</q></dd>

<dt>Dot Shape</dt>
<dd>The square option means that each pixel is drawn as a 10x10 square, filling
the component with no gaps between pixels. The circle option means that each
pixel is drawn as a diameter-8 circle, with gaps between each circle. The circle
option is more difficult to interpret, but it more closely approximates the
off-the-shelf LED matrix components.</dd>

</dl>

<h2>Verhalten des Schaltwerkzeugs</h2>

<p>Keines.</p>

<h2>Verhalten des Textwerkzeugs</h2>

<p>Keines.</p>

<p><a href="../index.html">Zurück zur <em>Bibliotheksreferenz</em></a></p>

</body>
</html>
>>>>>>> 5ecb02a1
<|MERGE_RESOLUTION|>--- conflicted
+++ resolved
@@ -1,227 +1,112 @@
-<<<<<<< HEAD
-<html>
-<head>
-    <meta http-equiv="content-type" content="text/html; charset=UTF-8">
-<title>LED-Matrix</title>
-</head>
-
-<body bgcolor="FFFFFF">
-
-<h1><img  align="center" src="../../../../en/icons/dotmat.gif" width="32" height="32">
-<em>LED-Matrix</em></h1>
-
-<p><table>
-<tr><td><strong>Bibliothek:</strong></td>
-	<td><a href="index.html">Input/Output</a></td></tr>
-<tr><td><strong>Eingeführt:</strong></td>
-	<td>2.2.0</td></tr>
-<tr><td valign="top"><strong>Aussehen:</strong></td>
-	<td valign="top"><img src="../../../../en/img-libs/dotmat.png" width="52" height="73"></td></tr>
-</table></p>
-
-<h2>Verhalten</h2>
-
-<p>Displays a small grid of pixels, whose values are determined by the current
-inputs. The grid can have up to 32 rows and 32 columns.</p>
-
-<h2>Pins</h2>
-
-<p>The interface to the component varies depending on the value of the
-Input Format attribute. It has three possible values.</p>
-
-<dl>
-
-<dt>Columns</dt>
-<dd>The inputs are lined along the component's south edge, with one
-multibit input for each column of the matrix. Each input has as many bits
-as there are rows in the matrix, with the low-order bit corresponding to the
-southmost pixel in the column. A 1 indicates to light the corresponding pixel,
-while a 0 indicates to keep the pixel dim. If any of the bits for a column are
-either floating or error values, then all pixels in the column are lit.</dd>
-
-<dt>Rows</dt>
-<dd>The inputs are lined along the component's west edge, with one multibit
-input for each row of the matrix. Each input has as many bits as there are
-columns in the matrix, with the low-order bit corresponding to the rightmost
-pixel in the row. As with the Columns format, a 1 indicates to light the
-corresponding pixel, and a 0 indicates to keep the pixel dim. If any bits for
-a row are floating or error values, then all pixels in the row are lit.</dd>
-
-<dt>Select Rows/Columns</dt>
-<dd>There are two inputs on the component's west edge. The upper multibit
-input has as many bits as there are columns in the matrix, with the low-order
-bit corresponding to the rightmost column. The lower multibit input has as
-many bits as there are rows in the matrix, with the low-order bit corresponding
-to the bottom row. If any bits in either input are floating or error
-values, all pixels in the matrix are lit. Normally, though, a pixel at a
-particular row-column location is lit if the corresponding column bit in the
-upper input is 1 and the corresponding row bit in the lower input is 1.
-For example, for a 5x7 matrix, if the first input is 01010 and the second is
-0111010, then the second and fourth columns are lit for the second, third,
-fourth, and sixth rows; the result appears to be a pair of exclamation points.
-(This input format may seem unintuitive, but LED matrixes are sold commercially
-with exactly this interface. Lite-On sells such components, for example.)</dd> 
-
-</dl>
-
-<h2>Attribute</h2>
-
-<dl>
-
-<dt>Input Format (read-only after component is created)</dt>
-<dd>Selects how the pins correspond to pixels, as outlined above.</dd>
-
-<dt>Matrix Columns</dt>
-<dd>Selects how many columns are in the matrix, which may range from 1 up to
-32.</dd>
-
-<dt>Matrix Rows</dt>
-<dd>Selects how many rows are in the matrix, which may range from 1 up to
-32.</dd>
-
-<dt>On Color</dt>
-<dd>Selects the color of a pixel when it is <q>lit.</q></dd>
-
-<dt>Off Color</dt>
-<dd>Selects the color of a pixel when it is <q>dim.</q></dd>
-
-<dt>Light Persistence</dt>
-<dd>When this is other than 0, a pixel that is <q>lit</q> remains lit
-for the given number of clock ticks after the component's inputs indicate
-that the pixel should become <q>dim.</q></dd>
-
-<dt>Dot Shape</dt>
-<dd>The square option means that each pixel is drawn as a 10x10 square, filling
-the component with no gaps between pixels. The circle option means that each
-pixel is drawn as a diameter-8 circle, with gaps between each circle. The circle
-option is more difficult to interpret, but it more closely approximates the
-off-the-shelf LED matrix components.</dd>
-
-</dl>
-
-<h2>Verhalten des Schaltwerkzeugs</h2>
-
-<p>Keines.</p>
-
-<h2>Verhalten des Textwerkzeugs</h2>
-
-<p>Keines.</p>
-
-<p><a href="../index.html">Zurück zur <em>Bibliotheksreferenz</em></a></p>
-
-</body>
-</html>
-=======
-<html>
-<head>
-    <meta http-equiv="content-type" content="text/html; charset=UTF-8">
-<title>LED-Matrix</title>
-</head>
-
-<body bgcolor="FFFFFF">
-
-<h1><img  align="center" src="../../../../icons/dotmat.gif" width="32" height="32">
-<em>LED-Matrix</em></h1>
-
-<p><table>
-<tr><td><strong>Bibliothek:</strong></td>
-	<td><a href="index.html">Input/Output</a></td></tr>
-<tr><td><strong>Eingeführt:</strong></td>
-	<td>2.2.0</td></tr>
-<tr><td valign="top"><strong>Aussehen:</strong></td>
-	<td valign="top"><img src="../../../../img-libs/dotmat.png" width="52" height="73"></td></tr>
-</table></p>
-
-<h2>Verhalten</h2>
-
-<p>Displays a small grid of pixels, whose values are determined by the current
-inputs. The grid can have up to 32 rows and 32 columns.</p>
-
-<h2>Pins</h2>
-
-<p>The interface to the component varies depending on the value of the
-Input Format attribute. It has three possible values.</p>
-
-<dl>
-
-<dt>Columns</dt>
-<dd>The inputs are lined along the component's south edge, with one
-multibit input for each column of the matrix. Each input has as many bits
-as there are rows in the matrix, with the low-order bit corresponding to the
-southmost pixel in the column. A 1 indicates to light the corresponding pixel,
-while a 0 indicates to keep the pixel dim. If any of the bits for a column are
-either floating or error values, then all pixels in the column are lit.</dd>
-
-<dt>Rows</dt>
-<dd>The inputs are lined along the component's west edge, with one multibit
-input for each row of the matrix. Each input has as many bits as there are
-columns in the matrix, with the low-order bit corresponding to the rightmost
-pixel in the row. As with the Columns format, a 1 indicates to light the
-corresponding pixel, and a 0 indicates to keep the pixel dim. If any bits for
-a row are floating or error values, then all pixels in the row are lit.</dd>
-
-<dt>Select Rows/Columns</dt>
-<dd>There are two inputs on the component's west edge. The upper multibit
-input has as many bits as there are columns in the matrix, with the low-order
-bit corresponding to the rightmost column. The lower multibit input has as
-many bits as there are rows in the matrix, with the low-order bit corresponding
-to the bottom row. If any bits in either input are floating or error
-values, all pixels in the matrix are lit. Normally, though, a pixel at a
-particular row-column location is lit if the corresponding column bit in the
-upper input is 1 and the corresponding row bit in the lower input is 1.
-For example, for a 5x7 matrix, if the first input is 01010 and the second is
-0111010, then the second and fourth columns are lit for the second, third,
-fourth, and sixth rows; the result appears to be a pair of exclamation points.
-(This input format may seem unintuitive, but LED matrixes are sold commercially
-with exactly this interface. Lite-On sells such components, for example.)</dd> 
-
-</dl>
-
-<h2>Attribute</h2>
-
-<dl>
-
-<dt>Input Format (read-only after component is created)</dt>
-<dd>Selects how the pins correspond to pixels, as outlined above.</dd>
-
-<dt>Matrix Columns</dt>
-<dd>Selects how many columns are in the matrix, which may range from 1 up to
-32.</dd>
-
-<dt>Matrix Rows</dt>
-<dd>Selects how many rows are in the matrix, which may range from 1 up to
-32.</dd>
-
-<dt>On Color</dt>
-<dd>Selects the color of a pixel when it is <q>lit.</q></dd>
-
-<dt>Off Color</dt>
-<dd>Selects the color of a pixel when it is <q>dim.</q></dd>
-
-<dt>Light Persistence</dt>
-<dd>When this is other than 0, a pixel that is <q>lit</q> remains lit
-for the given number of clock ticks after the component's inputs indicate
-that the pixel should become <q>dim.</q></dd>
-
-<dt>Dot Shape</dt>
-<dd>The square option means that each pixel is drawn as a 10x10 square, filling
-the component with no gaps between pixels. The circle option means that each
-pixel is drawn as a diameter-8 circle, with gaps between each circle. The circle
-option is more difficult to interpret, but it more closely approximates the
-off-the-shelf LED matrix components.</dd>
-
-</dl>
-
-<h2>Verhalten des Schaltwerkzeugs</h2>
-
-<p>Keines.</p>
-
-<h2>Verhalten des Textwerkzeugs</h2>
-
-<p>Keines.</p>
-
-<p><a href="../index.html">Zurück zur <em>Bibliotheksreferenz</em></a></p>
-
-</body>
-</html>
->>>>>>> 5ecb02a1
+<html>
+<head>
+    <meta http-equiv="content-type" content="text/html; charset=UTF-8">
+<title>LED-Matrix</title>
+</head>
+
+<body bgcolor="FFFFFF">
+
+<h1><img  align="center" src="../../../../icons/dotmat.gif" width="32" height="32">
+<em>LED-Matrix</em></h1>
+
+<p><table>
+<tr><td><strong>Bibliothek:</strong></td>
+	<td><a href="index.html">Input/Output</a></td></tr>
+<tr><td><strong>Eingeführt:</strong></td>
+	<td>2.2.0</td></tr>
+<tr><td valign="top"><strong>Aussehen:</strong></td>
+	<td valign="top"><img src="../../../../img-libs/dotmat.png" width="52" height="73"></td></tr>
+</table></p>
+
+<h2>Verhalten</h2>
+
+<p>Displays a small grid of pixels, whose values are determined by the current
+inputs. The grid can have up to 32 rows and 32 columns.</p>
+
+<h2>Pins</h2>
+
+<p>The interface to the component varies depending on the value of the
+Input Format attribute. It has three possible values.</p>
+
+<dl>
+
+<dt>Columns</dt>
+<dd>The inputs are lined along the component's south edge, with one
+multibit input for each column of the matrix. Each input has as many bits
+as there are rows in the matrix, with the low-order bit corresponding to the
+southmost pixel in the column. A 1 indicates to light the corresponding pixel,
+while a 0 indicates to keep the pixel dim. If any of the bits for a column are
+either floating or error values, then all pixels in the column are lit.</dd>
+
+<dt>Rows</dt>
+<dd>The inputs are lined along the component's west edge, with one multibit
+input for each row of the matrix. Each input has as many bits as there are
+columns in the matrix, with the low-order bit corresponding to the rightmost
+pixel in the row. As with the Columns format, a 1 indicates to light the
+corresponding pixel, and a 0 indicates to keep the pixel dim. If any bits for
+a row are floating or error values, then all pixels in the row are lit.</dd>
+
+<dt>Select Rows/Columns</dt>
+<dd>There are two inputs on the component's west edge. The upper multibit
+input has as many bits as there are columns in the matrix, with the low-order
+bit corresponding to the rightmost column. The lower multibit input has as
+many bits as there are rows in the matrix, with the low-order bit corresponding
+to the bottom row. If any bits in either input are floating or error
+values, all pixels in the matrix are lit. Normally, though, a pixel at a
+particular row-column location is lit if the corresponding column bit in the
+upper input is 1 and the corresponding row bit in the lower input is 1.
+For example, for a 5x7 matrix, if the first input is 01010 and the second is
+0111010, then the second and fourth columns are lit for the second, third,
+fourth, and sixth rows; the result appears to be a pair of exclamation points.
+(This input format may seem unintuitive, but LED matrixes are sold commercially
+with exactly this interface. Lite-On sells such components, for example.)</dd> 
+
+</dl>
+
+<h2>Attribute</h2>
+
+<dl>
+
+<dt>Input Format (read-only after component is created)</dt>
+<dd>Selects how the pins correspond to pixels, as outlined above.</dd>
+
+<dt>Matrix Columns</dt>
+<dd>Selects how many columns are in the matrix, which may range from 1 up to
+32.</dd>
+
+<dt>Matrix Rows</dt>
+<dd>Selects how many rows are in the matrix, which may range from 1 up to
+32.</dd>
+
+<dt>On Color</dt>
+<dd>Selects the color of a pixel when it is <q>lit.</q></dd>
+
+<dt>Off Color</dt>
+<dd>Selects the color of a pixel when it is <q>dim.</q></dd>
+
+<dt>Light Persistence</dt>
+<dd>When this is other than 0, a pixel that is <q>lit</q> remains lit
+for the given number of clock ticks after the component's inputs indicate
+that the pixel should become <q>dim.</q></dd>
+
+<dt>Dot Shape</dt>
+<dd>The square option means that each pixel is drawn as a 10x10 square, filling
+the component with no gaps between pixels. The circle option means that each
+pixel is drawn as a diameter-8 circle, with gaps between each circle. The circle
+option is more difficult to interpret, but it more closely approximates the
+off-the-shelf LED matrix components.</dd>
+
+</dl>
+
+<h2>Verhalten des Schaltwerkzeugs</h2>
+
+<p>Keines.</p>
+
+<h2>Verhalten des Textwerkzeugs</h2>
+
+<p>Keines.</p>
+
+<p><a href="../index.html">Zurück zur <em>Bibliotheksreferenz</em></a></p>
+
+</body>
+</html>