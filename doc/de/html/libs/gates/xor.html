--- conflicted
+++ resolved
@@ -1,363 +1,180 @@
-<<<<<<< HEAD
-<html>
-<head>
-    <meta http-equiv="content-type" content="text/html; charset=UTF-8">
-<title>XOR/XNOR/Odd Parity/Even Parity Gate</title>
-</head>
-
-<body bgcolor="FFFFFF">
-
-<table><tr><td>
-<img  align="center" src="../../../../en/icons/xorGate.gif" width="32" height="32">
-<img  align="center" src="../../../../en/icons/xnorGate.gif" width="32" height="32">
-<img  align="center" src="../../../../en/icons/parityOddGate.gif" width="32" height="32">
-<img  align="center" src="../../../../en/icons/parityEvenGate.gif" width="32" height="32"><br>
-<img  align="center" src="../../../../en/icons/xorGateRect.gif" width="32" height="32">
-<img  align="center" src="../../../../en/icons/xnorGateRect.gif" width="32" height="32">
-<img  align="center" src="../../../../en/icons/parityOddGate.gif" width="32" height="32">
-<img  align="center" src="../../../../en/icons/parityEvenGate.gif" width="32" height="32">
-</td><td valign="center"><h1><em>XOR/XNOR/Odd Parity/Even Parity Gate</em></h1></td></tr></table>
-
-<p><table>
-<tr><td><strong>Bibliothek:</strong></td>
-	<td><a href="index.html">Base</a></td></tr>
-<tr><td><strong>Eingeführt:</strong></td>
-	<td>2.0 Beta 1 for XOR/Odd/Even; 2.0 Beta 6 for XNOR</td></tr>
-<tr><td valign="top"><strong>Aussehen:</strong></td>
-	<td valign="top"><table>
-	<tr><th></th>
-		<th width="60">XOR</th>
-		<th width="60">XNOR</th>
-		<th width="50">Odd<br>Parity</th>
-		<th width="50">Even<br>Parity</th></tr>
-	<tr><th valign="middle" height="65" align="left">Shaped:</th>
-	    <td rowspan="3" colspan="4">
-	       <img src="../../../../en/img-libs/xor.png" width="295" height="113">
-	    </td></tr>
-	<tr><th valign="middle" height="65" align="left">Rectangular:</th></tr>
-	</table></td></tr>
-</table></p>
-
-<h2>Verhalten</h2>
-
-<p>The XOR, XNOR, Even Parity, and Odd Parity gates each compute
-the respective function of the inputs, and emit the result on the
-output.</p>
-
-<p>By default, any inputs that are left unconnected are ignored
-— that's if the input truly has nothing attached to it,
-not even a wire.
-In this way, you can insert a 5-input gate but only attach two inputs,
-and it will work as a 2-input gate;
-this relieves you from having to worry about configuring
-the number of inputs every time you create a gate.
-(If all inputs are unconnected, the output is the error value <em>X</em>.)
-Some users, though, prefer that Logisim insist that all inputs be connected,
-since this is what corresponds to real-world gates.
-You can enable this behavior by going to the Project &gt; Options… menu item,
-selecting the Simulation tab, and
-selecting <q>Error for undefined inputs</q> for
-<q>Gate Output When Undefined.</q></p>
-
-<p>The two-input truth table for the gates is the following.</p>
-<center><table>
-<tr><th><var>x</var></th><th><var>y</var></th><th>XOR</th>
-	<th>XNOR</th><th>Odd</th><th>Even</th></tr>
-<tr><td align="center">0</td><td align="center">0</td>
-  <td align="center">0</td><td align="center">1</td>
-  <td align="center">0</td><td align="center">1</td></tr>
-<tr><td align="center">0</td><td align="center">1</td>
-  <td align="center">1</td><td align="center">0</td>
-  <td align="center">1</td><td align="center">0</td></tr>
-<tr><td align="center">1</td><td align="center">0</td>
-  <td align="center">1</td><td align="center">0</td>
-  <td align="center">1</td><td align="center">0</td></tr>
-<tr><td align="center">1</td><td align="center">1</td>
-  <td align="center">0</td><td align="center">1</td>
-  <td align="center">0</td><td align="center">1</td></tr>
-</table></center>
-<p>As you can see, the Odd Parity gate and the XOR gate behave identically
-with two inputs; similarly, the even parity gate and the XNOR gate
-behave identically.
-But if there are more than two specified inputs, the XOR gate will emit
-1 only when there is exactly one 1 input, whereas the Odd Parity gate
-will emit 1 if there are an odd number of 1 inputs.
-The XNOR gate will emit 1 only when there is <em>not</em> exactly one 1
-input, while the Even Parity gate will emit 1 if there are an even
-number of 1 inputs. The XOR and XNOR gates include an attribute titled
-Multiple-Input Behavior that allow them to be configured to use the
-Odd Parity and Even Parity behavior.</p>
-
-<p>If any of the
-inputs are the error value (e.g., if conflicting values are coming into
-the same wire) or floating, then the output will be the error value.</p>
-
-<p>The multi-bit versions of each gate will perform its one-bit
-transformation bitwise on its inputs.</p>
-
-<p><strong>Note:</strong> Many authorities contend that the shaped XOR
-gate's behavior should correspond to the odd parity gate, but there is
-not agreement on this point.  Logisim's default behavior for XOR gates is based
-on the IEEE 91 standard. It is also consistent with the intuitive
-meaning underlying the term <em>exclusive or</em>: A waiter asking
-whether you want a side dish of mashed potatoes, carrots, peas, or cole
-slaw will only accept one choice, not three, whatever some authorities
-may tell you. (I must admit, though, that I have not subjected this
-statement to a rigorous test.) You can configure the XOR and XNOR gates
-to use parity by changing its <q>Multiple-Input Behavior</q> attribute.</p>
-
-<h2>Pins (wenn das Bauelement nach Osten zeigt)</h2>
-
-<dl>
-
-<dt>West edge (inputs, bit width according to Data Bits attribute)</dt>
-<dd><p>The inputs into the component. There will be as many of these as
-specified in the Number of Inputs attribute.</p>
-
-<p>Note that if you are using shaped gates, the west side of XOR and
-XNOR gates will be curved. Nonetheless, the input pins are in a line.
-Logisim will draw short stubs illustrating this; and if you overshoot a
-stub, it will silently assume that you did not mean to overshoot it. In
-"printer view", these stubs will not be drawn unless they are connected
-to wires.</p></dd>
-
-<dt>East edge (output, bit width according to Data Bits attribute)</dt>
-<dd><p>The gate's output, whose value is computed based on the current
-inputs as described above.</p></dd>
-
-</dl>
-
-<h2>Attribute</h2>
-
-<p>When the component is selected or being added,
-the digits '0' through '9' alter its <q>Number of Inputs</q> attribute,
-Alt-0 through Alt-9 alter its <q>Data Bits</q> attribute,
-and the arrow keys alter its <q>Facing</q> attribute.</p>
-
-<dl>
-
-<dt>Ausrichtung</dt>
-<dd>The direction of the component (its output relative to its inputs).</dd>
-
-<dt>Data Bits</dt>
-<dd>The bit width of the component's inputs and outputs.</dd>
-
-<dt>Gate Size</dt>
-<dd>Determines whether to draw a wider or narrower version of the
-component. This does not affect the number of inputs, which is specified
-by the Number of Inputs attribute; however, if the number of inputs exceeds 3 (for a
-narrow component) or 5 (for a wide component), then the gate will
-be drawn with "wings" to be able to accommodate the number of inputs
-requested.</dd>
-
-<dt>Number of Inputs</dt>
-<dd>Determines how many pins to have for the component on its west
-side.</dd>
-
-<dt>Label</dt>
-<dd>The text within the label associated with the gate.</dd>
-
-<dt>Label Font</dt>
-<dd>The font with which to render the label.</dd>
-
-<dt>Multiple-Input Behavior (XOR and XNOR only)</dt>
-<dd>When three or more inputs are provided, the XOR/XNOR gate's output will
-either be based on whether exactly one input is 1 (the default) or an odd number
-of inputs are 1.</dd>
-
-</dl>
-
-<h2>Verhalten des Schaltwerkzeugs</h2>
-
-<p>Keines.</p>
-
-<h2>Verhalten des Textwerkzeugs</h2>
-
-<p>Allows the label associated with the gate to be edited.</p>
-
-<p><a href="../index.html">Zurück zur <em>Bibliotheksreferenz</em></a></p>
-
-</body>
-</html>
-=======
-<html>
-<head>
-    <meta http-equiv="content-type" content="text/html; charset=UTF-8">
-<title>XOR/XNOR/Odd Parity/Even Parity Gate</title>
-</head>
-
-<body bgcolor="FFFFFF">
-
-<table><tr><td>
-<img  align="center" src="../../../../icons/xorGate.gif" width="32" height="32">
-<img  align="center" src="../../../../icons/xnorGate.gif" width="32" height="32">
-<img  align="center" src="../../../../icons/parityOddGate.gif" width="32" height="32">
-<img  align="center" src="../../../../icons/parityEvenGate.gif" width="32" height="32"><br>
-<img  align="center" src="../../../../icons/xorGateRect.gif" width="32" height="32">
-<img  align="center" src="../../../../icons/xnorGateRect.gif" width="32" height="32">
-<img  align="center" src="../../../../icons/parityOddGate.gif" width="32" height="32">
-<img  align="center" src="../../../../icons/parityEvenGate.gif" width="32" height="32">
-</td><td valign="center"><h1><em>XOR/XNOR/Odd Parity/Even Parity Gate</em></h1></td></tr></table>
-
-<p><table>
-<tr><td><strong>Bibliothek:</strong></td>
-	<td><a href="index.html">Base</a></td></tr>
-<tr><td><strong>Eingeführt:</strong></td>
-	<td>2.0 Beta 1 for XOR/Odd/Even; 2.0 Beta 6 for XNOR</td></tr>
-<tr><td valign="top"><strong>Aussehen:</strong></td>
-	<td valign="top"><table>
-	<tr><th></th>
-		<th width="60">XOR</th>
-		<th width="60">XNOR</th>
-		<th width="50">Odd<br>Parity</th>
-		<th width="50">Even<br>Parity</th></tr>
-	<tr><th valign="middle" height="65" align="left">Shaped:</th>
-	    <td rowspan="3" colspan="4">
-	       <img src="../../../../img-libs/xor.png" width="295" height="113">
-	    </td></tr>
-	<tr><th valign="middle" height="65" align="left">Rectangular:</th></tr>
-	</table></td></tr>
-</table></p>
-
-<h2>Verhalten</h2>
-
-<p>The XOR, XNOR, Even Parity, and Odd Parity gates each compute
-the respective function of the inputs, and emit the result on the
-output.</p>
-
-<p>By default, any inputs that are left unconnected are ignored
-— that's if the input truly has nothing attached to it,
-not even a wire.
-In this way, you can insert a 5-input gate but only attach two inputs,
-and it will work as a 2-input gate;
-this relieves you from having to worry about configuring
-the number of inputs every time you create a gate.
-(If all inputs are unconnected, the output is the error value <em>X</em>.)
-Some users, though, prefer that Logisim insist that all inputs be connected,
-since this is what corresponds to real-world gates.
-You can enable this behavior by going to the Project &gt; Options… menu item,
-selecting the Simulation tab, and
-selecting <q>Error for undefined inputs</q> for
-<q>Gate Output When Undefined.</q></p>
-
-<p>The two-input truth table for the gates is the following.</p>
-<center><table>
-<tr><th><var>x</var></th><th><var>y</var></th><th>XOR</th>
-	<th>XNOR</th><th>Odd</th><th>Even</th></tr>
-<tr><td align="center">0</td><td align="center">0</td>
-  <td align="center">0</td><td align="center">1</td>
-  <td align="center">0</td><td align="center">1</td></tr>
-<tr><td align="center">0</td><td align="center">1</td>
-  <td align="center">1</td><td align="center">0</td>
-  <td align="center">1</td><td align="center">0</td></tr>
-<tr><td align="center">1</td><td align="center">0</td>
-  <td align="center">1</td><td align="center">0</td>
-  <td align="center">1</td><td align="center">0</td></tr>
-<tr><td align="center">1</td><td align="center">1</td>
-  <td align="center">0</td><td align="center">1</td>
-  <td align="center">0</td><td align="center">1</td></tr>
-</table></center>
-<p>As you can see, the Odd Parity gate and the XOR gate behave identically
-with two inputs; similarly, the even parity gate and the XNOR gate
-behave identically.
-But if there are more than two specified inputs, the XOR gate will emit
-1 only when there is exactly one 1 input, whereas the Odd Parity gate
-will emit 1 if there are an odd number of 1 inputs.
-The XNOR gate will emit 1 only when there is <em>not</em> exactly one 1
-input, while the Even Parity gate will emit 1 if there are an even
-number of 1 inputs. The XOR and XNOR gates include an attribute titled
-Multiple-Input Behavior that allow them to be configured to use the
-Odd Parity and Even Parity behavior.</p>
-
-<p>If any of the
-inputs are the error value (e.g., if conflicting values are coming into
-the same wire) or floating, then the output will be the error value.</p>
-
-<p>The multi-bit versions of each gate will perform its one-bit
-transformation bitwise on its inputs.</p>
-
-<p><strong>Note:</strong> Many authorities contend that the shaped XOR
-gate's behavior should correspond to the odd parity gate, but there is
-not agreement on this point.  Logisim's default behavior for XOR gates is based
-on the IEEE 91 standard. It is also consistent with the intuitive
-meaning underlying the term <em>exclusive or</em>: A waiter asking
-whether you want a side dish of mashed potatoes, carrots, peas, or cole
-slaw will only accept one choice, not three, whatever some authorities
-may tell you. (I must admit, though, that I have not subjected this
-statement to a rigorous test.) You can configure the XOR and XNOR gates
-to use parity by changing its <q>Multiple-Input Behavior</q> attribute.</p>
-
-<h2>Pins (wenn das Bauelement nach Osten zeigt)</h2>
-
-<dl>
-
-<dt>West edge (inputs, bit width according to Data Bits attribute)</dt>
-<dd><p>The inputs into the component. There will be as many of these as
-specified in the Number of Inputs attribute.</p>
-
-<p>Note that if you are using shaped gates, the west side of XOR and
-XNOR gates will be curved. Nonetheless, the input pins are in a line.
-Logisim will draw short stubs illustrating this; and if you overshoot a
-stub, it will silently assume that you did not mean to overshoot it. In
-"printer view", these stubs will not be drawn unless they are connected
-to wires.</p></dd>
-
-<dt>East edge (output, bit width according to Data Bits attribute)</dt>
-<dd><p>The gate's output, whose value is computed based on the current
-inputs as described above.</p></dd>
-
-</dl>
-
-<h2>Attribute</h2>
-
-<p>When the component is selected or being added,
-the digits '0' through '9' alter its <q>Number of Inputs</q> attribute,
-Alt-0 through Alt-9 alter its <q>Data Bits</q> attribute,
-and the arrow keys alter its <q>Facing</q> attribute.</p>
-
-<dl>
-
-<dt>Ausrichtung</dt>
-<dd>The direction of the component (its output relative to its inputs).</dd>
-
-<dt>Data Bits</dt>
-<dd>The bit width of the component's inputs and outputs.</dd>
-
-<dt>Gate Size</dt>
-<dd>Determines whether to draw a wider or narrower version of the
-component. This does not affect the number of inputs, which is specified
-by the Number of Inputs attribute; however, if the number of inputs exceeds 3 (for a
-narrow component) or 5 (for a wide component), then the gate will
-be drawn with "wings" to be able to accommodate the number of inputs
-requested.</dd>
-
-<dt>Number of Inputs</dt>
-<dd>Determines how many pins to have for the component on its west
-side.</dd>
-
-<dt>Label</dt>
-<dd>The text within the label associated with the gate.</dd>
-
-<dt>Label Font</dt>
-<dd>The font with which to render the label.</dd>
-
-<dt>Multiple-Input Behavior (XOR and XNOR only)</dt>
-<dd>When three or more inputs are provided, the XOR/XNOR gate's output will
-either be based on whether exactly one input is 1 (the default) or an odd number
-of inputs are 1.</dd>
-
-</dl>
-
-<h2>Verhalten des Schaltwerkzeugs</h2>
-
-<p>Keines.</p>
-
-<h2>Verhalten des Textwerkzeugs</h2>
-
-<p>Allows the label associated with the gate to be edited.</p>
-
-<p><a href="../index.html">Zurück zur <em>Bibliotheksreferenz</em></a></p>
-
-</body>
-</html>
->>>>>>> 5ecb02a1
+<html>
+<head>
+    <meta http-equiv="content-type" content="text/html; charset=UTF-8">
+<title>XOR/XNOR/Odd Parity/Even Parity Gate</title>
+</head>
+
+<body bgcolor="FFFFFF">
+
+<table><tr><td>
+<img  align="center" src="../../../../icons/xorGate.gif" width="32" height="32">
+<img  align="center" src="../../../../icons/xnorGate.gif" width="32" height="32">
+<img  align="center" src="../../../../icons/parityOddGate.gif" width="32" height="32">
+<img  align="center" src="../../../../icons/parityEvenGate.gif" width="32" height="32"><br>
+<img  align="center" src="../../../../icons/xorGateRect.gif" width="32" height="32">
+<img  align="center" src="../../../../icons/xnorGateRect.gif" width="32" height="32">
+<img  align="center" src="../../../../icons/parityOddGate.gif" width="32" height="32">
+<img  align="center" src="../../../../icons/parityEvenGate.gif" width="32" height="32">
+</td><td valign="center"><h1><em>XOR/XNOR/Odd Parity/Even Parity Gate</em></h1></td></tr></table>
+
+<p><table>
+<tr><td><strong>Bibliothek:</strong></td>
+	<td><a href="index.html">Base</a></td></tr>
+<tr><td><strong>Eingeführt:</strong></td>
+	<td>2.0 Beta 1 for XOR/Odd/Even; 2.0 Beta 6 for XNOR</td></tr>
+<tr><td valign="top"><strong>Aussehen:</strong></td>
+	<td valign="top"><table>
+	<tr><th></th>
+		<th width="60">XOR</th>
+		<th width="60">XNOR</th>
+		<th width="50">Odd<br>Parity</th>
+		<th width="50">Even<br>Parity</th></tr>
+	<tr><th valign="middle" height="65" align="left">Shaped:</th>
+	    <td rowspan="3" colspan="4">
+	       <img src="../../../../img-libs/xor.png" width="295" height="113">
+	    </td></tr>
+	<tr><th valign="middle" height="65" align="left">Rectangular:</th></tr>
+	</table></td></tr>
+</table></p>
+
+<h2>Verhalten</h2>
+
+<p>The XOR, XNOR, Even Parity, and Odd Parity gates each compute
+the respective function of the inputs, and emit the result on the
+output.</p>
+
+<p>By default, any inputs that are left unconnected are ignored
+— that's if the input truly has nothing attached to it,
+not even a wire.
+In this way, you can insert a 5-input gate but only attach two inputs,
+and it will work as a 2-input gate;
+this relieves you from having to worry about configuring
+the number of inputs every time you create a gate.
+(If all inputs are unconnected, the output is the error value <em>X</em>.)
+Some users, though, prefer that Logisim insist that all inputs be connected,
+since this is what corresponds to real-world gates.
+You can enable this behavior by going to the Project &gt; Options… menu item,
+selecting the Simulation tab, and
+selecting <q>Error for undefined inputs</q> for
+<q>Gate Output When Undefined.</q></p>
+
+<p>The two-input truth table for the gates is the following.</p>
+<center><table>
+<tr><th><var>x</var></th><th><var>y</var></th><th>XOR</th>
+	<th>XNOR</th><th>Odd</th><th>Even</th></tr>
+<tr><td align="center">0</td><td align="center">0</td>
+  <td align="center">0</td><td align="center">1</td>
+  <td align="center">0</td><td align="center">1</td></tr>
+<tr><td align="center">0</td><td align="center">1</td>
+  <td align="center">1</td><td align="center">0</td>
+  <td align="center">1</td><td align="center">0</td></tr>
+<tr><td align="center">1</td><td align="center">0</td>
+  <td align="center">1</td><td align="center">0</td>
+  <td align="center">1</td><td align="center">0</td></tr>
+<tr><td align="center">1</td><td align="center">1</td>
+  <td align="center">0</td><td align="center">1</td>
+  <td align="center">0</td><td align="center">1</td></tr>
+</table></center>
+<p>As you can see, the Odd Parity gate and the XOR gate behave identically
+with two inputs; similarly, the even parity gate and the XNOR gate
+behave identically.
+But if there are more than two specified inputs, the XOR gate will emit
+1 only when there is exactly one 1 input, whereas the Odd Parity gate
+will emit 1 if there are an odd number of 1 inputs.
+The XNOR gate will emit 1 only when there is <em>not</em> exactly one 1
+input, while the Even Parity gate will emit 1 if there are an even
+number of 1 inputs. The XOR and XNOR gates include an attribute titled
+Multiple-Input Behavior that allow them to be configured to use the
+Odd Parity and Even Parity behavior.</p>
+
+<p>If any of the
+inputs are the error value (e.g., if conflicting values are coming into
+the same wire) or floating, then the output will be the error value.</p>
+
+<p>The multi-bit versions of each gate will perform its one-bit
+transformation bitwise on its inputs.</p>
+
+<p><strong>Note:</strong> Many authorities contend that the shaped XOR
+gate's behavior should correspond to the odd parity gate, but there is
+not agreement on this point.  Logisim's default behavior for XOR gates is based
+on the IEEE 91 standard. It is also consistent with the intuitive
+meaning underlying the term <em>exclusive or</em>: A waiter asking
+whether you want a side dish of mashed potatoes, carrots, peas, or cole
+slaw will only accept one choice, not three, whatever some authorities
+may tell you. (I must admit, though, that I have not subjected this
+statement to a rigorous test.) You can configure the XOR and XNOR gates
+to use parity by changing its <q>Multiple-Input Behavior</q> attribute.</p>
+
+<h2>Pins (wenn das Bauelement nach Osten zeigt)</h2>
+
+<dl>
+
+<dt>West edge (inputs, bit width according to Data Bits attribute)</dt>
+<dd><p>The inputs into the component. There will be as many of these as
+specified in the Number of Inputs attribute.</p>
+
+<p>Note that if you are using shaped gates, the west side of XOR and
+XNOR gates will be curved. Nonetheless, the input pins are in a line.
+Logisim will draw short stubs illustrating this; and if you overshoot a
+stub, it will silently assume that you did not mean to overshoot it. In
+"printer view", these stubs will not be drawn unless they are connected
+to wires.</p></dd>
+
+<dt>East edge (output, bit width according to Data Bits attribute)</dt>
+<dd><p>The gate's output, whose value is computed based on the current
+inputs as described above.</p></dd>
+
+</dl>
+
+<h2>Attribute</h2>
+
+<p>When the component is selected or being added,
+the digits '0' through '9' alter its <q>Number of Inputs</q> attribute,
+Alt-0 through Alt-9 alter its <q>Data Bits</q> attribute,
+and the arrow keys alter its <q>Facing</q> attribute.</p>
+
+<dl>
+
+<dt>Ausrichtung</dt>
+<dd>The direction of the component (its output relative to its inputs).</dd>
+
+<dt>Data Bits</dt>
+<dd>The bit width of the component's inputs and outputs.</dd>
+
+<dt>Gate Size</dt>
+<dd>Determines whether to draw a wider or narrower version of the
+component. This does not affect the number of inputs, which is specified
+by the Number of Inputs attribute; however, if the number of inputs exceeds 3 (for a
+narrow component) or 5 (for a wide component), then the gate will
+be drawn with "wings" to be able to accommodate the number of inputs
+requested.</dd>
+
+<dt>Number of Inputs</dt>
+<dd>Determines how many pins to have for the component on its west
+side.</dd>
+
+<dt>Label</dt>
+<dd>The text within the label associated with the gate.</dd>
+
+<dt>Label Font</dt>
+<dd>The font with which to render the label.</dd>
+
+<dt>Multiple-Input Behavior (XOR and XNOR only)</dt>
+<dd>When three or more inputs are provided, the XOR/XNOR gate's output will
+either be based on whether exactly one input is 1 (the default) or an odd number
+of inputs are 1.</dd>
+
+</dl>
+
+<h2>Verhalten des Schaltwerkzeugs</h2>
+
+<p>Keines.</p>
+
+<h2>Verhalten des Textwerkzeugs</h2>
+
+<p>Allows the label associated with the gate to be edited.</p>
+
+<p><a href="../index.html">Zurück zur <em>Bibliotheksreferenz</em></a></p>
+
+</body>
+</html>