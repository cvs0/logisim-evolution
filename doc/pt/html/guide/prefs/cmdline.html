--- conflicted
+++ resolved
@@ -1,170 +1,87 @@
-<<<<<<< HEAD
-<html>
-<head>
-<meta http-equiv="content-type" content="text/html; charset=UTF-8">
-<title>Opções para a linha de comandos</title>
-</head>
-<body bgcolor="FFFFFF">
-
-<h1>Opções para a linha de comandos</h1>
-
-<p> Você poderá configurar as preferências do Logisim através de opções da linha
-de comando. Isso pode ser particularmente útil em um laboratório de
-computadores onde você queira que o Logisim inicie sempre da mesma forma
-para todos os alunos, independente da forma como tenham sido usados
-e configurados anteriormente.
-</p>
-
-<p> A sintaxe de linha de comando-geral é a seguinte.
-<PRE>
-java-jar <em> jarFileName <b> </b> </em> <em> [opções] </em> <em> [nomes] </em>
-</Pre> </blockquote>
-Os arquivos adicionais cujos nomes estiverem chamados na linha de comando serão
-abertos em janelas separadas dentro do Logisim.
-</p>
-
-<p> O exemplo a seguir iniciará Logisim em sua configuração básica.
-<PRE>
-java-jar <em> jarFileName <b> </b> </em> -plain -gates shaped -locale en
-</Pre> </blockquote> </p>
-
-<p> As opções oferecidas incluem:
-<dl>
-
-<dt> <tt>-plain </tt> </dt>
-<dt> <tt>-empty </tt> </dt>
-<dt> <tt>-template <b> <em> templateFile </em> </b> </tt> </dt>
-<dd> <p> E servem para configurar o gabarito para o Logisim usar.
-</p> </dd>
-
-<dt> <em> <tt>-gates [<b> shaped </b> | rectangular <b> </b>] </em> </tt> </dt>
-<dd> <p> Serve para configura que tipo de portas será usado. 
-</p> </dd>
-
-<b> <em> <dt> <tt> locale LocaleIdentifier </b> </em> </tt> </dt>
-<dd> <p> Serve para configurar o idioma para o uso. Assim como este documento, os
-idiomas disponíveis são: </p>
-<center> <table>
-<tr> <td> <tt> de </tt> Alemão </td> </tr>
-<tr> <td> <tt> en </tt> Inglês </td> </tr>
-<tr> <td> <tt> es </tt> Espanhol </td> </tr>
-<tr> <td> <tt> pt </tt> Português (Brasil) </td> </tr>
-<tr> <td> <tt> ru </tt> Russo <td> </td> </tr>
-</table> </center> </dd>
-
-<dt> <tt>-accents <em> [<b> yes </b> | <b> no </b>] </em> </tt> </dt>
-<dd> <p> Esse é apenas relevante para as línguas que usam caracteres
-fora do conjunto de caracteres ASCII de 7 bits, o que inclui
-idiomas com caracteres acentuados, e não seria o caso do Inglês.
-Se <em>no</em>, os caracteres fora do conjunto de caracteres ASCII de 7 bits
-serão substituídos por equivalentes adequados à linguagem;
-isso seria útil para as combinações Java/SO onde esses caracteres também
-não forem disponíveis.
-</p> </dd>
-
-<dt> <tt>-nosplash </tt> </dt>
-<dd> <p> Serve para ocultar a tela de apresentação inicial do Logisim. 
-</p> </dd>
-
-<dt> <tt>-help </tt> </dt>
-<dd> <p> Serve para exibir um resumo das opções de linha de comando. 
-</p> </dd>
-
-<dt> <tt>-version </tt> </dt>
-<dd> <p> Serve para exibir o número da versão do Logisim. </p> </dd>
-
-</dl></p>
-
-<p><strong>Next:</strong> <em><a href="../index.html">User's Guide</a></em>.</p>
-
-</body>
-</html>
-=======
-<!DOCTYPE html PUBLIC "-//W3C//DTD HTML 4.01 Transitional//EN">
-<html>
-  <head>
-    <meta name="viewport" content="width=device-width, initial-scale=1.0">
-    <meta name="created" content="2018-10-23T06:18:10.521000000">
-    <meta name="changed" content="2018-10-23T06:18:42.262000000">
-    <meta http-equiv="content-type" content="text/html; charset=utf-8">
-    <meta http-equiv="Content-Language" content="pt">
-    <title>Opções para a linha de comandos</title>
-    <link rel="stylesheet" type="text/css" href="..\..\style.css">
-  </head>
-  <body>
-    <div class="maindiv">
-
-<h1>Opções para a linha de comandos</h1>
-
-<p> Você poderá configurar as preferências do Logisim através de opções da linha
-de comando. Isso pode ser particularmente útil em um laboratório de
-computadores onde você queira que o Logisim inicie sempre da mesma forma
-para todos os alunos, independente da forma como tenham sido usados
-e configurados anteriormente.
-</p>
-
-<p> A sintaxe de linha de comando-geral é a seguinte.
-<PRE>
-java-jar <em> jarFileName <b> </b> </em> <em> [opções] </em> <em> [nomes] </em>
-</Pre> </blockquote>
-Os arquivos adicionais cujos nomes estiverem chamados na linha de comando serão
-abertos em janelas separadas dentro do Logisim.
-</p>
-
-<p> O exemplo a seguir iniciará Logisim em sua configuração básica.
-<PRE>
-java-jar <em> jarFileName <b> </b> </em> -plain -gates shaped -locale en
-</Pre> </blockquote> </p>
-
-<p> As opções oferecidas incluem:
-<dl>
-
-<dt> <tt>-plain </tt> </dt>
-<dt> <tt>-empty </tt> </dt>
-<dt> <tt>-template <b> <em> templateFile </em> </b> </tt> </dt>
-<dd> <p> E servem para configurar o gabarito para o Logisim usar.
-</p> </dd>
-
-<dt> <em> <tt>-gates [<b> shaped </b> | rectangular <b> </b>] </em> </tt> </dt>
-<dd> <p> Serve para configura que tipo de portas será usado. 
-</p> </dd>
-
-<b> <em> <dt> <tt> locale LocaleIdentifier </b> </em> </tt> </dt>
-<dd> <p> Serve para configurar o idioma para o uso. Assim como este documento, os
-idiomas disponíveis são: </p>
-<center> <table>
-<tr> <td> <tt> de </tt> Alemão </td> </tr>
-<tr> <td> <tt> en </tt> Inglês </td> </tr>
-<tr> <td> <tt> es </tt> Espanhol </td> </tr>
-<tr> <td> <tt> pt </tt> Português (Brasil) </td> </tr>
-<tr> <td> <tt> ru </tt> Russo <td> </td> </tr>
-</table> </center> </dd>
-
-<dt> <tt>-accents <em> [<b> yes </b> | <b> no </b>] </em> </tt> </dt>
-<dd> <p> Esse é apenas relevante para as línguas que usam caracteres
-fora do conjunto de caracteres ASCII de 7 bits, o que inclui
-idiomas com caracteres acentuados, e não seria o caso do Inglês.
-Se <em>no</em>, os caracteres fora do conjunto de caracteres ASCII de 7 bits
-serão substituídos por equivalentes adequados à linguagem;
-isso seria útil para as combinações Java/SO onde esses caracteres também
-não forem disponíveis.
-</p> </dd>
-
-<dt> <tt>-nosplash </tt> </dt>
-<dd> <p> Serve para ocultar a tela de apresentação inicial do Logisim. 
-</p> </dd>
-
-<dt> <tt>-help </tt> </dt>
-<dd> <p> Serve para exibir um resumo das opções de linha de comando. 
-</p> </dd>
-
-<dt> <tt>-version </tt> </dt>
-<dd> <p> Serve para exibir o número da versão do Logisim. </p> </dd>
-
-</dl></p>
-
-<p><strong>Next:</strong> <em><a href="../index.html">User's Guide</a></em>.</p>
-</div>
-</body>
-</html>
->>>>>>> 5ecb02a1
+<!DOCTYPE html PUBLIC "-//W3C//DTD HTML 4.01 Transitional//EN">
+<html>
+  <head>
+    <meta name="viewport" content="width=device-width, initial-scale=1.0">
+    <meta name="created" content="2018-10-23T06:18:10.521000000">
+    <meta name="changed" content="2018-10-23T06:18:42.262000000">
+    <meta http-equiv="content-type" content="text/html; charset=utf-8">
+    <meta http-equiv="Content-Language" content="pt">
+    <title>Opções para a linha de comandos</title>
+    <link rel="stylesheet" type="text/css" href="..\..\style.css">
+  </head>
+  <body>
+    <div class="maindiv">
+
+<h1>Opções para a linha de comandos</h1>
+
+<p> Você poderá configurar as preferências do Logisim através de opções da linha
+de comando. Isso pode ser particularmente útil em um laboratório de
+computadores onde você queira que o Logisim inicie sempre da mesma forma
+para todos os alunos, independente da forma como tenham sido usados
+e configurados anteriormente.
+</p>
+
+<p> A sintaxe de linha de comando-geral é a seguinte.
+<PRE>
+java-jar <em> jarFileName <b> </b> </em> <em> [opções] </em> <em> [nomes] </em>
+</Pre> </blockquote>
+Os arquivos adicionais cujos nomes estiverem chamados na linha de comando serão
+abertos em janelas separadas dentro do Logisim.
+</p>
+
+<p> O exemplo a seguir iniciará Logisim em sua configuração básica.
+<PRE>
+java-jar <em> jarFileName <b> </b> </em> -plain -gates shaped -locale en
+</Pre> </blockquote> </p>
+
+<p> As opções oferecidas incluem:
+<dl>
+
+<dt> <tt>-plain </tt> </dt>
+<dt> <tt>-empty </tt> </dt>
+<dt> <tt>-template <b> <em> templateFile </em> </b> </tt> </dt>
+<dd> <p> E servem para configurar o gabarito para o Logisim usar.
+</p> </dd>
+
+<dt> <em> <tt>-gates [<b> shaped </b> | rectangular <b> </b>] </em> </tt> </dt>
+<dd> <p> Serve para configura que tipo de portas será usado. 
+</p> </dd>
+
+<b> <em> <dt> <tt> locale LocaleIdentifier </b> </em> </tt> </dt>
+<dd> <p> Serve para configurar o idioma para o uso. Assim como este documento, os
+idiomas disponíveis são: </p>
+<center> <table>
+<tr> <td> <tt> de </tt> Alemão </td> </tr>
+<tr> <td> <tt> en </tt> Inglês </td> </tr>
+<tr> <td> <tt> es </tt> Espanhol </td> </tr>
+<tr> <td> <tt> pt </tt> Português (Brasil) </td> </tr>
+<tr> <td> <tt> ru </tt> Russo <td> </td> </tr>
+</table> </center> </dd>
+
+<dt> <tt>-accents <em> [<b> yes </b> | <b> no </b>] </em> </tt> </dt>
+<dd> <p> Esse é apenas relevante para as línguas que usam caracteres
+fora do conjunto de caracteres ASCII de 7 bits, o que inclui
+idiomas com caracteres acentuados, e não seria o caso do Inglês.
+Se <em>no</em>, os caracteres fora do conjunto de caracteres ASCII de 7 bits
+serão substituídos por equivalentes adequados à linguagem;
+isso seria útil para as combinações Java/SO onde esses caracteres também
+não forem disponíveis.
+</p> </dd>
+
+<dt> <tt>-nosplash </tt> </dt>
+<dd> <p> Serve para ocultar a tela de apresentação inicial do Logisim. 
+</p> </dd>
+
+<dt> <tt>-help </tt> </dt>
+<dd> <p> Serve para exibir um resumo das opções de linha de comando. 
+</p> </dd>
+
+<dt> <tt>-version </tt> </dt>
+<dd> <p> Serve para exibir o número da versão do Logisim. </p> </dd>
+
+</dl></p>
+
+<p><strong>Next:</strong> <em><a href="../index.html">User's Guide</a></em>.</p>
+</div>
+</body>
+</html>