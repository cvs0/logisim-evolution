--- conflicted
+++ resolved
@@ -1,68 +1,36 @@
-<<<<<<< HEAD
-<html>
-<head>
-<meta http-equiv="content-type" content="text/html; charset=UTF-8">
-<title>A guia Tabela (Table)</title>
-</head>
-<body bgcolor="FFFFFF">
-
-<h1>A guia Tabela (Table)</h1>
-
-<p> A guia Tabela exibe o registro atual graficamente. </p>
-
-<center><img src="../../../../en/img-guide/log-table.png" width="466" height="387"></center>
-
-<p> A tabela contém uma coluna para cada componente na seleção. 
-Cada linha da tabela apresenta um instantâneo da simulação após 
-as propagações de valores terem sido concluídas.
-As linhas duplicadas não serão adicionadas ao registro.
-Notar que apenas as 400 linhas mais recentes serão exibidas.
-Algumas linhas poderão ter entradas vazias, se o componente 
-que lhes corresponder não estiver na seleção no momento 
-em que a linha for computada.
-</p>
-
-<p> O quadro apresentado é apenas para ilustração. Ele não é interativo. </p>
-
-<p><strong>Próximo:</strong> <a href="file.html">A guia Arquivo (File)</a>.</p>
-
-</body>
-</html>
-=======
-<!DOCTYPE html PUBLIC "-//W3C//DTD HTML 4.01 Transitional//EN">
-<html>
-  <head>
-    <meta name="viewport" content="width=device-width, initial-scale=1.0">
-    <meta name="created" content="2018-10-23T06:18:10.521000000">
-    <meta name="changed" content="2018-10-23T06:18:42.262000000">
-    <meta http-equiv="content-type" content="text/html; charset=utf-8">
-    <meta http-equiv="Content-Language" content="pt">
-    <title>A guia Tabela (Table)</title>
-    <link rel="stylesheet" type="text/css" href="..\..\style.css">
-  </head>
-  <body>
-    <div class="maindiv">
-
-<h1>A guia Tabela (Table)</h1>
-
-<p> A guia Tabela exibe o registro atual graficamente. </p>
-
-<center><img src="../../../img-guide/log-table.png" width="466" height="387"></center>
-
-<p> A tabela contém uma coluna para cada componente na seleção. 
-Cada linha da tabela apresenta um instantâneo da simulação após 
-as propagações de valores terem sido concluídas.
-As linhas duplicadas não serão adicionadas ao registro.
-Notar que apenas as 400 linhas mais recentes serão exibidas.
-Algumas linhas poderão ter entradas vazias, se o componente 
-que lhes corresponder não estiver na seleção no momento 
-em que a linha for computada.
-</p>
-
-<p> O quadro apresentado é apenas para ilustração. Ele não é interativo. </p>
-
-<p><strong>Próximo:</strong> <a href="file.html">A guia Arquivo (File)</a>.</p>
-</div>
-</body>
-</html>
->>>>>>> 5ecb02a1
+<!DOCTYPE html PUBLIC "-//W3C//DTD HTML 4.01 Transitional//EN">
+<html>
+  <head>
+    <meta name="viewport" content="width=device-width, initial-scale=1.0">
+    <meta name="created" content="2018-10-23T06:18:10.521000000">
+    <meta name="changed" content="2018-10-23T06:18:42.262000000">
+    <meta http-equiv="content-type" content="text/html; charset=utf-8">
+    <meta http-equiv="Content-Language" content="pt">
+    <title>A guia Tabela (Table)</title>
+    <link rel="stylesheet" type="text/css" href="..\..\style.css">
+  </head>
+  <body>
+    <div class="maindiv">
+
+<h1>A guia Tabela (Table)</h1>
+
+<p> A guia Tabela exibe o registro atual graficamente. </p>
+
+<center><img src="../../../img-guide/log-table.png" width="466" height="387"></center>
+
+<p> A tabela contém uma coluna para cada componente na seleção. 
+Cada linha da tabela apresenta um instantâneo da simulação após 
+as propagações de valores terem sido concluídas.
+As linhas duplicadas não serão adicionadas ao registro.
+Notar que apenas as 400 linhas mais recentes serão exibidas.
+Algumas linhas poderão ter entradas vazias, se o componente 
+que lhes corresponder não estiver na seleção no momento 
+em que a linha for computada.
+</p>
+
+<p> O quadro apresentado é apenas para ilustração. Ele não é interativo. </p>
+
+<p><strong>Próximo:</strong> <a href="file.html">A guia Arquivo (File)</a>.</p>
+</div>
+</body>
+</html>