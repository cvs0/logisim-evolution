<<<<<<< HEAD
<html>
<head>
<meta http-equiv="content-type" content="text/html; charset=UTF-8">
<title>Bibliotecas e atributos</title>
</head>
<body bgcolor="FFFFFF">

<h1>Bibliotecas e atributos</h1>

<p> Nesta seção, examinaremos como usar duas outras grandes regiões da janela
do Logisim, o <em>Painel do Explorador</em> e a <em>Tabela de Atributos</em>.</p>

<center><img src="../../../../en/img-guide/tutorial-shot-labeled.png" width="498" height="302"></center>

<blockquote>
	<a href="explore.html">O Painel Explorador</a>
	<br><a href="attr.html">A Tabela de Atributos</a>
	<br><a href="tool.html">Atributos de ferramentas e componentes</a>
</blockquote>

<p><strong>Próximo:</strong> <a href="explore.html">O Painel do Explorador</a>.</p>

</body>
</html>
=======
<!DOCTYPE html PUBLIC "-//W3C//DTD HTML 4.01 Transitional//EN">
<html>
  <head>
    <meta name="viewport" content="width=device-width, initial-scale=1.0">
    <meta name="created" content="2018-10-23T06:18:10.521000000">
    <meta name="changed" content="2018-10-23T06:18:42.262000000">
    <meta http-equiv="content-type" content="text/html; charset=utf-8">
    <meta http-equiv="Content-Language" content="pt">
    <title>
      A interface gráfica
    </title>
    <link rel="stylesheet" type="text/css" href="..\..\style.css">
  </head>
  <body>
    <div class="maindiv">
      <h1>
        A interface gráfica
      </h1>
      <p>
        Nesta seção, veremos as diferentes partes da <b>GUI</b> logisim-evolution.
      </p>
      <center>
        <img src="../../../img-guide/tutorial-shot-labeled.png" alt="#########">
      </center>
      <p>
        Você encontra abaixo os links para os diferentes elementos.
      </p>
      <blockquote>
        <a href="canvas.html">Tela</a><br>
        <a href="menu.html">Menus</a><br>
        <a href="explore.html">O Painel Explorador</a><br>
        <a href="toolsbar.html">As barras de ferramentas</a><br>
		<a href="attr.html">A Tabela de Atributos</a><br>
        <a href="tool.html">Atributos de ferramentas e componentes</a>
      </blockquote>
      <p>
        <strong>Próximo:</strong> <a href="canvas.html">Tela</a><br>.
      </p>
    </div>
  </body>
</html>
>>>>>>> 5ecb02a1
<|MERGE_RESOLUTION|>--- conflicted
+++ resolved
@@ -1,68 +1,41 @@
-<<<<<<< HEAD
-<html>
-<head>
-<meta http-equiv="content-type" content="text/html; charset=UTF-8">
-<title>Bibliotecas e atributos</title>
-</head>
-<body bgcolor="FFFFFF">
-
-<h1>Bibliotecas e atributos</h1>
-
-<p> Nesta seção, examinaremos como usar duas outras grandes regiões da janela
-do Logisim, o <em>Painel do Explorador</em> e a <em>Tabela de Atributos</em>.</p>
-
-<center><img src="../../../../en/img-guide/tutorial-shot-labeled.png" width="498" height="302"></center>
-
-<blockquote>
-	<a href="explore.html">O Painel Explorador</a>
-	<br><a href="attr.html">A Tabela de Atributos</a>
-	<br><a href="tool.html">Atributos de ferramentas e componentes</a>
-</blockquote>
-
-<p><strong>Próximo:</strong> <a href="explore.html">O Painel do Explorador</a>.</p>
-
-</body>
-</html>
-=======
-<!DOCTYPE html PUBLIC "-//W3C//DTD HTML 4.01 Transitional//EN">
-<html>
-  <head>
-    <meta name="viewport" content="width=device-width, initial-scale=1.0">
-    <meta name="created" content="2018-10-23T06:18:10.521000000">
-    <meta name="changed" content="2018-10-23T06:18:42.262000000">
-    <meta http-equiv="content-type" content="text/html; charset=utf-8">
-    <meta http-equiv="Content-Language" content="pt">
-    <title>
-      A interface gráfica
-    </title>
-    <link rel="stylesheet" type="text/css" href="..\..\style.css">
-  </head>
-  <body>
-    <div class="maindiv">
-      <h1>
-        A interface gráfica
-      </h1>
-      <p>
-        Nesta seção, veremos as diferentes partes da <b>GUI</b> logisim-evolution.
-      </p>
-      <center>
-        <img src="../../../img-guide/tutorial-shot-labeled.png" alt="#########">
-      </center>
-      <p>
-        Você encontra abaixo os links para os diferentes elementos.
-      </p>
-      <blockquote>
-        <a href="canvas.html">Tela</a><br>
-        <a href="menu.html">Menus</a><br>
-        <a href="explore.html">O Painel Explorador</a><br>
-        <a href="toolsbar.html">As barras de ferramentas</a><br>
-		<a href="attr.html">A Tabela de Atributos</a><br>
-        <a href="tool.html">Atributos de ferramentas e componentes</a>
-      </blockquote>
-      <p>
-        <strong>Próximo:</strong> <a href="canvas.html">Tela</a><br>.
-      </p>
-    </div>
-  </body>
-</html>
->>>>>>> 5ecb02a1
+<!DOCTYPE html PUBLIC "-//W3C//DTD HTML 4.01 Transitional//EN">
+<html>
+  <head>
+    <meta name="viewport" content="width=device-width, initial-scale=1.0">
+    <meta name="created" content="2018-10-23T06:18:10.521000000">
+    <meta name="changed" content="2018-10-23T06:18:42.262000000">
+    <meta http-equiv="content-type" content="text/html; charset=utf-8">
+    <meta http-equiv="Content-Language" content="pt">
+    <title>
+      A interface gráfica
+    </title>
+    <link rel="stylesheet" type="text/css" href="..\..\style.css">
+  </head>
+  <body>
+    <div class="maindiv">
+      <h1>
+        A interface gráfica
+      </h1>
+      <p>
+        Nesta seção, veremos as diferentes partes da <b>GUI</b> logisim-evolution.
+      </p>
+      <center>
+        <img src="../../../img-guide/tutorial-shot-labeled.png" alt="#########">
+      </center>
+      <p>
+        Você encontra abaixo os links para os diferentes elementos.
+      </p>
+      <blockquote>
+        <a href="canvas.html">Tela</a><br>
+        <a href="menu.html">Menus</a><br>
+        <a href="explore.html">O Painel Explorador</a><br>
+        <a href="toolsbar.html">As barras de ferramentas</a><br>
+		<a href="attr.html">A Tabela de Atributos</a><br>
+        <a href="tool.html">Atributos de ferramentas e componentes</a>
+      </blockquote>
+      <p>
+        <strong>Próximo:</strong> <a href="canvas.html">Tela</a><br>.
+      </p>
+    </div>
+  </body>
+</html>