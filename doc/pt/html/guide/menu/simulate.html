<<<<<<< HEAD
<html>
<head>
<meta http-equiv="content-type" content="text/html; charset=UTF-8">
<title>O menu Simular (Simulate)</title>
</head>
<body bgcolor="FFFFFF">

<h1>O menu Simular (Simulate)</h1>

<dl>

<dt> <strong> Simulação ativada </strong> </dt>
<p> <dd> Se marcada, os circuitos serão vistos "ao vivo". Isso é, os
valores de propagação através do circuito serão atualizado a cada
teste ou alteração no circuito.
</p>

<p> A opção será automaticamente desmarcada se
<a href="../prop/oscillate.html"> oscilação no circuito </a> for
detectada. 
</p> </dd>

<dt> <strong> Reiniciar simulação (Reset Simulation) </strong> </dt>
<dd> <p> Limpar tudo sobre o estado atual do circuito, de modo que
será como se você tivesse acabado de abrir o arquivo novamente. Se você estiver vendo
o estado de um subcircuito, a hierarquia inteira será eliminada. 
</p> </dd>

<dt> <strong> Simulação passo-a-passo (Step Simulation) </strong> </dt>
<dd> <p> Avançar a simulação um passo à frente. Por exemplo, um sinal pode acabar
entrando em uma porta durante uma etapa, mas a porta não irá mostrar um sinal diferente
até o próximo passo da simulação. Para ajudar a identificar quais pontos mudaram no
circuito em geral, todos os pontos cujos valores forem modificados serão
indicados por um círculo azul; se um subcircuito contiver todos os seus pontos
alterados (ou em seus subcircuitos, recursivamente), então ele será desenhado
com um contorno azul.
</p> </dd>

<dt> <strong> Ir para estado (Go Out To State) </strong> </dt>
<dd> <p> Quando você <a href="../subcirc/debug.html"> desviar para um estado de um
subcircuito </a>, através do menu <i>pop-up</i>, a opção <q> Ir para estado </q>
listará os circuitos acima daquele em foco. Se selecionar um deles,
o circuito correspondente será mostrado.
</p> </dd>

<dt> <strong> Seguir a partir do Estado (Go In To State) </strong> </dt>
<dd> <p> Se você já entrou em um estado de subcircuito e depois desviou-se
para fora, esse submenu listará os subcircuitos subjacentes aos atuais.
Se selecionar um deles, o circuito correspondente será mostrado.
</p> </dd>

<dt> <strong> Pulso unitário (Tick Once) </strong> </dt>
<dd> <p> Executar um passo na simulação. Isso pode ser útil
quando você acionar o <i>clock</i> manualmente, em especial quando ele estiver
em circuito diferente daquele que estiver sendo visto.
</p> </dd>

<dt> <strong> Pulsos ativados (Ticks Enabled) </strong> </dt>
<dd> <p> Iniciar automaticamente alternâncias do <i>clock</i>. Isso terá efeito 
somente se o circuito contiver dispositivos do tipo <i>clock</i> (na biblioteca Base).
A opção é desabilitada por padrão.
</p> </dd>

<dt><strong> Frequência de pulso (Tick Frequency) </strong></dt>
<dd> <p> Selecionar com que frequência ocorrerão as alternâncias do <i>clock</i>.
Por exemplo, 8 Hz significa que as variações ocorrerão oito vezes por segundo.
Um pulso (<i>tick</i>) é a unidade básica de medida para a velocidade do <i>clock</i>.
</p>

<p> Notar que a velocidade do <i>clock</i> será menor do que a dos ciclos:
a variação mais rápida do <i>clock</i> deverá passar por um ciclo em nível alto
e outro em nível baixo; esse <i>clock</i> teria um período de 4 Hz enquanto a
alternância de ciclos ocorrer ocorrem em 8 Hz. </p> </dd>

<dt> <strong> Registro ... </strong> </dt
<dd> <p> Entrar no <a href="../log/index.html"> módulo Registro</a>, o que
facilitará o anotar e guardar valores automaticamente em um circuito a medida
em que a simulação avançar.
</p> </dd>

</dl>

<p><strong>Próximo:</strong> <a href="winhelp.html">Menus Janela e Ajuda</a>.</p>

</body>
</html>
=======
<!DOCTYPE html PUBLIC "-//W3C//DTD HTML 4.01 Transitional//EN">
<html>
  <head>
    <meta name="viewport" content="width=device-width, initial-scale=1.0">
    <meta name="created" content="2018-10-23T06:18:10.521000000">
    <meta name="changed" content="2018-10-23T06:18:42.262000000">
    <meta http-equiv="content-type" content="text/html; charset=utf-8">
    <meta http-equiv="Content-Language" content="pt">
    <title>O menu Simular (Simulate)</title>
    <link rel="stylesheet" type="text/css" href="..\..\style.css">
  </head>
  <body>
    <div class="maindiv">

<h1>O menu Simular (Simulate)</h1>

<dl>

<dt> <strong> Simulação ativada </strong> </dt>
<p> <dd> Se marcada, os circuitos serão vistos "ao vivo". Isso é, os
valores de propagação através do circuito serão atualizado a cada
teste ou alteração no circuito.
</p>

<p> A opção será automaticamente desmarcada se
<a href="../prop/oscillate.html"> oscilação no circuito </a> for
detectada. 
</p> </dd>

<dt> <strong> Reiniciar simulação (Reset Simulation) </strong> </dt>
<dd> <p> Limpar tudo sobre o estado atual do circuito, de modo que
será como se você tivesse acabado de abrir o arquivo novamente. Se você estiver vendo
o estado de um subcircuito, a hierarquia inteira será eliminada. 
</p> </dd>

<dt> <strong> Simulação passo-a-passo (Step Simulation) </strong> </dt>
<dd> <p> Avançar a simulação um passo à frente. Por exemplo, um sinal pode acabar
entrando em uma porta durante uma etapa, mas a porta não irá mostrar um sinal diferente
até o próximo passo da simulação. Para ajudar a identificar quais pontos mudaram no
circuito em geral, todos os pontos cujos valores forem modificados serão
indicados por um círculo azul; se um subcircuito contiver todos os seus pontos
alterados (ou em seus subcircuitos, recursivamente), então ele será desenhado
com um contorno azul.
</p> </dd>

<dt> <strong> Ir para estado (Go Out To State) </strong> </dt>
<dd> <p> Quando você <a href="../subcirc/debug.html"> desviar para um estado de um
subcircuito </a>, através do menu <i>pop-up</i>, a opção <q> Ir para estado </q>
listará os circuitos acima daquele em foco. Se selecionar um deles,
o circuito correspondente será mostrado.
</p> </dd>

<dt> <strong> Seguir a partir do Estado (Go In To State) </strong> </dt>
<dd> <p> Se você já entrou em um estado de subcircuito e depois desviou-se
para fora, esse submenu listará os subcircuitos subjacentes aos atuais.
Se selecionar um deles, o circuito correspondente será mostrado.
</p> </dd>

<dt> <strong> Pulso unitário (Tick Once) </strong> </dt>
<dd> <p> Executar um passo na simulação. Isso pode ser útil
quando você acionar o <i>clock</i> manualmente, em especial quando ele estiver
em circuito diferente daquele que estiver sendo visto.
</p> </dd>

<dt> <strong> Pulsos ativados (Ticks Enabled) </strong> </dt>
<dd> <p> Iniciar automaticamente alternâncias do <i>clock</i>. Isso terá efeito 
somente se o circuito contiver dispositivos do tipo <i>clock</i> (na biblioteca Base).
A opção é desabilitada por padrão.
</p> </dd>

<dt><strong> Frequência de pulso (Tick Frequency) </strong></dt>
<dd> <p> Selecionar com que frequência ocorrerão as alternâncias do <i>clock</i>.
Por exemplo, 8 Hz significa que as variações ocorrerão oito vezes por segundo.
Um pulso (<i>tick</i>) é a unidade básica de medida para a velocidade do <i>clock</i>.
</p>

<p> Notar que a velocidade do <i>clock</i> será menor do que a dos ciclos:
a variação mais rápida do <i>clock</i> deverá passar por um ciclo em nível alto
e outro em nível baixo; esse <i>clock</i> teria um período de 4 Hz enquanto a
alternância de ciclos ocorrer ocorrem em 8 Hz. </p> </dd>

<dt> <strong> Registro ... </strong> </dt
<dd> <p> Entrar no <a href="../log/index.html"> módulo Registro</a>, o que
facilitará o anotar e guardar valores automaticamente em um circuito a medida
em que a simulação avançar.
</p> </dd>

</dl>

<p><strong>Próximo:</strong> <a href="winhelp.html">Menus Janela e Ajuda</a>.</p>
</div>
</body>
</html>
>>>>>>> 5ecb02a1
<|MERGE_RESOLUTION|>--- conflicted
+++ resolved
@@ -1,182 +1,93 @@
-<<<<<<< HEAD
-<html>
-<head>
-<meta http-equiv="content-type" content="text/html; charset=UTF-8">
-<title>O menu Simular (Simulate)</title>
-</head>
-<body bgcolor="FFFFFF">
-
-<h1>O menu Simular (Simulate)</h1>
-
-<dl>
-
-<dt> <strong> Simulação ativada </strong> </dt>
-<p> <dd> Se marcada, os circuitos serão vistos "ao vivo". Isso é, os
-valores de propagação através do circuito serão atualizado a cada
-teste ou alteração no circuito.
-</p>
-
-<p> A opção será automaticamente desmarcada se
-<a href="../prop/oscillate.html"> oscilação no circuito </a> for
-detectada. 
-</p> </dd>
-
-<dt> <strong> Reiniciar simulação (Reset Simulation) </strong> </dt>
-<dd> <p> Limpar tudo sobre o estado atual do circuito, de modo que
-será como se você tivesse acabado de abrir o arquivo novamente. Se você estiver vendo
-o estado de um subcircuito, a hierarquia inteira será eliminada. 
-</p> </dd>
-
-<dt> <strong> Simulação passo-a-passo (Step Simulation) </strong> </dt>
-<dd> <p> Avançar a simulação um passo à frente. Por exemplo, um sinal pode acabar
-entrando em uma porta durante uma etapa, mas a porta não irá mostrar um sinal diferente
-até o próximo passo da simulação. Para ajudar a identificar quais pontos mudaram no
-circuito em geral, todos os pontos cujos valores forem modificados serão
-indicados por um círculo azul; se um subcircuito contiver todos os seus pontos
-alterados (ou em seus subcircuitos, recursivamente), então ele será desenhado
-com um contorno azul.
-</p> </dd>
-
-<dt> <strong> Ir para estado (Go Out To State) </strong> </dt>
-<dd> <p> Quando você <a href="../subcirc/debug.html"> desviar para um estado de um
-subcircuito </a>, através do menu <i>pop-up</i>, a opção <q> Ir para estado </q>
-listará os circuitos acima daquele em foco. Se selecionar um deles,
-o circuito correspondente será mostrado.
-</p> </dd>
-
-<dt> <strong> Seguir a partir do Estado (Go In To State) </strong> </dt>
-<dd> <p> Se você já entrou em um estado de subcircuito e depois desviou-se
-para fora, esse submenu listará os subcircuitos subjacentes aos atuais.
-Se selecionar um deles, o circuito correspondente será mostrado.
-</p> </dd>
-
-<dt> <strong> Pulso unitário (Tick Once) </strong> </dt>
-<dd> <p> Executar um passo na simulação. Isso pode ser útil
-quando você acionar o <i>clock</i> manualmente, em especial quando ele estiver
-em circuito diferente daquele que estiver sendo visto.
-</p> </dd>
-
-<dt> <strong> Pulsos ativados (Ticks Enabled) </strong> </dt>
-<dd> <p> Iniciar automaticamente alternâncias do <i>clock</i>. Isso terá efeito 
-somente se o circuito contiver dispositivos do tipo <i>clock</i> (na biblioteca Base).
-A opção é desabilitada por padrão.
-</p> </dd>
-
-<dt><strong> Frequência de pulso (Tick Frequency) </strong></dt>
-<dd> <p> Selecionar com que frequência ocorrerão as alternâncias do <i>clock</i>.
-Por exemplo, 8 Hz significa que as variações ocorrerão oito vezes por segundo.
-Um pulso (<i>tick</i>) é a unidade básica de medida para a velocidade do <i>clock</i>.
-</p>
-
-<p> Notar que a velocidade do <i>clock</i> será menor do que a dos ciclos:
-a variação mais rápida do <i>clock</i> deverá passar por um ciclo em nível alto
-e outro em nível baixo; esse <i>clock</i> teria um período de 4 Hz enquanto a
-alternância de ciclos ocorrer ocorrem em 8 Hz. </p> </dd>
-
-<dt> <strong> Registro ... </strong> </dt
-<dd> <p> Entrar no <a href="../log/index.html"> módulo Registro</a>, o que
-facilitará o anotar e guardar valores automaticamente em um circuito a medida
-em que a simulação avançar.
-</p> </dd>
-
-</dl>
-
-<p><strong>Próximo:</strong> <a href="winhelp.html">Menus Janela e Ajuda</a>.</p>
-
-</body>
-</html>
-=======
-<!DOCTYPE html PUBLIC "-//W3C//DTD HTML 4.01 Transitional//EN">
-<html>
-  <head>
-    <meta name="viewport" content="width=device-width, initial-scale=1.0">
-    <meta name="created" content="2018-10-23T06:18:10.521000000">
-    <meta name="changed" content="2018-10-23T06:18:42.262000000">
-    <meta http-equiv="content-type" content="text/html; charset=utf-8">
-    <meta http-equiv="Content-Language" content="pt">
-    <title>O menu Simular (Simulate)</title>
-    <link rel="stylesheet" type="text/css" href="..\..\style.css">
-  </head>
-  <body>
-    <div class="maindiv">
-
-<h1>O menu Simular (Simulate)</h1>
-
-<dl>
-
-<dt> <strong> Simulação ativada </strong> </dt>
-<p> <dd> Se marcada, os circuitos serão vistos "ao vivo". Isso é, os
-valores de propagação através do circuito serão atualizado a cada
-teste ou alteração no circuito.
-</p>
-
-<p> A opção será automaticamente desmarcada se
-<a href="../prop/oscillate.html"> oscilação no circuito </a> for
-detectada. 
-</p> </dd>
-
-<dt> <strong> Reiniciar simulação (Reset Simulation) </strong> </dt>
-<dd> <p> Limpar tudo sobre o estado atual do circuito, de modo que
-será como se você tivesse acabado de abrir o arquivo novamente. Se você estiver vendo
-o estado de um subcircuito, a hierarquia inteira será eliminada. 
-</p> </dd>
-
-<dt> <strong> Simulação passo-a-passo (Step Simulation) </strong> </dt>
-<dd> <p> Avançar a simulação um passo à frente. Por exemplo, um sinal pode acabar
-entrando em uma porta durante uma etapa, mas a porta não irá mostrar um sinal diferente
-até o próximo passo da simulação. Para ajudar a identificar quais pontos mudaram no
-circuito em geral, todos os pontos cujos valores forem modificados serão
-indicados por um círculo azul; se um subcircuito contiver todos os seus pontos
-alterados (ou em seus subcircuitos, recursivamente), então ele será desenhado
-com um contorno azul.
-</p> </dd>
-
-<dt> <strong> Ir para estado (Go Out To State) </strong> </dt>
-<dd> <p> Quando você <a href="../subcirc/debug.html"> desviar para um estado de um
-subcircuito </a>, através do menu <i>pop-up</i>, a opção <q> Ir para estado </q>
-listará os circuitos acima daquele em foco. Se selecionar um deles,
-o circuito correspondente será mostrado.
-</p> </dd>
-
-<dt> <strong> Seguir a partir do Estado (Go In To State) </strong> </dt>
-<dd> <p> Se você já entrou em um estado de subcircuito e depois desviou-se
-para fora, esse submenu listará os subcircuitos subjacentes aos atuais.
-Se selecionar um deles, o circuito correspondente será mostrado.
-</p> </dd>
-
-<dt> <strong> Pulso unitário (Tick Once) </strong> </dt>
-<dd> <p> Executar um passo na simulação. Isso pode ser útil
-quando você acionar o <i>clock</i> manualmente, em especial quando ele estiver
-em circuito diferente daquele que estiver sendo visto.
-</p> </dd>
-
-<dt> <strong> Pulsos ativados (Ticks Enabled) </strong> </dt>
-<dd> <p> Iniciar automaticamente alternâncias do <i>clock</i>. Isso terá efeito 
-somente se o circuito contiver dispositivos do tipo <i>clock</i> (na biblioteca Base).
-A opção é desabilitada por padrão.
-</p> </dd>
-
-<dt><strong> Frequência de pulso (Tick Frequency) </strong></dt>
-<dd> <p> Selecionar com que frequência ocorrerão as alternâncias do <i>clock</i>.
-Por exemplo, 8 Hz significa que as variações ocorrerão oito vezes por segundo.
-Um pulso (<i>tick</i>) é a unidade básica de medida para a velocidade do <i>clock</i>.
-</p>
-
-<p> Notar que a velocidade do <i>clock</i> será menor do que a dos ciclos:
-a variação mais rápida do <i>clock</i> deverá passar por um ciclo em nível alto
-e outro em nível baixo; esse <i>clock</i> teria um período de 4 Hz enquanto a
-alternância de ciclos ocorrer ocorrem em 8 Hz. </p> </dd>
-
-<dt> <strong> Registro ... </strong> </dt
-<dd> <p> Entrar no <a href="../log/index.html"> módulo Registro</a>, o que
-facilitará o anotar e guardar valores automaticamente em um circuito a medida
-em que a simulação avançar.
-</p> </dd>
-
-</dl>
-
-<p><strong>Próximo:</strong> <a href="winhelp.html">Menus Janela e Ajuda</a>.</p>
-</div>
-</body>
-</html>
->>>>>>> 5ecb02a1
+<!DOCTYPE html PUBLIC "-//W3C//DTD HTML 4.01 Transitional//EN">
+<html>
+  <head>
+    <meta name="viewport" content="width=device-width, initial-scale=1.0">
+    <meta name="created" content="2018-10-23T06:18:10.521000000">
+    <meta name="changed" content="2018-10-23T06:18:42.262000000">
+    <meta http-equiv="content-type" content="text/html; charset=utf-8">
+    <meta http-equiv="Content-Language" content="pt">
+    <title>O menu Simular (Simulate)</title>
+    <link rel="stylesheet" type="text/css" href="..\..\style.css">
+  </head>
+  <body>
+    <div class="maindiv">
+
+<h1>O menu Simular (Simulate)</h1>
+
+<dl>
+
+<dt> <strong> Simulação ativada </strong> </dt>
+<p> <dd> Se marcada, os circuitos serão vistos "ao vivo". Isso é, os
+valores de propagação através do circuito serão atualizado a cada
+teste ou alteração no circuito.
+</p>
+
+<p> A opção será automaticamente desmarcada se
+<a href="../prop/oscillate.html"> oscilação no circuito </a> for
+detectada. 
+</p> </dd>
+
+<dt> <strong> Reiniciar simulação (Reset Simulation) </strong> </dt>
+<dd> <p> Limpar tudo sobre o estado atual do circuito, de modo que
+será como se você tivesse acabado de abrir o arquivo novamente. Se você estiver vendo
+o estado de um subcircuito, a hierarquia inteira será eliminada. 
+</p> </dd>
+
+<dt> <strong> Simulação passo-a-passo (Step Simulation) </strong> </dt>
+<dd> <p> Avançar a simulação um passo à frente. Por exemplo, um sinal pode acabar
+entrando em uma porta durante uma etapa, mas a porta não irá mostrar um sinal diferente
+até o próximo passo da simulação. Para ajudar a identificar quais pontos mudaram no
+circuito em geral, todos os pontos cujos valores forem modificados serão
+indicados por um círculo azul; se um subcircuito contiver todos os seus pontos
+alterados (ou em seus subcircuitos, recursivamente), então ele será desenhado
+com um contorno azul.
+</p> </dd>
+
+<dt> <strong> Ir para estado (Go Out To State) </strong> </dt>
+<dd> <p> Quando você <a href="../subcirc/debug.html"> desviar para um estado de um
+subcircuito </a>, através do menu <i>pop-up</i>, a opção <q> Ir para estado </q>
+listará os circuitos acima daquele em foco. Se selecionar um deles,
+o circuito correspondente será mostrado.
+</p> </dd>
+
+<dt> <strong> Seguir a partir do Estado (Go In To State) </strong> </dt>
+<dd> <p> Se você já entrou em um estado de subcircuito e depois desviou-se
+para fora, esse submenu listará os subcircuitos subjacentes aos atuais.
+Se selecionar um deles, o circuito correspondente será mostrado.
+</p> </dd>
+
+<dt> <strong> Pulso unitário (Tick Once) </strong> </dt>
+<dd> <p> Executar um passo na simulação. Isso pode ser útil
+quando você acionar o <i>clock</i> manualmente, em especial quando ele estiver
+em circuito diferente daquele que estiver sendo visto.
+</p> </dd>
+
+<dt> <strong> Pulsos ativados (Ticks Enabled) </strong> </dt>
+<dd> <p> Iniciar automaticamente alternâncias do <i>clock</i>. Isso terá efeito 
+somente se o circuito contiver dispositivos do tipo <i>clock</i> (na biblioteca Base).
+A opção é desabilitada por padrão.
+</p> </dd>
+
+<dt><strong> Frequência de pulso (Tick Frequency) </strong></dt>
+<dd> <p> Selecionar com que frequência ocorrerão as alternâncias do <i>clock</i>.
+Por exemplo, 8 Hz significa que as variações ocorrerão oito vezes por segundo.
+Um pulso (<i>tick</i>) é a unidade básica de medida para a velocidade do <i>clock</i>.
+</p>
+
+<p> Notar que a velocidade do <i>clock</i> será menor do que a dos ciclos:
+a variação mais rápida do <i>clock</i> deverá passar por um ciclo em nível alto
+e outro em nível baixo; esse <i>clock</i> teria um período de 4 Hz enquanto a
+alternância de ciclos ocorrer ocorrem em 8 Hz. </p> </dd>
+
+<dt> <strong> Registro ... </strong> </dt
+<dd> <p> Entrar no <a href="../log/index.html"> módulo Registro</a>, o que
+facilitará o anotar e guardar valores automaticamente em um circuito a medida
+em que a simulação avançar.
+</p> </dd>
+
+</dl>
+
+<p><strong>Próximo:</strong> <a href="winhelp.html">Menus Janela e Ajuda</a>.</p>
+</div>
+</body>
+</html>