<<<<<<< HEAD
<html>
<head>
<meta http-equiv="content-type" content="text/html; charset=UTF-8">
<title> O menu Projeto (Project)</title>
</head>
<body bgcolor="FFFFFF">

<h1>O menu Projeto (Project)</h1>

<dl>

<dt> <strong> Adicionar Circuito ... (Add Circuit ...) </strong> </dt>
<dd> <p> Adicionar um novo circuito para o projeto atual.
Logisim irá requerer o nome do novo circuito.
O nome não deverá coincidir com o de outros circuitos existentes no projeto.
</p> </dd>

<dt> <strong> Carregar Biblioteca (Load Library) </strong> </dt>
<dd> <p> href="../attrlib/explore.html"> Carregar uma biblioteca </a> para o
projeto. Você poderá carregar três tipos de bibliotecas, como explicado 
<a href ="../attrlib/explore.html "> em outras partes do 
<em> Guia do Usuário</em></a>.
</p> </dd>

<dt> <strong> Decarregar Bibliotecas ... (Unload Libraries ...) </strong> </dt>
<dd> <p> Descarregar bibliotecas atualmente no projeto. 
O Logisim não permitirá que você descarregue bibliotecas em uso, 
incluindo aquelas cujos componentes que aparecerem em quaisquer circuitos do projeto, 
bem como aquelas com itens que aparecerem na barra de ferramentas ou 
que estiverem mapeados para o mouse. 
</p> </dd>

<dt> <strong> Mover Circuito Para Cima (Move Circuit Up) </strong> </dt>
<dd> <p> Mover o circuito exibido atualmente uma posição para cima na lista de
circuitos do projeto, como mostrado no painel do Explorer. 
</p> </dd>

<dt> <strong> Mover Circuito Para Baixo (Move Circuit Down) </strong> </dt>
<dd> <p> Mover o circuito exibido atualmente uma posição para baixo na lista de
circuitos do projeto, como mostrado no painel do Explorer. 
</p> </dd>

<dt> <strong> Definir Como Circuito Principal (Set As Main Circuit) </strong> </dt>
<dd> <p> Definir o circuito a ser exibido no momento como <q> circuito principal</q>
do projeto. (Esse item de menu ficará cinza se o circuito atual for o principal.)
Isso significa que ele será o circuito a aparecer primeiro quando o arquivo do projeto
for aberto.
</p> </dd>

<dt> <strong> Restaurar Forma Padrão (Revert To Default Appearance) </strong> </dt>
<dd> <p> Se a forma (aparência) do circuito tiver sido editada, esse item de menu irá restaurar
a forma padrão para o retângulo com entalhe.
O item de menu será ativado somente quando houver edição da forma (aparência) do circuito. 
</p> </dd>

<dt><strong> Ver Ferramentas </strong></dt>
<dd><p> Alterar o painel do explorador para exibir uma lista dos circuitos do projeto
e as bibliotecas que tiverem sido carregadas.</p></dd>

<dt><strong> Ver Simulação </strong></dt>
<dd><p> Alterar o painel do explorador para exibir a hierarquia dos subcircuitos
na simulação corrente.</p></dd>

<dt> <strong> Editar <i>Layout</i> do Circuito (Edit Circuit Layout) </strong> </dt>
<dd> <p> Permitir editar o <i>layout</i> dos componentes que
determinam como o circuito trabalha. Isso é o que o programa faz ao iniciar-se,
e como você provavelmente irá editar <i>layouts</i> de circuitos na maioria das vezes
usando o próprio Logisim, esse item de menu normalmente estará desativado.
</p> </dd>

<dt> <strong> Editar Forma do Circuito (Edit Circuit Appearance) </strong> </dt>
<dd> <p> Permitir editar o circuito que estiver representado
quando ele é usado como um subcircuito dentro de outro. 
Por padrão, o circuito será representado por um retângulo com um <q> entalhe</q> cinza
em sua face norte, mas essa opção de menu lhe permitirá desenhar uma forma (aparência) 
diferente para o subcircuito. 
</p> </dd>

<dt> <strong> Remover Circuito (Remove Circuit) </strong> </dt>
<dd> <p> Remover o circuito do projeto em exibição.
O Logisim irá impedir a remoção de circuitos estejam em uso como subcircuitos, 
bem como impedí-lo de retirar o último circuito de um projeto. 
</p> </dd>

<dt> <strong> Analisar Circuito (Analyze Circuit) </strong> </dt>
<dd> <p> Computar a tabela-verdade e expressões lógicas correspondentes
ao circuito, exibindo-as na janela
<a href="../analyze/index.html"> Análise Combinatória</a>.
O processo de análise só será válido para circuitos combinacionais.
Uma descrição completa do processo de análise é descrita na seção
<a href="../analyze/open.html"> Análise Combinatória</a>. 
</p> </dd>

<dt> <strong> Obter Estatísticas Do Circuito (Get Circuit Statistics) </strong> </dt>
<dd> <p> Mostrar janela contendo as estatísticas sobre os componentes utilizados pelo
circuito atual. O diálogo terá uma tabela com cinco colunas: 
</p>
<ul>
<li> Componente: O nome do componente </li>
<li> Biblioteca: O nome da biblioteca de origem do componente </li>
<li> Simples: O número de vezes que o componente aparecer diretamente no circuito visto </li>.
<li> Exclusivas: O número de vezes que o componente aparecer na hierarquia do circuito,
ononde cada subcircuito dentro da hierarquia será contabilizado apenas uma vez. </li>
<li> Recursivas: O número de vezes que o componente aparecer na hierarquia do circuito,
ononde cada subcircuito será contado quantas vezes aparecer na hierarquia. </li>
</ul>
<p> A distinção entre <q> exclusivas</q> e <q> recursivas</q> é mais fácil de se
explicar considerando o multiplexador 4:1 construído com três multiplexadores 2:1
como na seção <q> <a href="../subcirc/using.html"> Usando subcircuitos </a> </q>.
O multiplexador 2:1 contém duas portas AND (e o circuito 4:1, nenhuma),
sendo que a contagem <q> exclusiva</q> de portas AND seria 2, 
mas se você fosse construir o multiplexador 4:1 utilizando esse
diagrama, você realmente precisaria de 2 portas AND para cada um dos 
três multiplexadores 2:1, assim a contagem <q> recursiva</q> seria 6. 
</p>

<p> Se você usar circuitos de uma biblioteca Logisim, os componentes serão
considerado <q> caixas pretas </q>: o conteúdo dos circuitos da biblioteca não serão
usados na contagem original e recursiva.
</p> </dd>

<dt> <strong> Mostrar Barra De Projeto (Show Project Toolbar) </strong> </dt>
<dd> <p> Quando selecionado, esse item de menu mostrará uma pequena barra de ferramentas
acima do painel Explorer, permitindo que o usuário tenha fácil acesso aos itens 
adicionar, renomear, reordenar e remover circuitos em um projeto. 
A barra de ferramentas também oferecerá suporte a alternância entre 
a edição de <i>layout</i> e a aparência do circuito. 
</p> </dd>

<dt><strong> Opções ... (Options ...) </strong> </dt>
<dd><p> Abrir a janela <a href="../opts/index.html">Opções de Projeto</a>.
</p></dd>

</dl>

<p><strong>Próximo:</strong> <a href="simulate.html">O menu Simular (Simulate)</a>.
</p>

</body>
</html>
=======
<!DOCTYPE html PUBLIC "-//W3C//DTD HTML 4.01 Transitional//EN">
<html>
  <head>
    <meta name="viewport" content="width=device-width, initial-scale=1.0">
    <meta name="created" content="2018-10-23T06:18:10.521000000">
    <meta name="changed" content="2018-10-23T06:18:42.262000000">
    <meta http-equiv="content-type" content="text/html; charset=utf-8">
    <meta http-equiv="Content-Language" content="pt">
    <title>O menu Projeto (Project)</title>
    <link rel="stylesheet" type="text/css" href="..\..\style.css">
  </head>
  <body>
    <div class="maindiv">

<h1>O menu Projeto (Project)</h1>

<dl>

<dt> <strong> Adicionar Circuito ... (Add Circuit ...) </strong> </dt>
<dd> <p> Adicionar um novo circuito para o projeto atual.
Logisim irá requerer o nome do novo circuito.
O nome não deverá coincidir com o de outros circuitos existentes no projeto.
</p> </dd>

<dt> <strong> Carregar Biblioteca (Load Library) </strong> </dt>
<dd> <p> href="../attrlib/explore.html"> Carregar uma biblioteca </a> para o
projeto. Você poderá carregar três tipos de bibliotecas, como explicado 
<a href ="../attrlib/explore.html "> em outras partes do 
<em> Guia do Usuário</em></a>.
</p> </dd>

<dt> <strong> Decarregar Bibliotecas ... (Unload Libraries ...) </strong> </dt>
<dd> <p> Descarregar bibliotecas atualmente no projeto. 
O Logisim não permitirá que você descarregue bibliotecas em uso, 
incluindo aquelas cujos componentes que aparecerem em quaisquer circuitos do projeto, 
bem como aquelas com itens que aparecerem na barra de ferramentas ou 
que estiverem mapeados para o mouse. 
</p> </dd>

<dt> <strong> Mover Circuito Para Cima (Move Circuit Up) </strong> </dt>
<dd> <p> Mover o circuito exibido atualmente uma posição para cima na lista de
circuitos do projeto, como mostrado no painel do Explorer. 
</p> </dd>

<dt> <strong> Mover Circuito Para Baixo (Move Circuit Down) </strong> </dt>
<dd> <p> Mover o circuito exibido atualmente uma posição para baixo na lista de
circuitos do projeto, como mostrado no painel do Explorer. 
</p> </dd>

<dt> <strong> Definir Como Circuito Principal (Set As Main Circuit) </strong> </dt>
<dd> <p> Definir o circuito a ser exibido no momento como <q> circuito principal</q>
do projeto. (Esse item de menu ficará cinza se o circuito atual for o principal.)
Isso significa que ele será o circuito a aparecer primeiro quando o arquivo do projeto
for aberto.
</p> </dd>

<dt> <strong> Restaurar Forma Padrão (Revert To Default Appearance) </strong> </dt>
<dd> <p> Se a forma (aparência) do circuito tiver sido editada, esse item de menu irá restaurar
a forma padrão para o retângulo com entalhe.
O item de menu será ativado somente quando houver edição da forma (aparência) do circuito. 
</p> </dd>

<dt><strong> Ver Ferramentas </strong></dt>
<dd><p> Alterar o painel do explorador para exibir uma lista dos circuitos do projeto
e as bibliotecas que tiverem sido carregadas.</p></dd>

<dt><strong> Ver Simulação </strong></dt>
<dd><p> Alterar o painel do explorador para exibir a hierarquia dos subcircuitos
na simulação corrente.</p></dd>

<dt> <strong> Editar <i>Layout</i> do Circuito (Edit Circuit Layout) </strong> </dt>
<dd> <p> Permitir editar o <i>layout</i> dos componentes que
determinam como o circuito trabalha. Isso é o que o programa faz ao iniciar-se,
e como você provavelmente irá editar <i>layouts</i> de circuitos na maioria das vezes
usando o próprio Logisim, esse item de menu normalmente estará desativado.
</p> </dd>

<dt> <strong> Editar Forma do Circuito (Edit Circuit Appearance) </strong> </dt>
<dd> <p> Permitir editar o circuito que estiver representado
quando ele é usado como um subcircuito dentro de outro. 
Por padrão, o circuito será representado por um retângulo com um <q> entalhe</q> cinza
em sua face norte, mas essa opção de menu lhe permitirá desenhar uma forma (aparência) 
diferente para o subcircuito. 
</p> </dd>

<dt> <strong> Remover Circuito (Remove Circuit) </strong> </dt>
<dd> <p> Remover o circuito do projeto em exibição.
O Logisim irá impedir a remoção de circuitos estejam em uso como subcircuitos, 
bem como impedí-lo de retirar o último circuito de um projeto. 
</p> </dd>

<dt> <strong> Analisar Circuito (Analyze Circuit) </strong> </dt>
<dd> <p> Computar a tabela-verdade e expressões lógicas correspondentes
ao circuito, exibindo-as na janela
<a href="../analyze/index.html"> Análise Combinatória</a>.
O processo de análise só será válido para circuitos combinacionais.
Uma descrição completa do processo de análise é descrita na seção
<a href="../analyze/open.html"> Análise Combinatória</a>. 
</p> </dd>

<dt> <strong> Obter Estatísticas Do Circuito (Get Circuit Statistics) </strong> </dt>
<dd> <p> Mostrar janela contendo as estatísticas sobre os componentes utilizados pelo
circuito atual. O diálogo terá uma tabela com cinco colunas: 
</p>
<ul>
<li> Componente: O nome do componente </li>
<li> Biblioteca: O nome da biblioteca de origem do componente </li>
<li> Simples: O número de vezes que o componente aparecer diretamente no circuito visto </li>.
<li> Exclusivas: O número de vezes que o componente aparecer na hierarquia do circuito,
ononde cada subcircuito dentro da hierarquia será contabilizado apenas uma vez. </li>
<li> Recursivas: O número de vezes que o componente aparecer na hierarquia do circuito,
ononde cada subcircuito será contado quantas vezes aparecer na hierarquia. </li>
</ul>
<p> A distinção entre <q> exclusivas</q> e <q> recursivas</q> é mais fácil de se
explicar considerando o multiplexador 4:1 construído com três multiplexadores 2:1
como na seção <q> <a href="../subcirc/using.html"> Usando subcircuitos </a> </q>.
O multiplexador 2:1 contém duas portas AND (e o circuito 4:1, nenhuma),
sendo que a contagem <q> exclusiva</q> de portas AND seria 2, 
mas se você fosse construir o multiplexador 4:1 utilizando esse
diagrama, você realmente precisaria de 2 portas AND para cada um dos 
três multiplexadores 2:1, assim a contagem <q> recursiva</q> seria 6. 
</p>

<p> Se você usar circuitos de uma biblioteca Logisim, os componentes serão
considerado <q> caixas pretas </q>: o conteúdo dos circuitos da biblioteca não serão
usados na contagem original e recursiva.
</p> </dd>

<dt> <strong> Mostrar Barra De Projeto (Show Project Toolbar) </strong> </dt>
<dd> <p> Quando selecionado, esse item de menu mostrará uma pequena barra de ferramentas
acima do painel Explorer, permitindo que o usuário tenha fácil acesso aos itens 
adicionar, renomear, reordenar e remover circuitos em um projeto. 
A barra de ferramentas também oferecerá suporte a alternância entre 
a edição de <i>layout</i> e a aparência do circuito. 
</p> </dd>

<dt><strong> Opções ... (Options ...) </strong> </dt>
<dd><p> Abrir a janela <a href="../opts/index.html">Opções de Projeto</a>.
</p></dd>

</dl>

<p><strong>Próximo:</strong> <a href="simulate.html">O menu Simular (Simulate)</a>.
</p>
</div>
</body>
</html>
>>>>>>> 5ecb02a1
<|MERGE_RESOLUTION|>--- conflicted
+++ resolved
@@ -1,290 +1,147 @@
-<<<<<<< HEAD
-<html>
-<head>
-<meta http-equiv="content-type" content="text/html; charset=UTF-8">
-<title> O menu Projeto (Project)</title>
-</head>
-<body bgcolor="FFFFFF">
-
-<h1>O menu Projeto (Project)</h1>
-
-<dl>
-
-<dt> <strong> Adicionar Circuito ... (Add Circuit ...) </strong> </dt>
-<dd> <p> Adicionar um novo circuito para o projeto atual.
-Logisim irá requerer o nome do novo circuito.
-O nome não deverá coincidir com o de outros circuitos existentes no projeto.
-</p> </dd>
-
-<dt> <strong> Carregar Biblioteca (Load Library) </strong> </dt>
-<dd> <p> href="../attrlib/explore.html"> Carregar uma biblioteca </a> para o
-projeto. Você poderá carregar três tipos de bibliotecas, como explicado 
-<a href ="../attrlib/explore.html "> em outras partes do 
-<em> Guia do Usuário</em></a>.
-</p> </dd>
-
-<dt> <strong> Decarregar Bibliotecas ... (Unload Libraries ...) </strong> </dt>
-<dd> <p> Descarregar bibliotecas atualmente no projeto. 
-O Logisim não permitirá que você descarregue bibliotecas em uso, 
-incluindo aquelas cujos componentes que aparecerem em quaisquer circuitos do projeto, 
-bem como aquelas com itens que aparecerem na barra de ferramentas ou 
-que estiverem mapeados para o mouse. 
-</p> </dd>
-
-<dt> <strong> Mover Circuito Para Cima (Move Circuit Up) </strong> </dt>
-<dd> <p> Mover o circuito exibido atualmente uma posição para cima na lista de
-circuitos do projeto, como mostrado no painel do Explorer. 
-</p> </dd>
-
-<dt> <strong> Mover Circuito Para Baixo (Move Circuit Down) </strong> </dt>
-<dd> <p> Mover o circuito exibido atualmente uma posição para baixo na lista de
-circuitos do projeto, como mostrado no painel do Explorer. 
-</p> </dd>
-
-<dt> <strong> Definir Como Circuito Principal (Set As Main Circuit) </strong> </dt>
-<dd> <p> Definir o circuito a ser exibido no momento como <q> circuito principal</q>
-do projeto. (Esse item de menu ficará cinza se o circuito atual for o principal.)
-Isso significa que ele será o circuito a aparecer primeiro quando o arquivo do projeto
-for aberto.
-</p> </dd>
-
-<dt> <strong> Restaurar Forma Padrão (Revert To Default Appearance) </strong> </dt>
-<dd> <p> Se a forma (aparência) do circuito tiver sido editada, esse item de menu irá restaurar
-a forma padrão para o retângulo com entalhe.
-O item de menu será ativado somente quando houver edição da forma (aparência) do circuito. 
-</p> </dd>
-
-<dt><strong> Ver Ferramentas </strong></dt>
-<dd><p> Alterar o painel do explorador para exibir uma lista dos circuitos do projeto
-e as bibliotecas que tiverem sido carregadas.</p></dd>
-
-<dt><strong> Ver Simulação </strong></dt>
-<dd><p> Alterar o painel do explorador para exibir a hierarquia dos subcircuitos
-na simulação corrente.</p></dd>
-
-<dt> <strong> Editar <i>Layout</i> do Circuito (Edit Circuit Layout) </strong> </dt>
-<dd> <p> Permitir editar o <i>layout</i> dos componentes que
-determinam como o circuito trabalha. Isso é o que o programa faz ao iniciar-se,
-e como você provavelmente irá editar <i>layouts</i> de circuitos na maioria das vezes
-usando o próprio Logisim, esse item de menu normalmente estará desativado.
-</p> </dd>
-
-<dt> <strong> Editar Forma do Circuito (Edit Circuit Appearance) </strong> </dt>
-<dd> <p> Permitir editar o circuito que estiver representado
-quando ele é usado como um subcircuito dentro de outro. 
-Por padrão, o circuito será representado por um retângulo com um <q> entalhe</q> cinza
-em sua face norte, mas essa opção de menu lhe permitirá desenhar uma forma (aparência) 
-diferente para o subcircuito. 
-</p> </dd>
-
-<dt> <strong> Remover Circuito (Remove Circuit) </strong> </dt>
-<dd> <p> Remover o circuito do projeto em exibição.
-O Logisim irá impedir a remoção de circuitos estejam em uso como subcircuitos, 
-bem como impedí-lo de retirar o último circuito de um projeto. 
-</p> </dd>
-
-<dt> <strong> Analisar Circuito (Analyze Circuit) </strong> </dt>
-<dd> <p> Computar a tabela-verdade e expressões lógicas correspondentes
-ao circuito, exibindo-as na janela
-<a href="../analyze/index.html"> Análise Combinatória</a>.
-O processo de análise só será válido para circuitos combinacionais.
-Uma descrição completa do processo de análise é descrita na seção
-<a href="../analyze/open.html"> Análise Combinatória</a>. 
-</p> </dd>
-
-<dt> <strong> Obter Estatísticas Do Circuito (Get Circuit Statistics) </strong> </dt>
-<dd> <p> Mostrar janela contendo as estatísticas sobre os componentes utilizados pelo
-circuito atual. O diálogo terá uma tabela com cinco colunas: 
-</p>
-<ul>
-<li> Componente: O nome do componente </li>
-<li> Biblioteca: O nome da biblioteca de origem do componente </li>
-<li> Simples: O número de vezes que o componente aparecer diretamente no circuito visto </li>.
-<li> Exclusivas: O número de vezes que o componente aparecer na hierarquia do circuito,
-ononde cada subcircuito dentro da hierarquia será contabilizado apenas uma vez. </li>
-<li> Recursivas: O número de vezes que o componente aparecer na hierarquia do circuito,
-ononde cada subcircuito será contado quantas vezes aparecer na hierarquia. </li>
-</ul>
-<p> A distinção entre <q> exclusivas</q> e <q> recursivas</q> é mais fácil de se
-explicar considerando o multiplexador 4:1 construído com três multiplexadores 2:1
-como na seção <q> <a href="../subcirc/using.html"> Usando subcircuitos </a> </q>.
-O multiplexador 2:1 contém duas portas AND (e o circuito 4:1, nenhuma),
-sendo que a contagem <q> exclusiva</q> de portas AND seria 2, 
-mas se você fosse construir o multiplexador 4:1 utilizando esse
-diagrama, você realmente precisaria de 2 portas AND para cada um dos 
-três multiplexadores 2:1, assim a contagem <q> recursiva</q> seria 6. 
-</p>
-
-<p> Se você usar circuitos de uma biblioteca Logisim, os componentes serão
-considerado <q> caixas pretas </q>: o conteúdo dos circuitos da biblioteca não serão
-usados na contagem original e recursiva.
-</p> </dd>
-
-<dt> <strong> Mostrar Barra De Projeto (Show Project Toolbar) </strong> </dt>
-<dd> <p> Quando selecionado, esse item de menu mostrará uma pequena barra de ferramentas
-acima do painel Explorer, permitindo que o usuário tenha fácil acesso aos itens 
-adicionar, renomear, reordenar e remover circuitos em um projeto. 
-A barra de ferramentas também oferecerá suporte a alternância entre 
-a edição de <i>layout</i> e a aparência do circuito. 
-</p> </dd>
-
-<dt><strong> Opções ... (Options ...) </strong> </dt>
-<dd><p> Abrir a janela <a href="../opts/index.html">Opções de Projeto</a>.
-</p></dd>
-
-</dl>
-
-<p><strong>Próximo:</strong> <a href="simulate.html">O menu Simular (Simulate)</a>.
-</p>
-
-</body>
-</html>
-=======
-<!DOCTYPE html PUBLIC "-//W3C//DTD HTML 4.01 Transitional//EN">
-<html>
-  <head>
-    <meta name="viewport" content="width=device-width, initial-scale=1.0">
-    <meta name="created" content="2018-10-23T06:18:10.521000000">
-    <meta name="changed" content="2018-10-23T06:18:42.262000000">
-    <meta http-equiv="content-type" content="text/html; charset=utf-8">
-    <meta http-equiv="Content-Language" content="pt">
-    <title>O menu Projeto (Project)</title>
-    <link rel="stylesheet" type="text/css" href="..\..\style.css">
-  </head>
-  <body>
-    <div class="maindiv">
-
-<h1>O menu Projeto (Project)</h1>
-
-<dl>
-
-<dt> <strong> Adicionar Circuito ... (Add Circuit ...) </strong> </dt>
-<dd> <p> Adicionar um novo circuito para o projeto atual.
-Logisim irá requerer o nome do novo circuito.
-O nome não deverá coincidir com o de outros circuitos existentes no projeto.
-</p> </dd>
-
-<dt> <strong> Carregar Biblioteca (Load Library) </strong> </dt>
-<dd> <p> href="../attrlib/explore.html"> Carregar uma biblioteca </a> para o
-projeto. Você poderá carregar três tipos de bibliotecas, como explicado 
-<a href ="../attrlib/explore.html "> em outras partes do 
-<em> Guia do Usuário</em></a>.
-</p> </dd>
-
-<dt> <strong> Decarregar Bibliotecas ... (Unload Libraries ...) </strong> </dt>
-<dd> <p> Descarregar bibliotecas atualmente no projeto. 
-O Logisim não permitirá que você descarregue bibliotecas em uso, 
-incluindo aquelas cujos componentes que aparecerem em quaisquer circuitos do projeto, 
-bem como aquelas com itens que aparecerem na barra de ferramentas ou 
-que estiverem mapeados para o mouse. 
-</p> </dd>
-
-<dt> <strong> Mover Circuito Para Cima (Move Circuit Up) </strong> </dt>
-<dd> <p> Mover o circuito exibido atualmente uma posição para cima na lista de
-circuitos do projeto, como mostrado no painel do Explorer. 
-</p> </dd>
-
-<dt> <strong> Mover Circuito Para Baixo (Move Circuit Down) </strong> </dt>
-<dd> <p> Mover o circuito exibido atualmente uma posição para baixo na lista de
-circuitos do projeto, como mostrado no painel do Explorer. 
-</p> </dd>
-
-<dt> <strong> Definir Como Circuito Principal (Set As Main Circuit) </strong> </dt>
-<dd> <p> Definir o circuito a ser exibido no momento como <q> circuito principal</q>
-do projeto. (Esse item de menu ficará cinza se o circuito atual for o principal.)
-Isso significa que ele será o circuito a aparecer primeiro quando o arquivo do projeto
-for aberto.
-</p> </dd>
-
-<dt> <strong> Restaurar Forma Padrão (Revert To Default Appearance) </strong> </dt>
-<dd> <p> Se a forma (aparência) do circuito tiver sido editada, esse item de menu irá restaurar
-a forma padrão para o retângulo com entalhe.
-O item de menu será ativado somente quando houver edição da forma (aparência) do circuito. 
-</p> </dd>
-
-<dt><strong> Ver Ferramentas </strong></dt>
-<dd><p> Alterar o painel do explorador para exibir uma lista dos circuitos do projeto
-e as bibliotecas que tiverem sido carregadas.</p></dd>
-
-<dt><strong> Ver Simulação </strong></dt>
-<dd><p> Alterar o painel do explorador para exibir a hierarquia dos subcircuitos
-na simulação corrente.</p></dd>
-
-<dt> <strong> Editar <i>Layout</i> do Circuito (Edit Circuit Layout) </strong> </dt>
-<dd> <p> Permitir editar o <i>layout</i> dos componentes que
-determinam como o circuito trabalha. Isso é o que o programa faz ao iniciar-se,
-e como você provavelmente irá editar <i>layouts</i> de circuitos na maioria das vezes
-usando o próprio Logisim, esse item de menu normalmente estará desativado.
-</p> </dd>
-
-<dt> <strong> Editar Forma do Circuito (Edit Circuit Appearance) </strong> </dt>
-<dd> <p> Permitir editar o circuito que estiver representado
-quando ele é usado como um subcircuito dentro de outro. 
-Por padrão, o circuito será representado por um retângulo com um <q> entalhe</q> cinza
-em sua face norte, mas essa opção de menu lhe permitirá desenhar uma forma (aparência) 
-diferente para o subcircuito. 
-</p> </dd>
-
-<dt> <strong> Remover Circuito (Remove Circuit) </strong> </dt>
-<dd> <p> Remover o circuito do projeto em exibição.
-O Logisim irá impedir a remoção de circuitos estejam em uso como subcircuitos, 
-bem como impedí-lo de retirar o último circuito de um projeto. 
-</p> </dd>
-
-<dt> <strong> Analisar Circuito (Analyze Circuit) </strong> </dt>
-<dd> <p> Computar a tabela-verdade e expressões lógicas correspondentes
-ao circuito, exibindo-as na janela
-<a href="../analyze/index.html"> Análise Combinatória</a>.
-O processo de análise só será válido para circuitos combinacionais.
-Uma descrição completa do processo de análise é descrita na seção
-<a href="../analyze/open.html"> Análise Combinatória</a>. 
-</p> </dd>
-
-<dt> <strong> Obter Estatísticas Do Circuito (Get Circuit Statistics) </strong> </dt>
-<dd> <p> Mostrar janela contendo as estatísticas sobre os componentes utilizados pelo
-circuito atual. O diálogo terá uma tabela com cinco colunas: 
-</p>
-<ul>
-<li> Componente: O nome do componente </li>
-<li> Biblioteca: O nome da biblioteca de origem do componente </li>
-<li> Simples: O número de vezes que o componente aparecer diretamente no circuito visto </li>.
-<li> Exclusivas: O número de vezes que o componente aparecer na hierarquia do circuito,
-ononde cada subcircuito dentro da hierarquia será contabilizado apenas uma vez. </li>
-<li> Recursivas: O número de vezes que o componente aparecer na hierarquia do circuito,
-ononde cada subcircuito será contado quantas vezes aparecer na hierarquia. </li>
-</ul>
-<p> A distinção entre <q> exclusivas</q> e <q> recursivas</q> é mais fácil de se
-explicar considerando o multiplexador 4:1 construído com três multiplexadores 2:1
-como na seção <q> <a href="../subcirc/using.html"> Usando subcircuitos </a> </q>.
-O multiplexador 2:1 contém duas portas AND (e o circuito 4:1, nenhuma),
-sendo que a contagem <q> exclusiva</q> de portas AND seria 2, 
-mas se você fosse construir o multiplexador 4:1 utilizando esse
-diagrama, você realmente precisaria de 2 portas AND para cada um dos 
-três multiplexadores 2:1, assim a contagem <q> recursiva</q> seria 6. 
-</p>
-
-<p> Se você usar circuitos de uma biblioteca Logisim, os componentes serão
-considerado <q> caixas pretas </q>: o conteúdo dos circuitos da biblioteca não serão
-usados na contagem original e recursiva.
-</p> </dd>
-
-<dt> <strong> Mostrar Barra De Projeto (Show Project Toolbar) </strong> </dt>
-<dd> <p> Quando selecionado, esse item de menu mostrará uma pequena barra de ferramentas
-acima do painel Explorer, permitindo que o usuário tenha fácil acesso aos itens 
-adicionar, renomear, reordenar e remover circuitos em um projeto. 
-A barra de ferramentas também oferecerá suporte a alternância entre 
-a edição de <i>layout</i> e a aparência do circuito. 
-</p> </dd>
-
-<dt><strong> Opções ... (Options ...) </strong> </dt>
-<dd><p> Abrir a janela <a href="../opts/index.html">Opções de Projeto</a>.
-</p></dd>
-
-</dl>
-
-<p><strong>Próximo:</strong> <a href="simulate.html">O menu Simular (Simulate)</a>.
-</p>
-</div>
-</body>
-</html>
->>>>>>> 5ecb02a1
+<!DOCTYPE html PUBLIC "-//W3C//DTD HTML 4.01 Transitional//EN">
+<html>
+  <head>
+    <meta name="viewport" content="width=device-width, initial-scale=1.0">
+    <meta name="created" content="2018-10-23T06:18:10.521000000">
+    <meta name="changed" content="2018-10-23T06:18:42.262000000">
+    <meta http-equiv="content-type" content="text/html; charset=utf-8">
+    <meta http-equiv="Content-Language" content="pt">
+    <title>O menu Projeto (Project)</title>
+    <link rel="stylesheet" type="text/css" href="..\..\style.css">
+  </head>
+  <body>
+    <div class="maindiv">
+
+<h1>O menu Projeto (Project)</h1>
+
+<dl>
+
+<dt> <strong> Adicionar Circuito ... (Add Circuit ...) </strong> </dt>
+<dd> <p> Adicionar um novo circuito para o projeto atual.
+Logisim irá requerer o nome do novo circuito.
+O nome não deverá coincidir com o de outros circuitos existentes no projeto.
+</p> </dd>
+
+<dt> <strong> Carregar Biblioteca (Load Library) </strong> </dt>
+<dd> <p> href="../attrlib/explore.html"> Carregar uma biblioteca </a> para o
+projeto. Você poderá carregar três tipos de bibliotecas, como explicado 
+<a href ="../attrlib/explore.html "> em outras partes do 
+<em> Guia do Usuário</em></a>.
+</p> </dd>
+
+<dt> <strong> Decarregar Bibliotecas ... (Unload Libraries ...) </strong> </dt>
+<dd> <p> Descarregar bibliotecas atualmente no projeto. 
+O Logisim não permitirá que você descarregue bibliotecas em uso, 
+incluindo aquelas cujos componentes que aparecerem em quaisquer circuitos do projeto, 
+bem como aquelas com itens que aparecerem na barra de ferramentas ou 
+que estiverem mapeados para o mouse. 
+</p> </dd>
+
+<dt> <strong> Mover Circuito Para Cima (Move Circuit Up) </strong> </dt>
+<dd> <p> Mover o circuito exibido atualmente uma posição para cima na lista de
+circuitos do projeto, como mostrado no painel do Explorer. 
+</p> </dd>
+
+<dt> <strong> Mover Circuito Para Baixo (Move Circuit Down) </strong> </dt>
+<dd> <p> Mover o circuito exibido atualmente uma posição para baixo na lista de
+circuitos do projeto, como mostrado no painel do Explorer. 
+</p> </dd>
+
+<dt> <strong> Definir Como Circuito Principal (Set As Main Circuit) </strong> </dt>
+<dd> <p> Definir o circuito a ser exibido no momento como <q> circuito principal</q>
+do projeto. (Esse item de menu ficará cinza se o circuito atual for o principal.)
+Isso significa que ele será o circuito a aparecer primeiro quando o arquivo do projeto
+for aberto.
+</p> </dd>
+
+<dt> <strong> Restaurar Forma Padrão (Revert To Default Appearance) </strong> </dt>
+<dd> <p> Se a forma (aparência) do circuito tiver sido editada, esse item de menu irá restaurar
+a forma padrão para o retângulo com entalhe.
+O item de menu será ativado somente quando houver edição da forma (aparência) do circuito. 
+</p> </dd>
+
+<dt><strong> Ver Ferramentas </strong></dt>
+<dd><p> Alterar o painel do explorador para exibir uma lista dos circuitos do projeto
+e as bibliotecas que tiverem sido carregadas.</p></dd>
+
+<dt><strong> Ver Simulação </strong></dt>
+<dd><p> Alterar o painel do explorador para exibir a hierarquia dos subcircuitos
+na simulação corrente.</p></dd>
+
+<dt> <strong> Editar <i>Layout</i> do Circuito (Edit Circuit Layout) </strong> </dt>
+<dd> <p> Permitir editar o <i>layout</i> dos componentes que
+determinam como o circuito trabalha. Isso é o que o programa faz ao iniciar-se,
+e como você provavelmente irá editar <i>layouts</i> de circuitos na maioria das vezes
+usando o próprio Logisim, esse item de menu normalmente estará desativado.
+</p> </dd>
+
+<dt> <strong> Editar Forma do Circuito (Edit Circuit Appearance) </strong> </dt>
+<dd> <p> Permitir editar o circuito que estiver representado
+quando ele é usado como um subcircuito dentro de outro. 
+Por padrão, o circuito será representado por um retângulo com um <q> entalhe</q> cinza
+em sua face norte, mas essa opção de menu lhe permitirá desenhar uma forma (aparência) 
+diferente para o subcircuito. 
+</p> </dd>
+
+<dt> <strong> Remover Circuito (Remove Circuit) </strong> </dt>
+<dd> <p> Remover o circuito do projeto em exibição.
+O Logisim irá impedir a remoção de circuitos estejam em uso como subcircuitos, 
+bem como impedí-lo de retirar o último circuito de um projeto. 
+</p> </dd>
+
+<dt> <strong> Analisar Circuito (Analyze Circuit) </strong> </dt>
+<dd> <p> Computar a tabela-verdade e expressões lógicas correspondentes
+ao circuito, exibindo-as na janela
+<a href="../analyze/index.html"> Análise Combinatória</a>.
+O processo de análise só será válido para circuitos combinacionais.
+Uma descrição completa do processo de análise é descrita na seção
+<a href="../analyze/open.html"> Análise Combinatória</a>. 
+</p> </dd>
+
+<dt> <strong> Obter Estatísticas Do Circuito (Get Circuit Statistics) </strong> </dt>
+<dd> <p> Mostrar janela contendo as estatísticas sobre os componentes utilizados pelo
+circuito atual. O diálogo terá uma tabela com cinco colunas: 
+</p>
+<ul>
+<li> Componente: O nome do componente </li>
+<li> Biblioteca: O nome da biblioteca de origem do componente </li>
+<li> Simples: O número de vezes que o componente aparecer diretamente no circuito visto </li>.
+<li> Exclusivas: O número de vezes que o componente aparecer na hierarquia do circuito,
+ononde cada subcircuito dentro da hierarquia será contabilizado apenas uma vez. </li>
+<li> Recursivas: O número de vezes que o componente aparecer na hierarquia do circuito,
+ononde cada subcircuito será contado quantas vezes aparecer na hierarquia. </li>
+</ul>
+<p> A distinção entre <q> exclusivas</q> e <q> recursivas</q> é mais fácil de se
+explicar considerando o multiplexador 4:1 construído com três multiplexadores 2:1
+como na seção <q> <a href="../subcirc/using.html"> Usando subcircuitos </a> </q>.
+O multiplexador 2:1 contém duas portas AND (e o circuito 4:1, nenhuma),
+sendo que a contagem <q> exclusiva</q> de portas AND seria 2, 
+mas se você fosse construir o multiplexador 4:1 utilizando esse
+diagrama, você realmente precisaria de 2 portas AND para cada um dos 
+três multiplexadores 2:1, assim a contagem <q> recursiva</q> seria 6. 
+</p>
+
+<p> Se você usar circuitos de uma biblioteca Logisim, os componentes serão
+considerado <q> caixas pretas </q>: o conteúdo dos circuitos da biblioteca não serão
+usados na contagem original e recursiva.
+</p> </dd>
+
+<dt> <strong> Mostrar Barra De Projeto (Show Project Toolbar) </strong> </dt>
+<dd> <p> Quando selecionado, esse item de menu mostrará uma pequena barra de ferramentas
+acima do painel Explorer, permitindo que o usuário tenha fácil acesso aos itens 
+adicionar, renomear, reordenar e remover circuitos em um projeto. 
+A barra de ferramentas também oferecerá suporte a alternância entre 
+a edição de <i>layout</i> e a aparência do circuito. 
+</p> </dd>
+
+<dt><strong> Opções ... (Options ...) </strong> </dt>
+<dd><p> Abrir a janela <a href="../opts/index.html">Opções de Projeto</a>.
+</p></dd>
+
+</dl>
+
+<p><strong>Próximo:</strong> <a href="simulate.html">O menu Simular (Simulate)</a>.
+</p>
+</div>
+</body>
+</html>