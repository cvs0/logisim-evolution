<<<<<<< HEAD
<html>
<head>
<meta http-equiv="content-type" content="text/html; charset=UTF-8">
<title>Criar circuitos</title>
</head>

<body bgcolor="FFFFFF">

<h1>Criar circuitos</h1>

<p> Cada projeto Logisim é realmente uma biblioteca de circuitos. Em
sua forma mais simples, cada projeto terá um único circuito (chamado
"Principal" por padrão), mas é fácil adicionar mais:
basta selecionar Adicionar Circuito ... a partir do menu Projeto, e 
digitar qualquer nome. Você poderá aproveitar, então, o novo circuito que criar.
</p>

<p> Suponha que queiramos construir um multiplexador 2:1 com o nome "MUX 2:1".
Após adicionar o circuito, Logisim será parecido com isso.
</p>

<center><img src="../../../../en/img-guide/subcirc-2-add.png" width="393" height="285"></center>

<p> No painel de explorador, você poderá ver que o projeto agora
conterá dois circuitos, "principal" e "MUX 2:1". O Logisim desenhará 
uma lupa sobre o ícone do circuito a ser visualizado, o nome corrente 
do circuito também aparecerá na barra de título da janela.
</p>

<p> Após a edição do circuito para parecer como um multiplexador 2:1,
poderíamos ter o circuito a seguir. 
</p>

<center><img src="../../../../en/img-guide/subcirc-2-done.png" width="393" height="285"></center>

<p><strong>Próximo:</strong> <a href="using.html">Usar subcircuitos</a>.</p>

</body>
</html>
=======
<!DOCTYPE html PUBLIC "-//W3C//DTD HTML 4.01 Transitional//EN">
<html>
  <head>
    <meta name="viewport" content="width=device-width, initial-scale=1.0">
    <meta name="created" content="2018-10-23T06:18:10.521000000">
    <meta name="changed" content="2018-10-23T06:18:42.262000000">
    <meta http-equiv="content-type" content="text/html; charset=utf-8">
    <meta http-equiv="Content-Language" content="pt">
    <title>
      Criar circuitos
    </title>
    <link rel="stylesheet" type="text/css" href="../../style.css">
  </head>
  <body>
    <div class="maindiv">
      <h1>
        Criar circuitos
      </h1>
      <p>
        Cada projeto Logisim é realmente uma biblioteca de circuitos. Em sua forma mais simples, cada projeto terá um único circuito (chamado "Principal" por padrão), mas é fácil adicionar mais: basta selecionar Adicionar Circuito ... a partir do menu Projeto, e digitar qualquer nome. Você poderá aproveitar, então, o novo circuito que criar.
      </p>
      <p>
        Suponha que queiramos construir um multiplexador 2:1 com o nome "Mux_2To1". Após adicionar o circuito, Logisim será parecido com isso.
      </p>
      <center>
        <img src="../../../img-guide/subcirc-2-add.png" alt="#########">
      </center>
      <p>
        No painel de explorador, você poderá ver que o projeto agora conterá dois circuitos, "principal" e "Mux_2To1". O Logisim desenhará uma lupa sobre o ícone do circuito a ser visualizado, o nome corrente do circuito também aparecerá na barra de título da janela.
      </p>
      <p>
        Após a edição do circuito para parecer como um multiplexador 2:1, poderíamos ter o circuito a seguir.
      </p>
      <center>
        <img src="../../../img-guide/subcirc-2-done.png" alt="#########">
      </center>
      <p>
        <strong>Próximo:</strong> <a href="using.html">Usar subcircuitos</a>.
      </p>
    </div>
  </body>
</html>
>>>>>>> 5ecb02a1
<|MERGE_RESOLUTION|>--- conflicted
+++ resolved
@@ -1,84 +1,42 @@
-<<<<<<< HEAD
-<html>
-<head>
-<meta http-equiv="content-type" content="text/html; charset=UTF-8">
-<title>Criar circuitos</title>
-</head>
-
-<body bgcolor="FFFFFF">
-
-<h1>Criar circuitos</h1>
-
-<p> Cada projeto Logisim é realmente uma biblioteca de circuitos. Em
-sua forma mais simples, cada projeto terá um único circuito (chamado
-"Principal" por padrão), mas é fácil adicionar mais:
-basta selecionar Adicionar Circuito ... a partir do menu Projeto, e 
-digitar qualquer nome. Você poderá aproveitar, então, o novo circuito que criar.
-</p>
-
-<p> Suponha que queiramos construir um multiplexador 2:1 com o nome "MUX 2:1".
-Após adicionar o circuito, Logisim será parecido com isso.
-</p>
-
-<center><img src="../../../../en/img-guide/subcirc-2-add.png" width="393" height="285"></center>
-
-<p> No painel de explorador, você poderá ver que o projeto agora
-conterá dois circuitos, "principal" e "MUX 2:1". O Logisim desenhará 
-uma lupa sobre o ícone do circuito a ser visualizado, o nome corrente 
-do circuito também aparecerá na barra de título da janela.
-</p>
-
-<p> Após a edição do circuito para parecer como um multiplexador 2:1,
-poderíamos ter o circuito a seguir. 
-</p>
-
-<center><img src="../../../../en/img-guide/subcirc-2-done.png" width="393" height="285"></center>
-
-<p><strong>Próximo:</strong> <a href="using.html">Usar subcircuitos</a>.</p>
-
-</body>
-</html>
-=======
-<!DOCTYPE html PUBLIC "-//W3C//DTD HTML 4.01 Transitional//EN">
-<html>
-  <head>
-    <meta name="viewport" content="width=device-width, initial-scale=1.0">
-    <meta name="created" content="2018-10-23T06:18:10.521000000">
-    <meta name="changed" content="2018-10-23T06:18:42.262000000">
-    <meta http-equiv="content-type" content="text/html; charset=utf-8">
-    <meta http-equiv="Content-Language" content="pt">
-    <title>
-      Criar circuitos
-    </title>
-    <link rel="stylesheet" type="text/css" href="../../style.css">
-  </head>
-  <body>
-    <div class="maindiv">
-      <h1>
-        Criar circuitos
-      </h1>
-      <p>
-        Cada projeto Logisim é realmente uma biblioteca de circuitos. Em sua forma mais simples, cada projeto terá um único circuito (chamado "Principal" por padrão), mas é fácil adicionar mais: basta selecionar Adicionar Circuito ... a partir do menu Projeto, e digitar qualquer nome. Você poderá aproveitar, então, o novo circuito que criar.
-      </p>
-      <p>
-        Suponha que queiramos construir um multiplexador 2:1 com o nome "Mux_2To1". Após adicionar o circuito, Logisim será parecido com isso.
-      </p>
-      <center>
-        <img src="../../../img-guide/subcirc-2-add.png" alt="#########">
-      </center>
-      <p>
-        No painel de explorador, você poderá ver que o projeto agora conterá dois circuitos, "principal" e "Mux_2To1". O Logisim desenhará uma lupa sobre o ícone do circuito a ser visualizado, o nome corrente do circuito também aparecerá na barra de título da janela.
-      </p>
-      <p>
-        Após a edição do circuito para parecer como um multiplexador 2:1, poderíamos ter o circuito a seguir.
-      </p>
-      <center>
-        <img src="../../../img-guide/subcirc-2-done.png" alt="#########">
-      </center>
-      <p>
-        <strong>Próximo:</strong> <a href="using.html">Usar subcircuitos</a>.
-      </p>
-    </div>
-  </body>
-</html>
->>>>>>> 5ecb02a1
+<!DOCTYPE html PUBLIC "-//W3C//DTD HTML 4.01 Transitional//EN">
+<html>
+  <head>
+    <meta name="viewport" content="width=device-width, initial-scale=1.0">
+    <meta name="created" content="2018-10-23T06:18:10.521000000">
+    <meta name="changed" content="2018-10-23T06:18:42.262000000">
+    <meta http-equiv="content-type" content="text/html; charset=utf-8">
+    <meta http-equiv="Content-Language" content="pt">
+    <title>
+      Criar circuitos
+    </title>
+    <link rel="stylesheet" type="text/css" href="../../style.css">
+  </head>
+  <body>
+    <div class="maindiv">
+      <h1>
+        Criar circuitos
+      </h1>
+      <p>
+        Cada projeto Logisim é realmente uma biblioteca de circuitos. Em sua forma mais simples, cada projeto terá um único circuito (chamado "Principal" por padrão), mas é fácil adicionar mais: basta selecionar Adicionar Circuito ... a partir do menu Projeto, e digitar qualquer nome. Você poderá aproveitar, então, o novo circuito que criar.
+      </p>
+      <p>
+        Suponha que queiramos construir um multiplexador 2:1 com o nome "Mux_2To1". Após adicionar o circuito, Logisim será parecido com isso.
+      </p>
+      <center>
+        <img src="../../../img-guide/subcirc-2-add.png" alt="#########">
+      </center>
+      <p>
+        No painel de explorador, você poderá ver que o projeto agora conterá dois circuitos, "principal" e "Mux_2To1". O Logisim desenhará uma lupa sobre o ícone do circuito a ser visualizado, o nome corrente do circuito também aparecerá na barra de título da janela.
+      </p>
+      <p>
+        Após a edição do circuito para parecer como um multiplexador 2:1, poderíamos ter o circuito a seguir.
+      </p>
+      <center>
+        <img src="../../../img-guide/subcirc-2-done.png" alt="#########">
+      </center>
+      <p>
+        <strong>Próximo:</strong> <a href="using.html">Usar subcircuitos</a>.
+      </p>
+    </div>
+  </body>
+</html>