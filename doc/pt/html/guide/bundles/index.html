--- conflicted
+++ resolved
@@ -1,58 +1,31 @@
-<<<<<<< HEAD
-<html>
-<head>
-<meta http-equiv="content-type" content="text/html; charset=UTF-8">
-<title>Cabos</title>
-</head>
-<body bgcolor="FFFFFF">
-
-<h1>Cabos</h1>
-
-<p> Em circuitos simples do Logisim, a maioria das conexões têm um único bit;
-mas também lhe será permitido criar cabos que enfeixem fios empacotando múltiplos bits.
-O número de bits que viajam ao longo de um cabo será especificado pela sua
-<strong>largura em bits</strong>.
-</p>
-
-<blockquote> <a href="creating.html"> Para criar cabos </a>
-<br> <a href="splitting.html"> Distribuidores (Splitters) </a>
-<br> <a href="colors.html"> Cores das conexões </a>
-</blockquote>
-
-<p><strong>Próximo:</strong> <a href="creating.html">Para criar cabos</a>.</p>
-
-</body>
-</html>
-=======
-<!DOCTYPE html PUBLIC "-//W3C//DTD HTML 4.01 Transitional//EN">
-<html>
-  <head>
-    <meta name="viewport" content="width=device-width, initial-scale=1.0">
-    <meta name="created" content="2018-10-23T06:18:10.521000000">
-    <meta name="changed" content="2018-10-23T06:18:42.262000000">
-    <meta http-equiv="content-type" content="text/html; charset=utf-8">
-    <meta http-equiv="Content-Language" content="pt">
-    <title>Cabos</title>
-    <link rel="stylesheet" type="text/css" href="..\style.css">
-  </head>
-  <body>
-    <div class="maindiv">
-
-<h1>Cabos</h1>
-
-<p> Em circuitos simples do Logisim, a maioria das conexões têm um único bit;
-mas também lhe será permitido criar cabos que enfeixem fios empacotando múltiplos bits.
-O número de bits que viajam ao longo de um cabo será especificado pela sua
-<strong>largura em bits</strong>.
-</p>
-
-<blockquote> <a href="creating.html"> Para criar cabos </a>
-<br> <a href="splitting.html"> Distribuidores (Splitters) </a>
-<br> <a href="colors.html"> Cores das conexões </a>
-</blockquote>
-
-<p><strong>Próximo:</strong> <a href="creating.html">Para criar cabos</a>.</p>
-</div>
-</body>
-</html>
->>>>>>> 5ecb02a1
+<!DOCTYPE html PUBLIC "-//W3C//DTD HTML 4.01 Transitional//EN">
+<html>
+  <head>
+    <meta name="viewport" content="width=device-width, initial-scale=1.0">
+    <meta name="created" content="2018-10-23T06:18:10.521000000">
+    <meta name="changed" content="2018-10-23T06:18:42.262000000">
+    <meta http-equiv="content-type" content="text/html; charset=utf-8">
+    <meta http-equiv="Content-Language" content="pt">
+    <title>Cabos</title>
+    <link rel="stylesheet" type="text/css" href="..\style.css">
+  </head>
+  <body>
+    <div class="maindiv">
+
+<h1>Cabos</h1>
+
+<p> Em circuitos simples do Logisim, a maioria das conexões têm um único bit;
+mas também lhe será permitido criar cabos que enfeixem fios empacotando múltiplos bits.
+O número de bits que viajam ao longo de um cabo será especificado pela sua
+<strong>largura em bits</strong>.
+</p>
+
+<blockquote> <a href="creating.html"> Para criar cabos </a>
+<br> <a href="splitting.html"> Distribuidores (Splitters) </a>
+<br> <a href="colors.html"> Cores das conexões </a>
+</blockquote>
+
+<p><strong>Próximo:</strong> <a href="creating.html">Para criar cabos</a>.</p>
+</div>
+</body>
+</html>