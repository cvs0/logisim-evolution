--- conflicted
+++ resolved
@@ -1,160 +1,78 @@
-<<<<<<< HEAD
-<html>
-<head>
-<meta http-equiv="content-type" content="text/html; charset=UTF-8">
-<title>Distribuidores (Splitters)</title>
-</head>
-<body bgcolor="FFFFFF">
-
-<h1>Distribuidores (Splitters)</h1>
-
-<p> Quando você trabalhar com valores multi-bit, muitas vezes poderá querer rotear
-bits em direções diferentes.
-A ferramenta Distribuidor (Splitter) da biblioteca Base
-(<img src="../../../../en/icons/splitter.gif" width="16" height="16">)
-lhe permitirá fazer isso.
-</p>
-
-<p> Por exemplo, suponha que queiramos construir um circuito que calcula bit a bit
-a conjunção de dois nibbles (meio byte) de uma entrada de oito bits
-(os quatro bits superiores e os quatro bits inferiores). Teremos um valor de oito bits
-no pinos de entrada, e é desejável dividi-lo em dois valores de quatro bits. No
-circuito abaixo, usaremos um distribuidor para conseguir isso: a entrada de 8 bits
-irá conectar-se ao distribuidor (que se assemelha a um pé de pássaro), que dividirá os
-8 bits em dois conjuntos de 4 bits, que irão para a porta AND e de lá para a saída.
-</p>
-
-(<img src="../../../../en/icons/splitter.gif" width="16" height="16">)
-<h5>(Figura do original em inglês)</h5></center>
-
-<p> Nesse exemplo, a distribuição acontecerá na verdade ao se separar um
-valor de entrada em vários de saída. Mas os distribuidores também poderão
-combinar vários valores em um só. Na verdade, eles não têm direção preferencial: 
-podem enviar sinais em um sentido em dado instante, e em outro sentido mais tarde,
-e ainda poderão fazer as duas coisas ao mesmo tempo, como no exemplo abaixo,
-onde um sinal será transmitido para o leste através de dois distribuidores,
-e em seguida, será encaminhado de volta para o oeste através deles,
-e novamente para leste, onde finalmente chegará a sua saída.
-</p>
-
-<center><img src="../../../../en/img-guide/bundles-splitter-2way.png" width="191" height="44"></center>
-<h5>(Figura do original em inglês)</h5></center>
-
-<p> A chave para o entendimento dos distribuidores são seus atributos.
-A seguir, o termo <em>terminações (split end)</em> refere-se às múltiplas conexões
-de um lado, enquanto o termo <em>combinada (combined)</em> refere-se à extremidade
-do único fio do outro lado.
-</p>
-
-<ul>
-
-<li> O atributo <strong> Direção (Facing) </strong> dirá a posição relativa das
-terminações considerando-se a extremidade combinada.
-</li>
-
-<li> O atributo <strong> Distribuição (Fan Out) </strong> especificará quantas
-terminações existem.
-</li>
-
-<li> O atributo  <strong> Largura em Bits à Entrada (Bit Width In) </strong>
-especificará a quantidade de bits combinados.
-</li>
-
-<li> O atributo <var> Bit <strong> x </var> </strong> dirá qual a terminação 
-correspondente ao <em> bit x </em> na extremidade combinada. Se vários bits 
-corresponderem à mesma terminação, então a sua ordem relativa também será a mesma 
-na extremidade combinada. Os distribuidores do Logisim não poderão ter um bit 
-na parte combinada que não possua equivalente na parte com múltiplas terminações.
-</li>
-
-</ul>
-<p> Observar que qualquer alteração nos atributos multiplicidade ou
-largura de bit irá recompor todas os atributos <var> Bit x </var>
-de modo que eles possam distribuir os bits combinados da maneira mais uniforme
-possível entre as terminações.
-</p>
-
-<p><strong>Próximo:</strong> <a href="colors.html">Cores das conexões</a>.</p>
-
-</body>
-</html>
-=======
-<!DOCTYPE html PUBLIC "-//W3C//DTD HTML 4.01 Transitional//EN">
-<html>
-  <head>
-    <meta name="viewport" content="width=device-width, initial-scale=1.0">
-    <meta name="created" content="2018-10-23T06:18:10.521000000">
-    <meta name="changed" content="2018-10-23T06:18:42.262000000">
-    <meta http-equiv="content-type" content="text/html; charset=utf-8">
-    <meta http-equiv="Content-Language" content="pt">
-    <title>Distribuidores (Splitters)</title>
-    <link rel="stylesheet" type="text/css" href="..\..\style.css">
-  </head>
-  <body>
-    <div class="maindiv">
-
-<h1>Distribuidores (Splitters)</h1>
-
-<p> Quando você trabalhar com valores multi-bit, muitas vezes poderá querer rotear
-bits em direções diferentes. A ferramenta Distribuidor (Splitter (<img class="intxt" src="../../../../icons/splitter.gif">)) da biblioteca Base 
-lhe permitirá fazer isso.
-</p>
-
-<p> Por exemplo, suponha que queiramos construir um circuito que calcula bit a bit a conjunção de dois nibbles (meio byte) de uma entrada de oito bits (os quatro bits superiores e os quatro bits inferiores). Teremos um valor de oito bits no pinos de entrada, e é desejável dividi-lo em dois valores de quatro bits. No circuito abaixo, usaremos um distribuidor para conseguir isso: a entrada de 8 bits irá conectar-se ao distribuidor (que se assemelha a um pé de pássaro), que dividirá os 8 bits em dois conjuntos de 4 bits, que irão para a porta AND e de lá para a saída.
-</p>
-<center>
-<img class="intxt" src="../../../../img-guide/bundles-splitter-circ.png">
-</center>
-
-<p> Nesse exemplo, a distribuição acontecerá na verdade ao se separar um
-valor de entrada em vários de saída. Mas os distribuidores também poderão
-combinar vários valores em um só. Na verdade, eles não têm direção preferencial: 
-podem enviar sinais em um sentido em dado instante, e em outro sentido mais tarde,
-e ainda poderão fazer as duas coisas ao mesmo tempo, como no exemplo abaixo,
-onde um sinal será transmitido para o leste através de dois distribuidores,
-e em seguida, será encaminhado de volta para o oeste através deles,
-e novamente para leste, onde finalmente chegará a sua saída.
-</p>
-
-<center><img class="notscal" src="../../../../img-guide/bundles-splitter-2way.png"></center>
-</center>
-
-<p> A chave para o entendimento dos distribuidores são seus atributos.
-A seguir, o termo <em>terminações (split end)</em> refere-se às múltiplas conexões
-de um lado, enquanto o termo <em>combinada (combined)</em> refere-se à extremidade
-do único fio do outro lado.
-</p>
-
-<ul>
-
-<li> O atributo <strong> Direção (Facing) </strong> dirá a posição relativa das
-terminações considerando-se a extremidade combinada.
-</li>
-
-<li> O atributo <strong> Distribuição (Fan Out) </strong> especificará quantas
-terminações existem.
-</li>
-
-<li> O atributo  <strong> Largura em Bits à Entrada (Bit Width In) </strong>
-especificará a quantidade de bits combinados.
-</li>
-
-<li> O atributo <var> Bit <strong> x </var> </strong> dirá qual a terminação 
-correspondente ao <em> bit x </em> na extremidade combinada. Se vários bits 
-corresponderem à mesma terminação, então a sua ordem relativa também será a mesma 
-na extremidade combinada. Os distribuidores do Logisim não poderão ter um bit 
-na parte combinada que não possua equivalente na parte com múltiplas terminações.
-</li>
-
-</ul>
-<p> Observar que qualquer alteração nos atributos multiplicidade ou
-largura de bit irá recompor todas os atributos <var> Bit x </var>
-de modo que eles possam distribuir os bits combinados da maneira mais uniforme
-possível entre as terminações.
-</p>
-
-<p><strong>Próximo:</strong> <a href="colors.html">Cores das conexões</a>.</p>
-</div>
-</body>
-</html>
->>>>>>> 5ecb02a1
+<!DOCTYPE html PUBLIC "-//W3C//DTD HTML 4.01 Transitional//EN">
+<html>
+  <head>
+    <meta name="viewport" content="width=device-width, initial-scale=1.0">
+    <meta name="created" content="2018-10-23T06:18:10.521000000">
+    <meta name="changed" content="2018-10-23T06:18:42.262000000">
+    <meta http-equiv="content-type" content="text/html; charset=utf-8">
+    <meta http-equiv="Content-Language" content="pt">
+    <title>Distribuidores (Splitters)</title>
+    <link rel="stylesheet" type="text/css" href="..\..\style.css">
+  </head>
+  <body>
+    <div class="maindiv">
+
+<h1>Distribuidores (Splitters)</h1>
+
+<p> Quando você trabalhar com valores multi-bit, muitas vezes poderá querer rotear
+bits em direções diferentes. A ferramenta Distribuidor (Splitter (<img class="intxt" src="../../../../icons/splitter.gif">)) da biblioteca Base 
+lhe permitirá fazer isso.
+</p>
+
+<p> Por exemplo, suponha que queiramos construir um circuito que calcula bit a bit a conjunção de dois nibbles (meio byte) de uma entrada de oito bits (os quatro bits superiores e os quatro bits inferiores). Teremos um valor de oito bits no pinos de entrada, e é desejável dividi-lo em dois valores de quatro bits. No circuito abaixo, usaremos um distribuidor para conseguir isso: a entrada de 8 bits irá conectar-se ao distribuidor (que se assemelha a um pé de pássaro), que dividirá os 8 bits em dois conjuntos de 4 bits, que irão para a porta AND e de lá para a saída.
+</p>
+<center>
+<img class="intxt" src="../../../../img-guide/bundles-splitter-circ.png">
+</center>
+
+<p> Nesse exemplo, a distribuição acontecerá na verdade ao se separar um
+valor de entrada em vários de saída. Mas os distribuidores também poderão
+combinar vários valores em um só. Na verdade, eles não têm direção preferencial: 
+podem enviar sinais em um sentido em dado instante, e em outro sentido mais tarde,
+e ainda poderão fazer as duas coisas ao mesmo tempo, como no exemplo abaixo,
+onde um sinal será transmitido para o leste através de dois distribuidores,
+e em seguida, será encaminhado de volta para o oeste através deles,
+e novamente para leste, onde finalmente chegará a sua saída.
+</p>
+
+<center><img class="notscal" src="../../../../img-guide/bundles-splitter-2way.png"></center>
+</center>
+
+<p> A chave para o entendimento dos distribuidores são seus atributos.
+A seguir, o termo <em>terminações (split end)</em> refere-se às múltiplas conexões
+de um lado, enquanto o termo <em>combinada (combined)</em> refere-se à extremidade
+do único fio do outro lado.
+</p>
+
+<ul>
+
+<li> O atributo <strong> Direção (Facing) </strong> dirá a posição relativa das
+terminações considerando-se a extremidade combinada.
+</li>
+
+<li> O atributo <strong> Distribuição (Fan Out) </strong> especificará quantas
+terminações existem.
+</li>
+
+<li> O atributo  <strong> Largura em Bits à Entrada (Bit Width In) </strong>
+especificará a quantidade de bits combinados.
+</li>
+
+<li> O atributo <var> Bit <strong> x </var> </strong> dirá qual a terminação 
+correspondente ao <em> bit x </em> na extremidade combinada. Se vários bits 
+corresponderem à mesma terminação, então a sua ordem relativa também será a mesma 
+na extremidade combinada. Os distribuidores do Logisim não poderão ter um bit 
+na parte combinada que não possua equivalente na parte com múltiplas terminações.
+</li>
+
+</ul>
+<p> Observar que qualquer alteração nos atributos multiplicidade ou
+largura de bit irá recompor todas os atributos <var> Bit x </var>
+de modo que eles possam distribuir os bits combinados da maneira mais uniforme
+possível entre as terminações.
+</p>
+
+<p><strong>Próximo:</strong> <a href="colors.html">Cores das conexões</a>.</p>
+</div>
+</body>
+</html>