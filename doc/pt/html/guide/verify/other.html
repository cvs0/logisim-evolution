<<<<<<< HEAD
<html>
<head>
<meta http-equiv="content-type" content="text/html; charset=UTF-8">
<title>Outras opções para verificação</title>
</head>

<body bgcolor="FFFFFF">

<h1>Outras opções para verificação</h1>

<p> Existem algumas opções adicionais relacionadas com a execução pela linha de comandos. 
</p>

<h2> O parâmetro <tt> -load </tt> na linha de comando </h2>

<p> Um circuito mais complexo poderá incluir um componente de memória RAM que precisará
ser carregado com um programa para que o circuito possa usá-lo.
Você poderá especificar um arquivo de imagem da memória na linha de comando, 
que será carregado em qualquer componente de RAM no circuito antes da simulação começar.
(Isso não funcionará quando se carregar a interface gráfica - só servirá para a
execução de linha de comando.)
</p>

<blockquote><tt>java -jar logisim-filename.jar cpu.circ -tty table -load mem-image.txt</tt></blockquote>

<p> A ordem dos parâmetros não é importante (exceto para o parâmetro <tt> table </tt>
que deverá ser imediatamente após <tt>-tty </tt>, e o nome do arquivo de imagem da 
memória que deverá ser logo após <tt>-load </tt>).
O arquivo de imagem deverá estar no <a href="../mem/menu.html"> formato de imagem da
memória do Logisim </a>. 
</p>

<p> O Logisim pesquisará pela RAM recursivamente, de modo que esse continuará a
funcionar mesmo se a RAM estiver embutida em um subcircuito.
Não há maneira alguma, no entanto, de distinguir diferentes componentes do tipo RAM:
o Logisim irá tentar carregar o mesmo arquivo em todas as RAMs que puder encontrar.
</p>

<h2> Opções para o parâmetro <tt>-tty </tt> </h2>

<p> Em nossos exemplos até agora, sempre usamos tabela <q><tt>-tty&nbsp;table</tt></q>
para indicar que uma tabela de valores de saída deverá ser exibida. Você poderá
personalizar o comportamento de outras formas, listando uma ou mais opções,
separados por vírgulas. Por exemplo, você poderá escrever
<q><tt>-tty&nbsp;table,halt,speed</tt></q>,
e o programa irá executar todas os três comportamentos listados abaixo.
(A ordem em que estão listados não importa.) 
</p>

<dl>

<dt> <tt> halt </tt> </dt>
<dd> <p> Após a simulação terminar, aparecerá uma mensagem de uma linha 
explicando porque a simulação terminou. Condições de erro - como uma oscilação detectada -
serão exibidas em qualquer caso. 
</p> </dd>

<dt> <tt> speed </tt> </dt>
<dd> <p> Se você usar essa opção em conjunto com <q> <tt>-tty </tt> </q>,
em seguida, depois que completar a simulação o Logisim irá exibir um resumo de
quão rápido o circuito foi simulado, tal como:
</p>

<blockquote><tt>714 Hz (509 ticks in 712 milliseconds)</tt></blockquote>

<p> Observar que a exibição de informações durante a simulação
fará a simulação ser muito mais lento. Como apenas uma comparação, 
para o mesmo circuito e imagem funcionou acima de 714 Hz com a opção <tt> speed </tt>
e apenas a 490 Hz com a opção <tt>table</tt> também. 
</p> </dd>

<dt> <tt> statistics </tt> </dt>
<dd> <p> Mostrar uma tabela delimitada por tabulações contendo dados estatísticos
sobre os componentes utilizados pelo circuito <q> principal </q> no projeto. 
A tabela inclui quatro colunas: 
</p>
<ul>
<li> Exclusiva: O número de vezes que o componente aparecer na hierarquia do circuito,
onde cada subcircuito dentro da hierarquia será contabilizado apenas uma vez. </li>
<li> Recursiva: O número de vezes que o componente aparecer na hierarquia do circuito,
onde contamos cada subcircuito quantas vezes ele aparecer na hierarquia. </li>
<li> Componente: O nome do componente </li>
<li> Biblioteca: O nome da biblioteca a partir do qual o componente veio </li>
</ul>
<p> A distinção entre <q> exclusiva </q> e <q> recursiva </q> também está explicada
na seção <q> <a href="../menu/project.html"> menu de Projeto </a> </q>.
Se o arquivo utilizar circuitos de uma biblioteca carregada do Logisim,
os componentes serão considerado <q> caixas pretas </q>: o conteúdo dos circuitos 
da biblioteca não serão incluídos na contagem exclusiva ou recursiva. </p>

<p> (Esse recurso pode ser útil para os instrutores que peçam aos alunos para criar
projetos com um subconjunto de bibliotecas de Logisim.) 
</p> </dd>

<dt> <tt> table </tt> </dt>
<dd> <p> (já visto) </p> </dd>

<dt> <tt> tty </tt> </dt>
<dd> <p> Quaisquer componentes TTY enviarão suas saída para a tela (saída padrão),
e todas as informações digitadas no teclado serão enviadas para todos os 
equivalentes no circuito.
Esses componentes serão incluídos, mesmo que sejam profundamente aninhados
à hierarquia do subcircuito. 
</p> </dd>

<p><strong>Próximo:</strong>&nbsp;<a href="multi.html">Testar múltiplos arquivos</a>.</p>

</body>
</html>
=======
<!DOCTYPE html PUBLIC "-//W3C//DTD HTML 4.01 Transitional//EN">
<html>
  <head>
    <meta name="viewport" content="width=device-width, initial-scale=1.0">
    <meta name="created" content="2018-10-23T06:18:10.521000000">
    <meta name="changed" content="2018-10-23T06:18:42.262000000">
    <meta http-equiv="content-type" content="text/html; charset=utf-8">
    <meta http-equiv="Content-Language" content="pt">
    <title>Outras opções para verificação</title>
    <link rel="stylesheet" type="text/css" href="..\..\style.css">
  </head>
  <body>
    <div class="maindiv">

<h1>Outras opções para verificação</h1>

<p> Existem algumas opções adicionais relacionadas com a execução pela linha de comandos. 
</p>

<h2> O parâmetro <tt> -load </tt> na linha de comando </h2>

<p> Um circuito mais complexo poderá incluir um componente de memória RAM que precisará
ser carregado com um programa para que o circuito possa usá-lo.
Você poderá especificar um arquivo de imagem da memória na linha de comando, 
que será carregado em qualquer componente de RAM no circuito antes da simulação começar.
(Isso não funcionará quando se carregar a interface gráfica - só servirá para a
execução de linha de comando.)
</p>

<blockquote><tt>java -jar logisim-filename.jar cpu.circ -tty table -load mem-image.txt</tt></blockquote>

<p> A ordem dos parâmetros não é importante (exceto para o parâmetro <tt> table </tt>
que deverá ser imediatamente após <tt>-tty </tt>, e o nome do arquivo de imagem da 
memória que deverá ser logo após <tt>-load </tt>).
O arquivo de imagem deverá estar no <a href="../mem/menu.html"> formato de imagem da
memória do Logisim </a>. 
</p>

<p> O Logisim pesquisará pela RAM recursivamente, de modo que esse continuará a
funcionar mesmo se a RAM estiver embutida em um subcircuito.
Não há maneira alguma, no entanto, de distinguir diferentes componentes do tipo RAM:
o Logisim irá tentar carregar o mesmo arquivo em todas as RAMs que puder encontrar.
</p>

<h2> Opções para o parâmetro <tt>-tty </tt> </h2>

<p> Em nossos exemplos até agora, sempre usamos tabela <q><tt>-tty&nbsp;table</tt></q>
para indicar que uma tabela de valores de saída deverá ser exibida. Você poderá
personalizar o comportamento de outras formas, listando uma ou mais opções,
separados por vírgulas. Por exemplo, você poderá escrever
<q><tt>-tty&nbsp;table,halt,speed</tt></q>,
e o programa irá executar todas os três comportamentos listados abaixo.
(A ordem em que estão listados não importa.) 
</p>

<dl>

<dt> <tt> halt </tt> </dt>
<dd> <p> Após a simulação terminar, aparecerá uma mensagem de uma linha 
explicando porque a simulação terminou. Condições de erro - como uma oscilação detectada -
serão exibidas em qualquer caso. 
</p> </dd>

<dt> <tt> speed </tt> </dt>
<dd> <p> Se você usar essa opção em conjunto com <q> <tt>-tty </tt> </q>,
em seguida, depois que completar a simulação o Logisim irá exibir um resumo de
quão rápido o circuito foi simulado, tal como:
</p>

<blockquote><tt>714 Hz (509 ticks in 712 milliseconds)</tt></blockquote>

<p> Observar que a exibição de informações durante a simulação
fará a simulação ser muito mais lento. Como apenas uma comparação, 
para o mesmo circuito e imagem funcionou acima de 714 Hz com a opção <tt> speed </tt>
e apenas a 490 Hz com a opção <tt>table</tt> também. 
</p> </dd>

<dt> <tt> statistics </tt> </dt>
<dd> <p> Mostrar uma tabela delimitada por tabulações contendo dados estatísticos
sobre os componentes utilizados pelo circuito <q> principal </q> no projeto. 
A tabela inclui quatro colunas: 
</p>
<ul>
<li> Exclusiva: O número de vezes que o componente aparecer na hierarquia do circuito,
onde cada subcircuito dentro da hierarquia será contabilizado apenas uma vez. </li>
<li> Recursiva: O número de vezes que o componente aparecer na hierarquia do circuito,
onde contamos cada subcircuito quantas vezes ele aparecer na hierarquia. </li>
<li> Componente: O nome do componente </li>
<li> Biblioteca: O nome da biblioteca a partir do qual o componente veio </li>
</ul>
<p> A distinção entre <q> exclusiva </q> e <q> recursiva </q> também está explicada
na seção <q> <a href="../menu/project.html"> menu de Projeto </a> </q>.
Se o arquivo utilizar circuitos de uma biblioteca carregada do Logisim,
os componentes serão considerado <q> caixas pretas </q>: o conteúdo dos circuitos 
da biblioteca não serão incluídos na contagem exclusiva ou recursiva. </p>

<p> (Esse recurso pode ser útil para os instrutores que peçam aos alunos para criar
projetos com um subconjunto de bibliotecas de Logisim.) 
</p> </dd>

<dt> <tt> table </tt> </dt>
<dd> <p> (já visto) </p> </dd>

<dt> <tt> tty </tt> </dt>
<dd> <p> Quaisquer componentes TTY enviarão suas saída para a tela (saída padrão),
e todas as informações digitadas no teclado serão enviadas para todos os 
equivalentes no circuito.
Esses componentes serão incluídos, mesmo que sejam profundamente aninhados
à hierarquia do subcircuito. 
</p> </dd>

<p><strong>Próximo:</strong>&nbsp;<a href="multi.html">Testar múltiplos arquivos</a>.</p>
</div>
</body>
</html>
>>>>>>> 5ecb02a1
<|MERGE_RESOLUTION|>--- conflicted
+++ resolved
@@ -1,227 +1,115 @@
-<<<<<<< HEAD
-<html>
-<head>
-<meta http-equiv="content-type" content="text/html; charset=UTF-8">
-<title>Outras opções para verificação</title>
-</head>
-
-<body bgcolor="FFFFFF">
-
-<h1>Outras opções para verificação</h1>
-
-<p> Existem algumas opções adicionais relacionadas com a execução pela linha de comandos. 
-</p>
-
-<h2> O parâmetro <tt> -load </tt> na linha de comando </h2>
-
-<p> Um circuito mais complexo poderá incluir um componente de memória RAM que precisará
-ser carregado com um programa para que o circuito possa usá-lo.
-Você poderá especificar um arquivo de imagem da memória na linha de comando, 
-que será carregado em qualquer componente de RAM no circuito antes da simulação começar.
-(Isso não funcionará quando se carregar a interface gráfica - só servirá para a
-execução de linha de comando.)
-</p>
-
-<blockquote><tt>java -jar logisim-filename.jar cpu.circ -tty table -load mem-image.txt</tt></blockquote>
-
-<p> A ordem dos parâmetros não é importante (exceto para o parâmetro <tt> table </tt>
-que deverá ser imediatamente após <tt>-tty </tt>, e o nome do arquivo de imagem da 
-memória que deverá ser logo após <tt>-load </tt>).
-O arquivo de imagem deverá estar no <a href="../mem/menu.html"> formato de imagem da
-memória do Logisim </a>. 
-</p>
-
-<p> O Logisim pesquisará pela RAM recursivamente, de modo que esse continuará a
-funcionar mesmo se a RAM estiver embutida em um subcircuito.
-Não há maneira alguma, no entanto, de distinguir diferentes componentes do tipo RAM:
-o Logisim irá tentar carregar o mesmo arquivo em todas as RAMs que puder encontrar.
-</p>
-
-<h2> Opções para o parâmetro <tt>-tty </tt> </h2>
-
-<p> Em nossos exemplos até agora, sempre usamos tabela <q><tt>-tty&nbsp;table</tt></q>
-para indicar que uma tabela de valores de saída deverá ser exibida. Você poderá
-personalizar o comportamento de outras formas, listando uma ou mais opções,
-separados por vírgulas. Por exemplo, você poderá escrever
-<q><tt>-tty&nbsp;table,halt,speed</tt></q>,
-e o programa irá executar todas os três comportamentos listados abaixo.
-(A ordem em que estão listados não importa.) 
-</p>
-
-<dl>
-
-<dt> <tt> halt </tt> </dt>
-<dd> <p> Após a simulação terminar, aparecerá uma mensagem de uma linha 
-explicando porque a simulação terminou. Condições de erro - como uma oscilação detectada -
-serão exibidas em qualquer caso. 
-</p> </dd>
-
-<dt> <tt> speed </tt> </dt>
-<dd> <p> Se você usar essa opção em conjunto com <q> <tt>-tty </tt> </q>,
-em seguida, depois que completar a simulação o Logisim irá exibir um resumo de
-quão rápido o circuito foi simulado, tal como:
-</p>
-
-<blockquote><tt>714 Hz (509 ticks in 712 milliseconds)</tt></blockquote>
-
-<p> Observar que a exibição de informações durante a simulação
-fará a simulação ser muito mais lento. Como apenas uma comparação, 
-para o mesmo circuito e imagem funcionou acima de 714 Hz com a opção <tt> speed </tt>
-e apenas a 490 Hz com a opção <tt>table</tt> também. 
-</p> </dd>
-
-<dt> <tt> statistics </tt> </dt>
-<dd> <p> Mostrar uma tabela delimitada por tabulações contendo dados estatísticos
-sobre os componentes utilizados pelo circuito <q> principal </q> no projeto. 
-A tabela inclui quatro colunas: 
-</p>
-<ul>
-<li> Exclusiva: O número de vezes que o componente aparecer na hierarquia do circuito,
-onde cada subcircuito dentro da hierarquia será contabilizado apenas uma vez. </li>
-<li> Recursiva: O número de vezes que o componente aparecer na hierarquia do circuito,
-onde contamos cada subcircuito quantas vezes ele aparecer na hierarquia. </li>
-<li> Componente: O nome do componente </li>
-<li> Biblioteca: O nome da biblioteca a partir do qual o componente veio </li>
-</ul>
-<p> A distinção entre <q> exclusiva </q> e <q> recursiva </q> também está explicada
-na seção <q> <a href="../menu/project.html"> menu de Projeto </a> </q>.
-Se o arquivo utilizar circuitos de uma biblioteca carregada do Logisim,
-os componentes serão considerado <q> caixas pretas </q>: o conteúdo dos circuitos 
-da biblioteca não serão incluídos na contagem exclusiva ou recursiva. </p>
-
-<p> (Esse recurso pode ser útil para os instrutores que peçam aos alunos para criar
-projetos com um subconjunto de bibliotecas de Logisim.) 
-</p> </dd>
-
-<dt> <tt> table </tt> </dt>
-<dd> <p> (já visto) </p> </dd>
-
-<dt> <tt> tty </tt> </dt>
-<dd> <p> Quaisquer componentes TTY enviarão suas saída para a tela (saída padrão),
-e todas as informações digitadas no teclado serão enviadas para todos os 
-equivalentes no circuito.
-Esses componentes serão incluídos, mesmo que sejam profundamente aninhados
-à hierarquia do subcircuito. 
-</p> </dd>
-
-<p><strong>Próximo:</strong>&nbsp;<a href="multi.html">Testar múltiplos arquivos</a>.</p>
-
-</body>
-</html>
-=======
-<!DOCTYPE html PUBLIC "-//W3C//DTD HTML 4.01 Transitional//EN">
-<html>
-  <head>
-    <meta name="viewport" content="width=device-width, initial-scale=1.0">
-    <meta name="created" content="2018-10-23T06:18:10.521000000">
-    <meta name="changed" content="2018-10-23T06:18:42.262000000">
-    <meta http-equiv="content-type" content="text/html; charset=utf-8">
-    <meta http-equiv="Content-Language" content="pt">
-    <title>Outras opções para verificação</title>
-    <link rel="stylesheet" type="text/css" href="..\..\style.css">
-  </head>
-  <body>
-    <div class="maindiv">
-
-<h1>Outras opções para verificação</h1>
-
-<p> Existem algumas opções adicionais relacionadas com a execução pela linha de comandos. 
-</p>
-
-<h2> O parâmetro <tt> -load </tt> na linha de comando </h2>
-
-<p> Um circuito mais complexo poderá incluir um componente de memória RAM que precisará
-ser carregado com um programa para que o circuito possa usá-lo.
-Você poderá especificar um arquivo de imagem da memória na linha de comando, 
-que será carregado em qualquer componente de RAM no circuito antes da simulação começar.
-(Isso não funcionará quando se carregar a interface gráfica - só servirá para a
-execução de linha de comando.)
-</p>
-
-<blockquote><tt>java -jar logisim-filename.jar cpu.circ -tty table -load mem-image.txt</tt></blockquote>
-
-<p> A ordem dos parâmetros não é importante (exceto para o parâmetro <tt> table </tt>
-que deverá ser imediatamente após <tt>-tty </tt>, e o nome do arquivo de imagem da 
-memória que deverá ser logo após <tt>-load </tt>).
-O arquivo de imagem deverá estar no <a href="../mem/menu.html"> formato de imagem da
-memória do Logisim </a>. 
-</p>
-
-<p> O Logisim pesquisará pela RAM recursivamente, de modo que esse continuará a
-funcionar mesmo se a RAM estiver embutida em um subcircuito.
-Não há maneira alguma, no entanto, de distinguir diferentes componentes do tipo RAM:
-o Logisim irá tentar carregar o mesmo arquivo em todas as RAMs que puder encontrar.
-</p>
-
-<h2> Opções para o parâmetro <tt>-tty </tt> </h2>
-
-<p> Em nossos exemplos até agora, sempre usamos tabela <q><tt>-tty&nbsp;table</tt></q>
-para indicar que uma tabela de valores de saída deverá ser exibida. Você poderá
-personalizar o comportamento de outras formas, listando uma ou mais opções,
-separados por vírgulas. Por exemplo, você poderá escrever
-<q><tt>-tty&nbsp;table,halt,speed</tt></q>,
-e o programa irá executar todas os três comportamentos listados abaixo.
-(A ordem em que estão listados não importa.) 
-</p>
-
-<dl>
-
-<dt> <tt> halt </tt> </dt>
-<dd> <p> Após a simulação terminar, aparecerá uma mensagem de uma linha 
-explicando porque a simulação terminou. Condições de erro - como uma oscilação detectada -
-serão exibidas em qualquer caso. 
-</p> </dd>
-
-<dt> <tt> speed </tt> </dt>
-<dd> <p> Se você usar essa opção em conjunto com <q> <tt>-tty </tt> </q>,
-em seguida, depois que completar a simulação o Logisim irá exibir um resumo de
-quão rápido o circuito foi simulado, tal como:
-</p>
-
-<blockquote><tt>714 Hz (509 ticks in 712 milliseconds)</tt></blockquote>
-
-<p> Observar que a exibição de informações durante a simulação
-fará a simulação ser muito mais lento. Como apenas uma comparação, 
-para o mesmo circuito e imagem funcionou acima de 714 Hz com a opção <tt> speed </tt>
-e apenas a 490 Hz com a opção <tt>table</tt> também. 
-</p> </dd>
-
-<dt> <tt> statistics </tt> </dt>
-<dd> <p> Mostrar uma tabela delimitada por tabulações contendo dados estatísticos
-sobre os componentes utilizados pelo circuito <q> principal </q> no projeto. 
-A tabela inclui quatro colunas: 
-</p>
-<ul>
-<li> Exclusiva: O número de vezes que o componente aparecer na hierarquia do circuito,
-onde cada subcircuito dentro da hierarquia será contabilizado apenas uma vez. </li>
-<li> Recursiva: O número de vezes que o componente aparecer na hierarquia do circuito,
-onde contamos cada subcircuito quantas vezes ele aparecer na hierarquia. </li>
-<li> Componente: O nome do componente </li>
-<li> Biblioteca: O nome da biblioteca a partir do qual o componente veio </li>
-</ul>
-<p> A distinção entre <q> exclusiva </q> e <q> recursiva </q> também está explicada
-na seção <q> <a href="../menu/project.html"> menu de Projeto </a> </q>.
-Se o arquivo utilizar circuitos de uma biblioteca carregada do Logisim,
-os componentes serão considerado <q> caixas pretas </q>: o conteúdo dos circuitos 
-da biblioteca não serão incluídos na contagem exclusiva ou recursiva. </p>
-
-<p> (Esse recurso pode ser útil para os instrutores que peçam aos alunos para criar
-projetos com um subconjunto de bibliotecas de Logisim.) 
-</p> </dd>
-
-<dt> <tt> table </tt> </dt>
-<dd> <p> (já visto) </p> </dd>
-
-<dt> <tt> tty </tt> </dt>
-<dd> <p> Quaisquer componentes TTY enviarão suas saída para a tela (saída padrão),
-e todas as informações digitadas no teclado serão enviadas para todos os 
-equivalentes no circuito.
-Esses componentes serão incluídos, mesmo que sejam profundamente aninhados
-à hierarquia do subcircuito. 
-</p> </dd>
-
-<p><strong>Próximo:</strong>&nbsp;<a href="multi.html">Testar múltiplos arquivos</a>.</p>
-</div>
-</body>
-</html>
->>>>>>> 5ecb02a1
+<!DOCTYPE html PUBLIC "-//W3C//DTD HTML 4.01 Transitional//EN">
+<html>
+  <head>
+    <meta name="viewport" content="width=device-width, initial-scale=1.0">
+    <meta name="created" content="2018-10-23T06:18:10.521000000">
+    <meta name="changed" content="2018-10-23T06:18:42.262000000">
+    <meta http-equiv="content-type" content="text/html; charset=utf-8">
+    <meta http-equiv="Content-Language" content="pt">
+    <title>Outras opções para verificação</title>
+    <link rel="stylesheet" type="text/css" href="..\..\style.css">
+  </head>
+  <body>
+    <div class="maindiv">
+
+<h1>Outras opções para verificação</h1>
+
+<p> Existem algumas opções adicionais relacionadas com a execução pela linha de comandos. 
+</p>
+
+<h2> O parâmetro <tt> -load </tt> na linha de comando </h2>
+
+<p> Um circuito mais complexo poderá incluir um componente de memória RAM que precisará
+ser carregado com um programa para que o circuito possa usá-lo.
+Você poderá especificar um arquivo de imagem da memória na linha de comando, 
+que será carregado em qualquer componente de RAM no circuito antes da simulação começar.
+(Isso não funcionará quando se carregar a interface gráfica - só servirá para a
+execução de linha de comando.)
+</p>
+
+<blockquote><tt>java -jar logisim-filename.jar cpu.circ -tty table -load mem-image.txt</tt></blockquote>
+
+<p> A ordem dos parâmetros não é importante (exceto para o parâmetro <tt> table </tt>
+que deverá ser imediatamente após <tt>-tty </tt>, e o nome do arquivo de imagem da 
+memória que deverá ser logo após <tt>-load </tt>).
+O arquivo de imagem deverá estar no <a href="../mem/menu.html"> formato de imagem da
+memória do Logisim </a>. 
+</p>
+
+<p> O Logisim pesquisará pela RAM recursivamente, de modo que esse continuará a
+funcionar mesmo se a RAM estiver embutida em um subcircuito.
+Não há maneira alguma, no entanto, de distinguir diferentes componentes do tipo RAM:
+o Logisim irá tentar carregar o mesmo arquivo em todas as RAMs que puder encontrar.
+</p>
+
+<h2> Opções para o parâmetro <tt>-tty </tt> </h2>
+
+<p> Em nossos exemplos até agora, sempre usamos tabela <q><tt>-tty&nbsp;table</tt></q>
+para indicar que uma tabela de valores de saída deverá ser exibida. Você poderá
+personalizar o comportamento de outras formas, listando uma ou mais opções,
+separados por vírgulas. Por exemplo, você poderá escrever
+<q><tt>-tty&nbsp;table,halt,speed</tt></q>,
+e o programa irá executar todas os três comportamentos listados abaixo.
+(A ordem em que estão listados não importa.) 
+</p>
+
+<dl>
+
+<dt> <tt> halt </tt> </dt>
+<dd> <p> Após a simulação terminar, aparecerá uma mensagem de uma linha 
+explicando porque a simulação terminou. Condições de erro - como uma oscilação detectada -
+serão exibidas em qualquer caso. 
+</p> </dd>
+
+<dt> <tt> speed </tt> </dt>
+<dd> <p> Se você usar essa opção em conjunto com <q> <tt>-tty </tt> </q>,
+em seguida, depois que completar a simulação o Logisim irá exibir um resumo de
+quão rápido o circuito foi simulado, tal como:
+</p>
+
+<blockquote><tt>714 Hz (509 ticks in 712 milliseconds)</tt></blockquote>
+
+<p> Observar que a exibição de informações durante a simulação
+fará a simulação ser muito mais lento. Como apenas uma comparação, 
+para o mesmo circuito e imagem funcionou acima de 714 Hz com a opção <tt> speed </tt>
+e apenas a 490 Hz com a opção <tt>table</tt> também. 
+</p> </dd>
+
+<dt> <tt> statistics </tt> </dt>
+<dd> <p> Mostrar uma tabela delimitada por tabulações contendo dados estatísticos
+sobre os componentes utilizados pelo circuito <q> principal </q> no projeto. 
+A tabela inclui quatro colunas: 
+</p>
+<ul>
+<li> Exclusiva: O número de vezes que o componente aparecer na hierarquia do circuito,
+onde cada subcircuito dentro da hierarquia será contabilizado apenas uma vez. </li>
+<li> Recursiva: O número de vezes que o componente aparecer na hierarquia do circuito,
+onde contamos cada subcircuito quantas vezes ele aparecer na hierarquia. </li>
+<li> Componente: O nome do componente </li>
+<li> Biblioteca: O nome da biblioteca a partir do qual o componente veio </li>
+</ul>
+<p> A distinção entre <q> exclusiva </q> e <q> recursiva </q> também está explicada
+na seção <q> <a href="../menu/project.html"> menu de Projeto </a> </q>.
+Se o arquivo utilizar circuitos de uma biblioteca carregada do Logisim,
+os componentes serão considerado <q> caixas pretas </q>: o conteúdo dos circuitos 
+da biblioteca não serão incluídos na contagem exclusiva ou recursiva. </p>
+
+<p> (Esse recurso pode ser útil para os instrutores que peçam aos alunos para criar
+projetos com um subconjunto de bibliotecas de Logisim.) 
+</p> </dd>
+
+<dt> <tt> table </tt> </dt>
+<dd> <p> (já visto) </p> </dd>
+
+<dt> <tt> tty </tt> </dt>
+<dd> <p> Quaisquer componentes TTY enviarão suas saída para a tela (saída padrão),
+e todas as informações digitadas no teclado serão enviadas para todos os 
+equivalentes no circuito.
+Esses componentes serão incluídos, mesmo que sejam profundamente aninhados
+à hierarquia do subcircuito. 
+</p> </dd>
+
+<p><strong>Próximo:</strong>&nbsp;<a href="multi.html">Testar múltiplos arquivos</a>.</p>
+</div>
+</body>
+</html>