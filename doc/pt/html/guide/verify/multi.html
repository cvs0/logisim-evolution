--- conflicted
+++ resolved
@@ -1,147 +1,75 @@
-<<<<<<< HEAD
-<html>
-<head>
-<meta http-equiv="content-type" content="text/html; charset=UTF-8">
-<title>Testar múltiplos arquivos</title>
-</head>
-
-<body bgcolor="FFFFFF">
-
-<h1>Testar múltiplos arquivos</h1>
-
-<p> Em um exemplo de sala de aula, você poderá ter vários arquivos que deseje testar
-a equivalência, e você pode não querer ler as saídas para cada uma das soluções do aluno.
-</p>
-
-<h2> Construir comparações de circuito </h2>
-
-<p> Uma abordagem é a construir um circuito para testes que fará a comparação direta.
-Criaremos um circuito adicional no arquivo para testes que conterá
-nosso circuito com a solução. Nosso circuito de teste global, incluirá o
-subcircuito <tt> adder-master.circ </tt> e o subcircuio com solução
-acoplados em um mesmo circuito. Conexões serão feitas para que haja
-apenas uma saída, que será 1, quando os dois subcircuitos concordarem. 
-</p>
-
-<blockquote><img src="../../../../en/img-guide/verify-adder-test2.png" width="274" height="92"></blockquote>
-
-<p> Agora podemos simplesmente executar o Logisim substituindo cada arquivo de consulta. 
-Para qualquer solução correta, haverá uma única saída igual a <q> 1 </q>. 
-</p>
-
-<h2> Usar redirecionamento e "shell scripts" </h2>
-
-<p> Se você estiver completamente confortável com a linha de comando,
-você poderá construir seu próprio <i>shell script</i> para fazer isso.
-Aqui, vamos usar o redirecionamento (o operador>) para salvar a saída de cada
-circuito em um arquivo.
-Por exemplo, poderíamos emitir os seguintes comandos para coletar a saída
-do circuito principal e do circuito de consulta.
-
-<blockquote><tt>java&nbsp;-jar&nbsp;logisim-filename.jar&nbsp;adder-test.circ&nbsp;-tty&nbsp;table&nbsp;&gt;&nbsp;output-master.txt
-<br>java&nbsp;-jar&nbsp;logisim-filename.jar&nbsp;adder-test.circ&nbsp;-tty&nbsp;table&nbsp;-sub&nbsp;adder-master.circ&nbsp;adder-query.circ&nbsp;&gt;&nbsp;output-query.txt</tt></blockquote>
-
-<p> Agora teremos criado dois arquivos diferentes.
-Poderemos então comparar os dois arquivos de saída usando um programa construído para esse fim.
-Em Linux ou MacOS X, você poderá usar o <em> cmp </em> ou  <em> diff </em>
-utilitários de linha de comando. No Windows, você poderá usar o WinMerge. 
-</p>
-
-<p> Para processar vários arquivos de consulta, você poderá construir um programa simples
-como um <i> script shell</i> para percorrer cada um e comparar o resultado.
-Aqui está como eu faria isso no Linux com <em> bash </em>
-</p>
-
-<blockquote><tt>RUN_TEST="java&nbsp;-jar&nbsp;logisim-filename.jar&nbsp;adder-test.circ&nbsp;-tty&nbsp;table"<br>
-${RUN_TEST}&nbsp;&gt;&nbsp;output-master.txt<br>
-for&nbsp;QUERY_FILE&nbsp;in&nbsp;adder-query*.circ<br>
-do<br>
-&nbsp;&nbsp;if&nbsp;${RUN_TEST}&nbsp;-sub&nbsp;adder-master.circ&nbsp;${QUERY_FILE}&nbsp;|&nbsp;cmp&nbsp;-s&nbsp;output-master.txt<br>
-&nbsp;&nbsp;then<br>
-&nbsp;&nbsp;&nbsp;&nbsp;echo&nbsp;"${QUERY_FILE}&nbsp;OK"<br>
-&nbsp;&nbsp;else<br>
-&nbsp;&nbsp;&nbsp;&nbsp;echo&nbsp;"${QUERY_FILE}&nbsp;different"<br>
-&nbsp;&nbsp;fi<br>
-done</tt></blockquote>
-
-<p><strong>Próximo:</strong> <em><a href="../index.html"><em>Guia do usuário</em></a></em>.</p>
-
-</body>
-</html>
-=======
-<!DOCTYPE html PUBLIC "-//W3C//DTD HTML 4.01 Transitional//EN">
-<html>
-  <head>
-    <meta name="viewport" content="width=device-width, initial-scale=1.0">
-    <meta name="created" content="2018-10-23T06:18:10.521000000">
-    <meta name="changed" content="2018-10-23T06:18:42.262000000">
-    <meta http-equiv="content-type" content="text/html; charset=utf-8">
-    <meta http-equiv="Content-Language" content="pt">
-    <title>Testar múltiplos arquivos</title>
-    <link rel="stylesheet" type="text/css" href="..\..\style.css">
-  </head>
-  <body>
-    <div class="maindiv">
-
-<h1>Testar múltiplos arquivos</h1>
-
-<p> Em um exemplo de sala de aula, você poderá ter vários arquivos que deseje testar
-a equivalência, e você pode não querer ler as saídas para cada uma das soluções do aluno.
-</p>
-
-<h2> Construir comparações de circuito </h2>
-
-<p> Uma abordagem é a construir um circuito para testes que fará a comparação direta.
-Criaremos um circuito adicional no arquivo para testes que conterá
-nosso circuito com a solução. Nosso circuito de teste global, incluirá o
-subcircuito <tt> adder-master.circ </tt> e o subcircuio com solução
-acoplados em um mesmo circuito. Conexões serão feitas para que haja
-apenas uma saída, que será 1, quando os dois subcircuitos concordarem. 
-</p>
-
-<blockquote><img src="../../../../img-guide/verify-adder-test2.png"></blockquote>
-
-<p> Agora podemos simplesmente executar o Logisim substituindo cada arquivo de consulta. 
-Para qualquer solução correta, haverá uma única saída igual a <q> 1 </q>. 
-</p>
-
-<h2> Usar redirecionamento e "shell scripts" </h2>
-
-<p> Se você estiver completamente confortável com a linha de comando,
-você poderá construir seu próprio <i>shell script</i> para fazer isso.
-Aqui, vamos usar o redirecionamento (o operador>) para salvar a saída de cada
-circuito em um arquivo.
-Por exemplo, poderíamos emitir os seguintes comandos para coletar a saída
-do circuito principal e do circuito de consulta.
-
-<blockquote><tt>java&nbsp;-jar&nbsp;logisim-filename.jar&nbsp;adder-test.circ&nbsp;-tty&nbsp;table&nbsp;&gt;&nbsp;output-master.txt
-<br>java&nbsp;-jar&nbsp;logisim-filename.jar&nbsp;adder-test.circ&nbsp;-tty&nbsp;table&nbsp;-sub&nbsp;adder-master.circ&nbsp;adder-query.circ&nbsp;&gt;&nbsp;output-query.txt</tt></blockquote>
-
-<p> Agora teremos criado dois arquivos diferentes.
-Poderemos então comparar os dois arquivos de saída usando um programa construído para esse fim.
-Em Linux ou MacOS X, você poderá usar o <em> cmp </em> ou  <em> diff </em>
-utilitários de linha de comando. No Windows, você poderá usar o WinMerge. 
-</p>
-
-<p> Para processar vários arquivos de consulta, você poderá construir um programa simples
-como um <i> script shell</i> para percorrer cada um e comparar o resultado.
-Aqui está como eu faria isso no Linux com <em> bash </em>
-</p>
-
-<blockquote><tt>RUN_TEST="java&nbsp;-jar&nbsp;logisim-filename.jar&nbsp;adder-test.circ&nbsp;-tty&nbsp;table"<br>
-${RUN_TEST}&nbsp;&gt;&nbsp;output-master.txt<br>
-for&nbsp;QUERY_FILE&nbsp;in&nbsp;adder-query*.circ<br>
-do<br>
-&nbsp;&nbsp;if&nbsp;${RUN_TEST}&nbsp;-sub&nbsp;adder-master.circ&nbsp;${QUERY_FILE}&nbsp;|&nbsp;cmp&nbsp;-s&nbsp;output-master.txt<br>
-&nbsp;&nbsp;then<br>
-&nbsp;&nbsp;&nbsp;&nbsp;echo&nbsp;"${QUERY_FILE}&nbsp;OK"<br>
-&nbsp;&nbsp;else<br>
-&nbsp;&nbsp;&nbsp;&nbsp;echo&nbsp;"${QUERY_FILE}&nbsp;different"<br>
-&nbsp;&nbsp;fi<br>
-done</tt></blockquote>
-
-<p><strong>Próximo:</strong> <em><a href="../index.html"><em>Guia do usuário</em></a></em>.</p>
-</div>
-</body>
-</html>
->>>>>>> 5ecb02a1
+<!DOCTYPE html PUBLIC "-//W3C//DTD HTML 4.01 Transitional//EN">
+<html>
+  <head>
+    <meta name="viewport" content="width=device-width, initial-scale=1.0">
+    <meta name="created" content="2018-10-23T06:18:10.521000000">
+    <meta name="changed" content="2018-10-23T06:18:42.262000000">
+    <meta http-equiv="content-type" content="text/html; charset=utf-8">
+    <meta http-equiv="Content-Language" content="pt">
+    <title>Testar múltiplos arquivos</title>
+    <link rel="stylesheet" type="text/css" href="..\..\style.css">
+  </head>
+  <body>
+    <div class="maindiv">
+
+<h1>Testar múltiplos arquivos</h1>
+
+<p> Em um exemplo de sala de aula, você poderá ter vários arquivos que deseje testar
+a equivalência, e você pode não querer ler as saídas para cada uma das soluções do aluno.
+</p>
+
+<h2> Construir comparações de circuito </h2>
+
+<p> Uma abordagem é a construir um circuito para testes que fará a comparação direta.
+Criaremos um circuito adicional no arquivo para testes que conterá
+nosso circuito com a solução. Nosso circuito de teste global, incluirá o
+subcircuito <tt> adder-master.circ </tt> e o subcircuio com solução
+acoplados em um mesmo circuito. Conexões serão feitas para que haja
+apenas uma saída, que será 1, quando os dois subcircuitos concordarem. 
+</p>
+
+<blockquote><img src="../../../../img-guide/verify-adder-test2.png"></blockquote>
+
+<p> Agora podemos simplesmente executar o Logisim substituindo cada arquivo de consulta. 
+Para qualquer solução correta, haverá uma única saída igual a <q> 1 </q>. 
+</p>
+
+<h2> Usar redirecionamento e "shell scripts" </h2>
+
+<p> Se você estiver completamente confortável com a linha de comando,
+você poderá construir seu próprio <i>shell script</i> para fazer isso.
+Aqui, vamos usar o redirecionamento (o operador>) para salvar a saída de cada
+circuito em um arquivo.
+Por exemplo, poderíamos emitir os seguintes comandos para coletar a saída
+do circuito principal e do circuito de consulta.
+
+<blockquote><tt>java&nbsp;-jar&nbsp;logisim-filename.jar&nbsp;adder-test.circ&nbsp;-tty&nbsp;table&nbsp;&gt;&nbsp;output-master.txt
+<br>java&nbsp;-jar&nbsp;logisim-filename.jar&nbsp;adder-test.circ&nbsp;-tty&nbsp;table&nbsp;-sub&nbsp;adder-master.circ&nbsp;adder-query.circ&nbsp;&gt;&nbsp;output-query.txt</tt></blockquote>
+
+<p> Agora teremos criado dois arquivos diferentes.
+Poderemos então comparar os dois arquivos de saída usando um programa construído para esse fim.
+Em Linux ou MacOS X, você poderá usar o <em> cmp </em> ou  <em> diff </em>
+utilitários de linha de comando. No Windows, você poderá usar o WinMerge. 
+</p>
+
+<p> Para processar vários arquivos de consulta, você poderá construir um programa simples
+como um <i> script shell</i> para percorrer cada um e comparar o resultado.
+Aqui está como eu faria isso no Linux com <em> bash </em>
+</p>
+
+<blockquote><tt>RUN_TEST="java&nbsp;-jar&nbsp;logisim-filename.jar&nbsp;adder-test.circ&nbsp;-tty&nbsp;table"<br>
+${RUN_TEST}&nbsp;&gt;&nbsp;output-master.txt<br>
+for&nbsp;QUERY_FILE&nbsp;in&nbsp;adder-query*.circ<br>
+do<br>
+&nbsp;&nbsp;if&nbsp;${RUN_TEST}&nbsp;-sub&nbsp;adder-master.circ&nbsp;${QUERY_FILE}&nbsp;|&nbsp;cmp&nbsp;-s&nbsp;output-master.txt<br>
+&nbsp;&nbsp;then<br>
+&nbsp;&nbsp;&nbsp;&nbsp;echo&nbsp;"${QUERY_FILE}&nbsp;OK"<br>
+&nbsp;&nbsp;else<br>
+&nbsp;&nbsp;&nbsp;&nbsp;echo&nbsp;"${QUERY_FILE}&nbsp;different"<br>
+&nbsp;&nbsp;fi<br>
+done</tt></blockquote>
+
+<p><strong>Próximo:</strong> <em><a href="../index.html"><em>Guia do usuário</em></a></em>.</p>
+</div>
+</body>
+</html>