<<<<<<< HEAD
<html>
<head>
<meta http-equiv="content-type" content="text/html; charset=UTF-8">
<title>Distribuidor</title>
</head>

<body bgcolor="FFFFFF">

<h1><img  align="center" src="../../icons/splitter.gif" width="32" height="32">
<em>Distribuidor</em></h1>

<p><table>
<tr><td><strong>Biblioteca:</strong></td>
	<td><a href="index.html">Base</a></td></tr>
<tr><td><strong>Introdução:</strong></td>
	<td>2.0 Beta 1</td></tr>
<tr><td valign="top"><strong>Aparência:</strong></td>
	<td valign="top"><img src="../images/splitter.png"></td></tr>
</table></p>

<h2>Comportamento</h2>

<p> O distribuidor cria uma correspondência entre um valor multibit e vários
subconjuntos separados de bits equivalentes. A despeito do seu nome, ele pode separar
tanto um valor multibit em partes, quanto combiná-las em um valor multibit
- de fato ele poderá fazer ambos de uma vez. Uma descrição mais completa dos
distribuidores poderá ser encontrada na seção
'<a href="../../guide/bundles/splitting.html">Distribuidores</a>' do
<em>Guia do Usuário</em>.
</p>

<p> O Logisim trata os distribuidores de forma especial ao propagar sinais
dentro de um circuito: enquanto todos os outros componentes precisam de um
atraso calculado para fins do seu comportamento na simulação, os sinais 
propagados pelos distribuidores (assim como também pelas conexões) serão
transmitidos instantaneamente.
</p>

<p><strong>Nota:</strong> O termo <em>distribuidor</em> não é um termo 
padronizado, é único do Logisim até onde eu saiba. Desconheço qualquer
termo padrão para tal conceito; o único termo que já ví foi <em>bus ripper</em>,
mas esse termo é desnecessariamente violento para o meu gosto.
</p>

<h2>Pinos</h2>

<p> Para distinguir entre os diversos pontos de conexão em um distribuidor,
irei referir-me à terminação com um ponto de conexão como sua
<em>extremidade combinada</em>, e aos múltiplos pontos de conexão do outro
lado como sua <em>extremidade dividida</em>.
</p>

<dl>

<dt> A extremidade combinada (entrada/saída, com largura em bits de acordo com o
atributo Bits de Dados) </dt>
<dd> Representará um valor combinado por todos os bits que forem transmitidos pelo
distribuidor.

<dt> A extremidade dividida (entrada/saída, com largura em bits calculada com base
nos atributos Bit <var>x</var>)
<dd> O número de extremidades divididas será especificado pelo atributo Distribuição,
e cada uma terá um índice que será no mínimo igual a zero e menor que o valor desse
atributo. Para cada terminação, todos os bits para os quais o Bit <var> x </var>
referir-se por seu índice, serão transmitidos através da extremidade, e a ordem 
desses bits será a mesma na extremidade combinada.

</dl>

<h2>Atributos</h2>

<p> Quando o componente for selecionado ou estiver sendo acrescentado,
os dígitos de '0 'a '9' poderão alterar o atributo <q> Distribuição</q>,
Alt-0 até ALT-9 irão alterar ambos os atributos <q> Distribuição</q> e
<q> Largura de Bits à Entrada</q>, e as teclas com setas poderão
alterar o seu atributo <q> Direção</q>.
</p>

<dl>

<dt> Direção </dt>
<dd> A posição da extremidade dividida em relação à combinada. </dd>

<dt> Distribuição </dt>
<dd> O número de terminações em uma extremidade. </dd>

<dt> Largura em Bits à Entrada </dt>
<dd> A largura em bits da extremidade combinada. </dd>

<dt> Bit <var>x</var></dt>
<dd> O índice de uma terminação ao qual o bit <var>x</var> corresponder
na extremidade combinada. As terminações são indexadas a partir de 0 no
topo (para um distribuidor voltado para leste ou oeste) e a partir de 0
da esquerda/oeste (para um distribuidor voltado para norte ou sul). Um 
bit pode ser especificado para não corresponder a qualquer uma das terminações. 
Não há qualquer maneira pela qual um bit possa corresponder a múltiplas 
terminações. </dd>

</dl>

<h2> Comportamento da ferramenta Testar </h2>

<p> Nenhum. </p>

<h2> Comportamento da ferramenta Texto </h2>

<p> Nenhum. </p>

<p><a href="../index.html">Voltar à <em>Referência para bibliotecas</em></a></p>

</body>
</html>
=======
<html>
<head>
<meta http-equiv="content-type" content="text/html; charset=UTF-8">
<title>Distribuidor</title>
</head>

<body bgcolor="FFFFFF">

<h1><img  align="center" src="../../../../icons/splitter.gif" width="32" height="32">
<em>Distribuidor</em></h1>

<p><table>
<tr><td><strong>Biblioteca:</strong></td>
	<td><a href="index.html">Base</a></td></tr>
<tr><td><strong>Introdução:</strong></td>
	<td>2.0 Beta 1</td></tr>
<tr><td valign="top"><strong>Aparência:</strong></td>
	<td valign="top"><img src="../../../../img-libs/splitter.png"></td></tr>
</table></p>

<h2>Comportamento</h2>

<p> O distribuidor cria uma correspondência entre um valor multibit e vários
subconjuntos separados de bits equivalentes. A despeito do seu nome, ele pode separar
tanto um valor multibit em partes, quanto combiná-las em um valor multibit
- de fato ele poderá fazer ambos de uma vez. Uma descrição mais completa dos
distribuidores poderá ser encontrada na seção
'<a href="../../guide/bundles/splitting.html">Distribuidores</a>' do
<em>Guia do Usuário</em>.
</p>

<p> O Logisim trata os distribuidores de forma especial ao propagar sinais
dentro de um circuito: enquanto todos os outros componentes precisam de um
atraso calculado para fins do seu comportamento na simulação, os sinais 
propagados pelos distribuidores (assim como também pelas conexões) serão
transmitidos instantaneamente.
</p>

<p><strong>Nota:</strong> O termo <em>distribuidor</em> não é um termo 
padronizado, é único do Logisim até onde eu saiba. Desconheço qualquer
termo padrão para tal conceito; o único termo que já ví foi <em>bus ripper</em>,
mas esse termo é desnecessariamente violento para o meu gosto.
</p>

<h2>Pinos</h2>

<p> Para distinguir entre os diversos pontos de conexão em um distribuidor,
irei referir-me à terminação com um ponto de conexão como sua
<em>extremidade combinada</em>, e aos múltiplos pontos de conexão do outro
lado como sua <em>extremidade dividida</em>.
</p>

<dl>

<dt> A extremidade combinada (entrada/saída, com largura em bits de acordo com o
atributo Bits de Dados) </dt>
<dd> Representará um valor combinado por todos os bits que forem transmitidos pelo
distribuidor.

<dt> A extremidade dividida (entrada/saída, com largura em bits calculada com base
nos atributos Bit <var>x</var>)
<dd> O número de extremidades divididas será especificado pelo atributo Distribuição,
e cada uma terá um índice que será no mínimo igual a zero e menor que o valor desse
atributo. Para cada terminação, todos os bits para os quais o Bit <var> x </var>
referir-se por seu índice, serão transmitidos através da extremidade, e a ordem 
desses bits será a mesma na extremidade combinada.

</dl>

<h2>Atributos</h2>

<p> Quando o componente for selecionado ou estiver sendo acrescentado,
os dígitos de '0 'a '9' poderão alterar o atributo <q> Distribuição</q>,
Alt-0 até ALT-9 irão alterar ambos os atributos <q> Distribuição</q> e
<q> Largura de Bits à Entrada</q>, e as teclas com setas poderão
alterar o seu atributo <q> Direção</q>.
</p>

<dl>

<dt> Direção </dt>
<dd> A posição da extremidade dividida em relação à combinada. </dd>

<dt> Distribuição </dt>
<dd> O número de terminações em uma extremidade. </dd>

<dt> Largura em Bits à Entrada </dt>
<dd> A largura em bits da extremidade combinada. </dd>

<dt> Bit <var>x</var></dt>
<dd> O índice de uma terminação ao qual o bit <var>x</var> corresponder
na extremidade combinada. As terminações são indexadas a partir de 0 no
topo (para um distribuidor voltado para leste ou oeste) e a partir de 0
da esquerda/oeste (para um distribuidor voltado para norte ou sul). Um 
bit pode ser especificado para não corresponder a qualquer uma das terminações. 
Não há qualquer maneira pela qual um bit possa corresponder a múltiplas 
terminações. </dd>

</dl>

<h2> Comportamento da ferramenta Testar </h2>

<p> Nenhum. </p>

<h2> Comportamento da ferramenta Texto </h2>

<p> Nenhum. </p>

<p><a href="../index.html">Voltar à <em>Referência para bibliotecas</em></a></p>

</body>
</html>
>>>>>>> 5ecb02a1
<|MERGE_RESOLUTION|>--- conflicted
+++ resolved
@@ -1,227 +1,112 @@
-<<<<<<< HEAD
-<html>
-<head>
-<meta http-equiv="content-type" content="text/html; charset=UTF-8">
-<title>Distribuidor</title>
-</head>
-
-<body bgcolor="FFFFFF">
-
-<h1><img  align="center" src="../../icons/splitter.gif" width="32" height="32">
-<em>Distribuidor</em></h1>
-
-<p><table>
-<tr><td><strong>Biblioteca:</strong></td>
-	<td><a href="index.html">Base</a></td></tr>
-<tr><td><strong>Introdução:</strong></td>
-	<td>2.0 Beta 1</td></tr>
-<tr><td valign="top"><strong>Aparência:</strong></td>
-	<td valign="top"><img src="../images/splitter.png"></td></tr>
-</table></p>
-
-<h2>Comportamento</h2>
-
-<p> O distribuidor cria uma correspondência entre um valor multibit e vários
-subconjuntos separados de bits equivalentes. A despeito do seu nome, ele pode separar
-tanto um valor multibit em partes, quanto combiná-las em um valor multibit
-- de fato ele poderá fazer ambos de uma vez. Uma descrição mais completa dos
-distribuidores poderá ser encontrada na seção
-'<a href="../../guide/bundles/splitting.html">Distribuidores</a>' do
-<em>Guia do Usuário</em>.
-</p>
-
-<p> O Logisim trata os distribuidores de forma especial ao propagar sinais
-dentro de um circuito: enquanto todos os outros componentes precisam de um
-atraso calculado para fins do seu comportamento na simulação, os sinais 
-propagados pelos distribuidores (assim como também pelas conexões) serão
-transmitidos instantaneamente.
-</p>
-
-<p><strong>Nota:</strong> O termo <em>distribuidor</em> não é um termo 
-padronizado, é único do Logisim até onde eu saiba. Desconheço qualquer
-termo padrão para tal conceito; o único termo que já ví foi <em>bus ripper</em>,
-mas esse termo é desnecessariamente violento para o meu gosto.
-</p>
-
-<h2>Pinos</h2>
-
-<p> Para distinguir entre os diversos pontos de conexão em um distribuidor,
-irei referir-me à terminação com um ponto de conexão como sua
-<em>extremidade combinada</em>, e aos múltiplos pontos de conexão do outro
-lado como sua <em>extremidade dividida</em>.
-</p>
-
-<dl>
-
-<dt> A extremidade combinada (entrada/saída, com largura em bits de acordo com o
-atributo Bits de Dados) </dt>
-<dd> Representará um valor combinado por todos os bits que forem transmitidos pelo
-distribuidor.
-
-<dt> A extremidade dividida (entrada/saída, com largura em bits calculada com base
-nos atributos Bit <var>x</var>)
-<dd> O número de extremidades divididas será especificado pelo atributo Distribuição,
-e cada uma terá um índice que será no mínimo igual a zero e menor que o valor desse
-atributo. Para cada terminação, todos os bits para os quais o Bit <var> x </var>
-referir-se por seu índice, serão transmitidos através da extremidade, e a ordem 
-desses bits será a mesma na extremidade combinada.
-
-</dl>
-
-<h2>Atributos</h2>
-
-<p> Quando o componente for selecionado ou estiver sendo acrescentado,
-os dígitos de '0 'a '9' poderão alterar o atributo <q> Distribuição</q>,
-Alt-0 até ALT-9 irão alterar ambos os atributos <q> Distribuição</q> e
-<q> Largura de Bits à Entrada</q>, e as teclas com setas poderão
-alterar o seu atributo <q> Direção</q>.
-</p>
-
-<dl>
-
-<dt> Direção </dt>
-<dd> A posição da extremidade dividida em relação à combinada. </dd>
-
-<dt> Distribuição </dt>
-<dd> O número de terminações em uma extremidade. </dd>
-
-<dt> Largura em Bits à Entrada </dt>
-<dd> A largura em bits da extremidade combinada. </dd>
-
-<dt> Bit <var>x</var></dt>
-<dd> O índice de uma terminação ao qual o bit <var>x</var> corresponder
-na extremidade combinada. As terminações são indexadas a partir de 0 no
-topo (para um distribuidor voltado para leste ou oeste) e a partir de 0
-da esquerda/oeste (para um distribuidor voltado para norte ou sul). Um 
-bit pode ser especificado para não corresponder a qualquer uma das terminações. 
-Não há qualquer maneira pela qual um bit possa corresponder a múltiplas 
-terminações. </dd>
-
-</dl>
-
-<h2> Comportamento da ferramenta Testar </h2>
-
-<p> Nenhum. </p>
-
-<h2> Comportamento da ferramenta Texto </h2>
-
-<p> Nenhum. </p>
-
-<p><a href="../index.html">Voltar à <em>Referência para bibliotecas</em></a></p>
-
-</body>
-</html>
-=======
-<html>
-<head>
-<meta http-equiv="content-type" content="text/html; charset=UTF-8">
-<title>Distribuidor</title>
-</head>
-
-<body bgcolor="FFFFFF">
-
-<h1><img  align="center" src="../../../../icons/splitter.gif" width="32" height="32">
-<em>Distribuidor</em></h1>
-
-<p><table>
-<tr><td><strong>Biblioteca:</strong></td>
-	<td><a href="index.html">Base</a></td></tr>
-<tr><td><strong>Introdução:</strong></td>
-	<td>2.0 Beta 1</td></tr>
-<tr><td valign="top"><strong>Aparência:</strong></td>
-	<td valign="top"><img src="../../../../img-libs/splitter.png"></td></tr>
-</table></p>
-
-<h2>Comportamento</h2>
-
-<p> O distribuidor cria uma correspondência entre um valor multibit e vários
-subconjuntos separados de bits equivalentes. A despeito do seu nome, ele pode separar
-tanto um valor multibit em partes, quanto combiná-las em um valor multibit
-- de fato ele poderá fazer ambos de uma vez. Uma descrição mais completa dos
-distribuidores poderá ser encontrada na seção
-'<a href="../../guide/bundles/splitting.html">Distribuidores</a>' do
-<em>Guia do Usuário</em>.
-</p>
-
-<p> O Logisim trata os distribuidores de forma especial ao propagar sinais
-dentro de um circuito: enquanto todos os outros componentes precisam de um
-atraso calculado para fins do seu comportamento na simulação, os sinais 
-propagados pelos distribuidores (assim como também pelas conexões) serão
-transmitidos instantaneamente.
-</p>
-
-<p><strong>Nota:</strong> O termo <em>distribuidor</em> não é um termo 
-padronizado, é único do Logisim até onde eu saiba. Desconheço qualquer
-termo padrão para tal conceito; o único termo que já ví foi <em>bus ripper</em>,
-mas esse termo é desnecessariamente violento para o meu gosto.
-</p>
-
-<h2>Pinos</h2>
-
-<p> Para distinguir entre os diversos pontos de conexão em um distribuidor,
-irei referir-me à terminação com um ponto de conexão como sua
-<em>extremidade combinada</em>, e aos múltiplos pontos de conexão do outro
-lado como sua <em>extremidade dividida</em>.
-</p>
-
-<dl>
-
-<dt> A extremidade combinada (entrada/saída, com largura em bits de acordo com o
-atributo Bits de Dados) </dt>
-<dd> Representará um valor combinado por todos os bits que forem transmitidos pelo
-distribuidor.
-
-<dt> A extremidade dividida (entrada/saída, com largura em bits calculada com base
-nos atributos Bit <var>x</var>)
-<dd> O número de extremidades divididas será especificado pelo atributo Distribuição,
-e cada uma terá um índice que será no mínimo igual a zero e menor que o valor desse
-atributo. Para cada terminação, todos os bits para os quais o Bit <var> x </var>
-referir-se por seu índice, serão transmitidos através da extremidade, e a ordem 
-desses bits será a mesma na extremidade combinada.
-
-</dl>
-
-<h2>Atributos</h2>
-
-<p> Quando o componente for selecionado ou estiver sendo acrescentado,
-os dígitos de '0 'a '9' poderão alterar o atributo <q> Distribuição</q>,
-Alt-0 até ALT-9 irão alterar ambos os atributos <q> Distribuição</q> e
-<q> Largura de Bits à Entrada</q>, e as teclas com setas poderão
-alterar o seu atributo <q> Direção</q>.
-</p>
-
-<dl>
-
-<dt> Direção </dt>
-<dd> A posição da extremidade dividida em relação à combinada. </dd>
-
-<dt> Distribuição </dt>
-<dd> O número de terminações em uma extremidade. </dd>
-
-<dt> Largura em Bits à Entrada </dt>
-<dd> A largura em bits da extremidade combinada. </dd>
-
-<dt> Bit <var>x</var></dt>
-<dd> O índice de uma terminação ao qual o bit <var>x</var> corresponder
-na extremidade combinada. As terminações são indexadas a partir de 0 no
-topo (para um distribuidor voltado para leste ou oeste) e a partir de 0
-da esquerda/oeste (para um distribuidor voltado para norte ou sul). Um 
-bit pode ser especificado para não corresponder a qualquer uma das terminações. 
-Não há qualquer maneira pela qual um bit possa corresponder a múltiplas 
-terminações. </dd>
-
-</dl>
-
-<h2> Comportamento da ferramenta Testar </h2>
-
-<p> Nenhum. </p>
-
-<h2> Comportamento da ferramenta Texto </h2>
-
-<p> Nenhum. </p>
-
-<p><a href="../index.html">Voltar à <em>Referência para bibliotecas</em></a></p>
-
-</body>
-</html>
->>>>>>> 5ecb02a1
+<html>
+<head>
+<meta http-equiv="content-type" content="text/html; charset=UTF-8">
+<title>Distribuidor</title>
+</head>
+
+<body bgcolor="FFFFFF">
+
+<h1><img  align="center" src="../../../../icons/splitter.gif" width="32" height="32">
+<em>Distribuidor</em></h1>
+
+<p><table>
+<tr><td><strong>Biblioteca:</strong></td>
+	<td><a href="index.html">Base</a></td></tr>
+<tr><td><strong>Introdução:</strong></td>
+	<td>2.0 Beta 1</td></tr>
+<tr><td valign="top"><strong>Aparência:</strong></td>
+	<td valign="top"><img src="../../../../img-libs/splitter.png"></td></tr>
+</table></p>
+
+<h2>Comportamento</h2>
+
+<p> O distribuidor cria uma correspondência entre um valor multibit e vários
+subconjuntos separados de bits equivalentes. A despeito do seu nome, ele pode separar
+tanto um valor multibit em partes, quanto combiná-las em um valor multibit
+- de fato ele poderá fazer ambos de uma vez. Uma descrição mais completa dos
+distribuidores poderá ser encontrada na seção
+'<a href="../../guide/bundles/splitting.html">Distribuidores</a>' do
+<em>Guia do Usuário</em>.
+</p>
+
+<p> O Logisim trata os distribuidores de forma especial ao propagar sinais
+dentro de um circuito: enquanto todos os outros componentes precisam de um
+atraso calculado para fins do seu comportamento na simulação, os sinais 
+propagados pelos distribuidores (assim como também pelas conexões) serão
+transmitidos instantaneamente.
+</p>
+
+<p><strong>Nota:</strong> O termo <em>distribuidor</em> não é um termo 
+padronizado, é único do Logisim até onde eu saiba. Desconheço qualquer
+termo padrão para tal conceito; o único termo que já ví foi <em>bus ripper</em>,
+mas esse termo é desnecessariamente violento para o meu gosto.
+</p>
+
+<h2>Pinos</h2>
+
+<p> Para distinguir entre os diversos pontos de conexão em um distribuidor,
+irei referir-me à terminação com um ponto de conexão como sua
+<em>extremidade combinada</em>, e aos múltiplos pontos de conexão do outro
+lado como sua <em>extremidade dividida</em>.
+</p>
+
+<dl>
+
+<dt> A extremidade combinada (entrada/saída, com largura em bits de acordo com o
+atributo Bits de Dados) </dt>
+<dd> Representará um valor combinado por todos os bits que forem transmitidos pelo
+distribuidor.
+
+<dt> A extremidade dividida (entrada/saída, com largura em bits calculada com base
+nos atributos Bit <var>x</var>)
+<dd> O número de extremidades divididas será especificado pelo atributo Distribuição,
+e cada uma terá um índice que será no mínimo igual a zero e menor que o valor desse
+atributo. Para cada terminação, todos os bits para os quais o Bit <var> x </var>
+referir-se por seu índice, serão transmitidos através da extremidade, e a ordem 
+desses bits será a mesma na extremidade combinada.
+
+</dl>
+
+<h2>Atributos</h2>
+
+<p> Quando o componente for selecionado ou estiver sendo acrescentado,
+os dígitos de '0 'a '9' poderão alterar o atributo <q> Distribuição</q>,
+Alt-0 até ALT-9 irão alterar ambos os atributos <q> Distribuição</q> e
+<q> Largura de Bits à Entrada</q>, e as teclas com setas poderão
+alterar o seu atributo <q> Direção</q>.
+</p>
+
+<dl>
+
+<dt> Direção </dt>
+<dd> A posição da extremidade dividida em relação à combinada. </dd>
+
+<dt> Distribuição </dt>
+<dd> O número de terminações em uma extremidade. </dd>
+
+<dt> Largura em Bits à Entrada </dt>
+<dd> A largura em bits da extremidade combinada. </dd>
+
+<dt> Bit <var>x</var></dt>
+<dd> O índice de uma terminação ao qual o bit <var>x</var> corresponder
+na extremidade combinada. As terminações são indexadas a partir de 0 no
+topo (para um distribuidor voltado para leste ou oeste) e a partir de 0
+da esquerda/oeste (para um distribuidor voltado para norte ou sul). Um 
+bit pode ser especificado para não corresponder a qualquer uma das terminações. 
+Não há qualquer maneira pela qual um bit possa corresponder a múltiplas 
+terminações. </dd>
+
+</dl>
+
+<h2> Comportamento da ferramenta Testar </h2>
+
+<p> Nenhum. </p>
+
+<h2> Comportamento da ferramenta Texto </h2>
+
+<p> Nenhum. </p>
+
+<p><a href="../index.html">Voltar à <em>Referência para bibliotecas</em></a></p>
+
+</body>
+</html>