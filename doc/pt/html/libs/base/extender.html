<<<<<<< HEAD
<html>
<head>
<meta http-equiv="content-type" content="text/html; charset=UTF-8">
<title>Extensor de Bits</title>
</head>

<body bgcolor="FFFFFF">

<h1><img  align="center" src="../../icons/extender.gif" width="32" height="32">
<em>Extensor de Bits</em></h1>

<p><table>
<tr><td><strong>Biblioteca:</strong></td>
	<td><a href="index.html">Base</a></td></tr>
<tr><td><strong>Introdução:</strong></td>
	<td>2.5.0</td></tr>
<tr><td valign="top"><strong>Aparência:</strong></td>
	<td valign="top"><img src="../images/extender.png"></td></tr>
</table></p>

<h2>Comportamento</h2>

<p> O extensor de bits transformará um valor em outro de largura diferente.
Se for para transformar para uma largura menor, os bits de mais baixa ordem
serão simplesmente truncados. Se for para transformar para uma largura maior,
os bits menos significativos serão os mesmos, e você terá uma escolha para os
bits de mais alta ordem: eles poderão ser todos iguais a 0, ou todos iguais a 1,
o concordarem com a entrada do <q>bit de sinal</q> (o mais significativo), ou
ainda ter esse valor determinado por uma entrada adicional.
</p>

<h2>Pinos</h2>

<dl>

<dt> Na face oeste (entrada, com largura em bits de acordo com o
atributo Largura da Entrada) </dt>
<dd><p> A entrada multibit cujo valor será transformado.</p></dd>

<dt> Na face leste (saída, com largura em bits de acordo com o
atributo Largura da Saída) </dt>
<dd><p> A saída calculada. </p></dd>

<dt> Na face norte (entrada, com largura de 1 bit) </dt>
<dd><p> Especificará como deverão ser os bits adicionais à saída.
Esse pino estará disponível apenas se o atributo Tipo da Extensão for
<q>Entrada.</q></p></dd>

</dl>

<h2>Atributos</h2>

<p> Quando o componente for selecionado ou estiver sendo acrescentado,
os dígitos de '0 'a '9' poderão alterar o atributo <q> Largura da Entrada </q>,
Alt-0 até ALT-9 irão alterar o seu atributo <q> Largura da Saída</q>.
</p>

<dl>

<dt> Largura da Entrada </dt>
<dd> A largura em bits da entrada. </dd>

<dt> Largura da Saída </dt>
<dd> A largura em bits da saída. </dd>

<dt> Tipo da Extensão </dt>
<dd> Se a largura dos bits à saída puderem exceder aquela à entrada,
esse atributo irá configurar como deverão ser os bits adicionais da saída.
Se <q>Zero</q> ou <q>Um</q>, os bits adicionais serão 0 ou 1 respectivamente.
Se <q>Sinal</q>, os bits adicionais serão tomados de acordo com o bit de mais alta ordem
da entrada. E se <q>Entrada</q>, o componente usará o valor de uma segunda entrada
adicional na face norte. </dd>

</dl>

<h2> Comportamento da ferramenta Testar </h2>

<p> Nenhum. </p>

<h2> Comportamento da ferramenta Texto </h2>

<p> Nenhum. </p>

<p><a href="../index.html">Voltar à <em>Referência para bibliotecas</em></a></p>

</body>
</html>
=======
<html>
<head>
<meta http-equiv="content-type" content="text/html; charset=UTF-8">
<title>Extensor de Bits</title>
</head>

<body bgcolor="FFFFFF">

<h1><img  align="center" src="../../../../icons/extender.gif" width="32" height="32">
<em>Extensor de Bits</em></h1>

<p><table>
<tr><td><strong>Biblioteca:</strong></td>
	<td><a href="index.html">Base</a></td></tr>
<tr><td><strong>Introdução:</strong></td>
	<td>2.5.0</td></tr>
<tr><td valign="top"><strong>Aparência:</strong></td>
	<td valign="top"><img src="../../../../img-libs/extender.png"></td></tr>
</table></p>

<h2>Comportamento</h2>

<p> O extensor de bits transformará um valor em outro de largura diferente.
Se for para transformar para uma largura menor, os bits de mais baixa ordem
serão simplesmente truncados. Se for para transformar para uma largura maior,
os bits menos significativos serão os mesmos, e você terá uma escolha para os
bits de mais alta ordem: eles poderão ser todos iguais a 0, ou todos iguais a 1,
o concordarem com a entrada do <q>bit de sinal</q> (o mais significativo), ou
ainda ter esse valor determinado por uma entrada adicional.
</p>

<h2>Pinos</h2>

<dl>

<dt> Na face oeste (entrada, com largura em bits de acordo com o
atributo Largura da Entrada) </dt>
<dd><p> A entrada multibit cujo valor será transformado.</p></dd>

<dt> Na face leste (saída, com largura em bits de acordo com o
atributo Largura da Saída) </dt>
<dd><p> A saída calculada. </p></dd>

<dt> Na face norte (entrada, com largura de 1 bit) </dt>
<dd><p> Especificará como deverão ser os bits adicionais à saída.
Esse pino estará disponível apenas se o atributo Tipo da Extensão for
<q>Entrada.</q></p></dd>

</dl>

<h2>Atributos</h2>

<p> Quando o componente for selecionado ou estiver sendo acrescentado,
os dígitos de '0 'a '9' poderão alterar o atributo <q> Largura da Entrada </q>,
Alt-0 até ALT-9 irão alterar o seu atributo <q> Largura da Saída</q>.
</p>

<dl>

<dt> Largura da Entrada </dt>
<dd> A largura em bits da entrada. </dd>

<dt> Largura da Saída </dt>
<dd> A largura em bits da saída. </dd>

<dt> Tipo da Extensão </dt>
<dd> Se a largura dos bits à saída puderem exceder aquela à entrada,
esse atributo irá configurar como deverão ser os bits adicionais da saída.
Se <q>Zero</q> ou <q>Um</q>, os bits adicionais serão 0 ou 1 respectivamente.
Se <q>Sinal</q>, os bits adicionais serão tomados de acordo com o bit de mais alta ordem
da entrada. E se <q>Entrada</q>, o componente usará o valor de uma segunda entrada
adicional na face norte. </dd>

</dl>

<h2> Comportamento da ferramenta Testar </h2>

<p> Nenhum. </p>

<h2> Comportamento da ferramenta Texto </h2>

<p> Nenhum. </p>

<p><a href="../index.html">Voltar à <em>Referência para bibliotecas</em></a></p>

</body>
</html>
>>>>>>> 5ecb02a1
<|MERGE_RESOLUTION|>--- conflicted
+++ resolved
@@ -1,177 +1,87 @@
-<<<<<<< HEAD
-<html>
-<head>
-<meta http-equiv="content-type" content="text/html; charset=UTF-8">
-<title>Extensor de Bits</title>
-</head>
-
-<body bgcolor="FFFFFF">
-
-<h1><img  align="center" src="../../icons/extender.gif" width="32" height="32">
-<em>Extensor de Bits</em></h1>
-
-<p><table>
-<tr><td><strong>Biblioteca:</strong></td>
-	<td><a href="index.html">Base</a></td></tr>
-<tr><td><strong>Introdução:</strong></td>
-	<td>2.5.0</td></tr>
-<tr><td valign="top"><strong>Aparência:</strong></td>
-	<td valign="top"><img src="../images/extender.png"></td></tr>
-</table></p>
-
-<h2>Comportamento</h2>
-
-<p> O extensor de bits transformará um valor em outro de largura diferente.
-Se for para transformar para uma largura menor, os bits de mais baixa ordem
-serão simplesmente truncados. Se for para transformar para uma largura maior,
-os bits menos significativos serão os mesmos, e você terá uma escolha para os
-bits de mais alta ordem: eles poderão ser todos iguais a 0, ou todos iguais a 1,
-o concordarem com a entrada do <q>bit de sinal</q> (o mais significativo), ou
-ainda ter esse valor determinado por uma entrada adicional.
-</p>
-
-<h2>Pinos</h2>
-
-<dl>
-
-<dt> Na face oeste (entrada, com largura em bits de acordo com o
-atributo Largura da Entrada) </dt>
-<dd><p> A entrada multibit cujo valor será transformado.</p></dd>
-
-<dt> Na face leste (saída, com largura em bits de acordo com o
-atributo Largura da Saída) </dt>
-<dd><p> A saída calculada. </p></dd>
-
-<dt> Na face norte (entrada, com largura de 1 bit) </dt>
-<dd><p> Especificará como deverão ser os bits adicionais à saída.
-Esse pino estará disponível apenas se o atributo Tipo da Extensão for
-<q>Entrada.</q></p></dd>
-
-</dl>
-
-<h2>Atributos</h2>
-
-<p> Quando o componente for selecionado ou estiver sendo acrescentado,
-os dígitos de '0 'a '9' poderão alterar o atributo <q> Largura da Entrada </q>,
-Alt-0 até ALT-9 irão alterar o seu atributo <q> Largura da Saída</q>.
-</p>
-
-<dl>
-
-<dt> Largura da Entrada </dt>
-<dd> A largura em bits da entrada. </dd>
-
-<dt> Largura da Saída </dt>
-<dd> A largura em bits da saída. </dd>
-
-<dt> Tipo da Extensão </dt>
-<dd> Se a largura dos bits à saída puderem exceder aquela à entrada,
-esse atributo irá configurar como deverão ser os bits adicionais da saída.
-Se <q>Zero</q> ou <q>Um</q>, os bits adicionais serão 0 ou 1 respectivamente.
-Se <q>Sinal</q>, os bits adicionais serão tomados de acordo com o bit de mais alta ordem
-da entrada. E se <q>Entrada</q>, o componente usará o valor de uma segunda entrada
-adicional na face norte. </dd>
-
-</dl>
-
-<h2> Comportamento da ferramenta Testar </h2>
-
-<p> Nenhum. </p>
-
-<h2> Comportamento da ferramenta Texto </h2>
-
-<p> Nenhum. </p>
-
-<p><a href="../index.html">Voltar à <em>Referência para bibliotecas</em></a></p>
-
-</body>
-</html>
-=======
-<html>
-<head>
-<meta http-equiv="content-type" content="text/html; charset=UTF-8">
-<title>Extensor de Bits</title>
-</head>
-
-<body bgcolor="FFFFFF">
-
-<h1><img  align="center" src="../../../../icons/extender.gif" width="32" height="32">
-<em>Extensor de Bits</em></h1>
-
-<p><table>
-<tr><td><strong>Biblioteca:</strong></td>
-	<td><a href="index.html">Base</a></td></tr>
-<tr><td><strong>Introdução:</strong></td>
-	<td>2.5.0</td></tr>
-<tr><td valign="top"><strong>Aparência:</strong></td>
-	<td valign="top"><img src="../../../../img-libs/extender.png"></td></tr>
-</table></p>
-
-<h2>Comportamento</h2>
-
-<p> O extensor de bits transformará um valor em outro de largura diferente.
-Se for para transformar para uma largura menor, os bits de mais baixa ordem
-serão simplesmente truncados. Se for para transformar para uma largura maior,
-os bits menos significativos serão os mesmos, e você terá uma escolha para os
-bits de mais alta ordem: eles poderão ser todos iguais a 0, ou todos iguais a 1,
-o concordarem com a entrada do <q>bit de sinal</q> (o mais significativo), ou
-ainda ter esse valor determinado por uma entrada adicional.
-</p>
-
-<h2>Pinos</h2>
-
-<dl>
-
-<dt> Na face oeste (entrada, com largura em bits de acordo com o
-atributo Largura da Entrada) </dt>
-<dd><p> A entrada multibit cujo valor será transformado.</p></dd>
-
-<dt> Na face leste (saída, com largura em bits de acordo com o
-atributo Largura da Saída) </dt>
-<dd><p> A saída calculada. </p></dd>
-
-<dt> Na face norte (entrada, com largura de 1 bit) </dt>
-<dd><p> Especificará como deverão ser os bits adicionais à saída.
-Esse pino estará disponível apenas se o atributo Tipo da Extensão for
-<q>Entrada.</q></p></dd>
-
-</dl>
-
-<h2>Atributos</h2>
-
-<p> Quando o componente for selecionado ou estiver sendo acrescentado,
-os dígitos de '0 'a '9' poderão alterar o atributo <q> Largura da Entrada </q>,
-Alt-0 até ALT-9 irão alterar o seu atributo <q> Largura da Saída</q>.
-</p>
-
-<dl>
-
-<dt> Largura da Entrada </dt>
-<dd> A largura em bits da entrada. </dd>
-
-<dt> Largura da Saída </dt>
-<dd> A largura em bits da saída. </dd>
-
-<dt> Tipo da Extensão </dt>
-<dd> Se a largura dos bits à saída puderem exceder aquela à entrada,
-esse atributo irá configurar como deverão ser os bits adicionais da saída.
-Se <q>Zero</q> ou <q>Um</q>, os bits adicionais serão 0 ou 1 respectivamente.
-Se <q>Sinal</q>, os bits adicionais serão tomados de acordo com o bit de mais alta ordem
-da entrada. E se <q>Entrada</q>, o componente usará o valor de uma segunda entrada
-adicional na face norte. </dd>
-
-</dl>
-
-<h2> Comportamento da ferramenta Testar </h2>
-
-<p> Nenhum. </p>
-
-<h2> Comportamento da ferramenta Texto </h2>
-
-<p> Nenhum. </p>
-
-<p><a href="../index.html">Voltar à <em>Referência para bibliotecas</em></a></p>
-
-</body>
-</html>
->>>>>>> 5ecb02a1
+<html>
+<head>
+<meta http-equiv="content-type" content="text/html; charset=UTF-8">
+<title>Extensor de Bits</title>
+</head>
+
+<body bgcolor="FFFFFF">
+
+<h1><img  align="center" src="../../../../icons/extender.gif" width="32" height="32">
+<em>Extensor de Bits</em></h1>
+
+<p><table>
+<tr><td><strong>Biblioteca:</strong></td>
+	<td><a href="index.html">Base</a></td></tr>
+<tr><td><strong>Introdução:</strong></td>
+	<td>2.5.0</td></tr>
+<tr><td valign="top"><strong>Aparência:</strong></td>
+	<td valign="top"><img src="../../../../img-libs/extender.png"></td></tr>
+</table></p>
+
+<h2>Comportamento</h2>
+
+<p> O extensor de bits transformará um valor em outro de largura diferente.
+Se for para transformar para uma largura menor, os bits de mais baixa ordem
+serão simplesmente truncados. Se for para transformar para uma largura maior,
+os bits menos significativos serão os mesmos, e você terá uma escolha para os
+bits de mais alta ordem: eles poderão ser todos iguais a 0, ou todos iguais a 1,
+o concordarem com a entrada do <q>bit de sinal</q> (o mais significativo), ou
+ainda ter esse valor determinado por uma entrada adicional.
+</p>
+
+<h2>Pinos</h2>
+
+<dl>
+
+<dt> Na face oeste (entrada, com largura em bits de acordo com o
+atributo Largura da Entrada) </dt>
+<dd><p> A entrada multibit cujo valor será transformado.</p></dd>
+
+<dt> Na face leste (saída, com largura em bits de acordo com o
+atributo Largura da Saída) </dt>
+<dd><p> A saída calculada. </p></dd>
+
+<dt> Na face norte (entrada, com largura de 1 bit) </dt>
+<dd><p> Especificará como deverão ser os bits adicionais à saída.
+Esse pino estará disponível apenas se o atributo Tipo da Extensão for
+<q>Entrada.</q></p></dd>
+
+</dl>
+
+<h2>Atributos</h2>
+
+<p> Quando o componente for selecionado ou estiver sendo acrescentado,
+os dígitos de '0 'a '9' poderão alterar o atributo <q> Largura da Entrada </q>,
+Alt-0 até ALT-9 irão alterar o seu atributo <q> Largura da Saída</q>.
+</p>
+
+<dl>
+
+<dt> Largura da Entrada </dt>
+<dd> A largura em bits da entrada. </dd>
+
+<dt> Largura da Saída </dt>
+<dd> A largura em bits da saída. </dd>
+
+<dt> Tipo da Extensão </dt>
+<dd> Se a largura dos bits à saída puderem exceder aquela à entrada,
+esse atributo irá configurar como deverão ser os bits adicionais da saída.
+Se <q>Zero</q> ou <q>Um</q>, os bits adicionais serão 0 ou 1 respectivamente.
+Se <q>Sinal</q>, os bits adicionais serão tomados de acordo com o bit de mais alta ordem
+da entrada. E se <q>Entrada</q>, o componente usará o valor de uma segunda entrada
+adicional na face norte. </dd>
+
+</dl>
+
+<h2> Comportamento da ferramenta Testar </h2>
+
+<p> Nenhum. </p>
+
+<h2> Comportamento da ferramenta Texto </h2>
+
+<p> Nenhum. </p>
+
+<p><a href="../index.html">Voltar à <em>Referência para bibliotecas</em></a></p>
+
+</body>
+</html>