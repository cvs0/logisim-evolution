<<<<<<< HEAD
<html>
<head>
<meta http-equiv="content-type" content="text/html; charset=UTF-8">
<title>Pino</title>
</head>

<body bgcolor="FFFFFF">

<h1><img  align="center" src="../../icons/pinInput.gif" width="32" height="32">
<img  align="center" src="../../icons/pinOutput.gif" width="32" height="32">
<em>Pino</em></h1>

<p><table>
<tr><td><strong>Biblioteca:</strong></td>
	<td><a href="index.html">Base</a></td></tr>
<tr><td><strong>Introdução:</strong></td>
	<td>2.0 Beta 1</td></tr>
<tr><td valign="top"><strong>Aparência:</strong></td>
	<td valign="top"><img src="../images/pin.png"></td></tr>
</table></p>

<h2>Comportamento</h2>

<p> Um pino pode ser uma saída ou uma entrada para um circuito,
dependendo do valor de seu atributo Saída?. Ao desenhar um pino, o Logisim
representará as saídas por círculos ou retângulos com bordas arredondadas,
e as entradas serão representadas por quadrados ou retângulos.
Em ambos os casos, os bits individuais do valor que for recebido ou 
enviado será mostrada pelo componente (exceto quando for prévia de uma
impressão, quando o componente apenas informará quantos bits poderá
comportar).
</p>

<p> Um pino é conveniente para se interagir com um circuito, e os usuários
iniciantes do Logisim não precisarão usá-los necessariamente. Mas um usuário
que estiver construindo um circuito que use vários subcircuitos (como descrito
na seção '<a href="../../guide/subcirc/index.html">Subcircuitos</a>' do
<em>Guia do Usuário</em>) poderá usar pinos para especificar a interface entre
um circuito e um subcircuito. Em particular, o pino de um <i>layout</i> de circuito
define como ele aparecerá quando for tomado por subcircuito e seu <i>layout</i> estiver
sendo usado por outro. Em tal circuito, os valores enviados ou recebidos
por essas posições no subcircuito serão vinculados aos pinos internos
de seu <i>layout</i>.
</p>

<h2>Pinos</h2>

<p> O componente tem apenas um ponto de conexão, que poderá ser uma entrada
para o componente se for um pino de saída, ou uma saída para o componente 
caso seja um pino de entrada. Em ambos os casos, sua largura em bits
irá corresponder ao atributo Bits de Dados, e sua posição será especificada
pelo atributo Direção.
</p>

<h2>Atributos</h2>

<p> Quando o componente for selecionado ou estiver sendo acrescentado,
os dígitos de '0 'a '9' poderão alterar o atributo <q> Bits de Dados </q>,
Alt-0 até ALT-9 irá alterar o atributo <q> Direção </q> e
e Alt com as teclas com setas poderão alterar o seu atributo <q>Posição do Rótulo</q>.
</p>


<dl>

<dt> Direção </dt>
<dd> A face do componente onde sua entrada/saída deverá estar. </dd>

<dt> Saída? </dt>
<dd> Serve para especificar se o componente irá funcionar com entrada ou saída.
(Observar que se for um pino de entrada, então o pino irá funcionar como se sua
interface dentro do circuito fosse uma saída, e vice-versa.) </dd>

<dt> Bits de Dados </dt>
<dd> O número de bits para o valor que o pino pode tratar.</dd>

<dt> Tri-state? </dt>
<dd> Para um pino de entrada, serve para configurar se o usuário poderá
indicar que o pino poderá emitir valores indefinidos (ou seja, flutuantes).
Esse atributo lida apenas com a interface com o usuário; ele não terá
qualquer efeito sobre como o pino se comportará quanto o <i>layout</i>
do circuito for usado como um subcircuito.
Para um pino de saída, o atributo não terá efeito algum.</dd>

<dt> Comportamento para Ajuste </dt>
<dd> Para um pino de entrada, o atributo especificará como um valor flutuante
deverá ser tratado quando recebido por uma entrada, talvez de um circuito que
esteja usando o <i>layout</i>, como no caso de um subcircuito. Se "imutável", 
os valores flutuantes serão enviados como tal; se "<i>pull-up</i>", eles serão 
convertidos para 1 antes de serem submetidos; e se "<i>pull-down</i>", 
eles serão convertidos para 0 antes de serem entregues.
</dd>

<dt> Rótulo </dt>
<dd> O texto para o rótulo associado ao componente. </dd>

<dt> Posição do Rótulo</dt>
<dd> A posição do rótulo em relação ao componente.</dd>

<dt> Fonte do Rótulo </dt>
<dd> A fonte com a qual o rótulo será mostrado. </dd>


</dl>

<h2> Comportamento da ferramenta Testar </h2>

<p> Ao clicar em um pino de saída não terá efeito algum, embora os atributos do 
pino sejam apresentados.
</p>

<p> Ao clicar em um pino de entrada irá alternar bit que for clicado. Se for um
pino <i>tri-state</i>, em seguida, o bit correspondente irá alternar entre eles.
</p>

<p> Se, no entanto, o usuário estiver consultando o estado de um subcircuito
conforme descrito em <a href="../../guide/subcirc/debug.html"> 'Depuração
de Subcircuitos' </a> do <em>Guia do Usuário</em>, então o valor do pino 
ficará fixo em qualquer valor que o subcircuito que estiver recebendo do
circuito que o contiver. O usuário não poderá alterar o valor sem quebrar
o vínculo entre os estados do subcircuito e o do circuito, e o Logisim pedirá
ao usuário para verificar se a quebra desse vínculo é realmente desejada.
</p>

<h2> Comportamento da ferramenta Texto </h2>

<p> Permite que o rótulo associado ao componente seja editado.</p>

<p><a href="../index.html">Voltar à <em>Referência para bibliotecas</em></a></p>

</body>
</html>
=======
<html>
<head>
<meta http-equiv="content-type" content="text/html; charset=UTF-8">
<title>Pino</title>
</head>

<body bgcolor="FFFFFF">

<h1><img  align="center" src="../../../../icons/pinInput.gif" width="32" height="32">
<img  align="center" src="../../../../icons/pinOutput.gif" width="32" height="32">
<em>Pino</em></h1>

<p><table>
<tr><td><strong>Biblioteca:</strong></td>
	<td><a href="index.html">Base</a></td></tr>
<tr><td><strong>Introdução:</strong></td>
	<td>2.0 Beta 1</td></tr>
<tr><td valign="top"><strong>Aparência:</strong></td>
	<td valign="top"><img src="../../../../img-libs/pin.png"></td></tr>
</table></p>

<h2>Comportamento</h2>

<p> Um pino pode ser uma saída ou uma entrada para um circuito,
dependendo do valor de seu atributo Saída?. Ao desenhar um pino, o Logisim
representará as saídas por círculos ou retângulos com bordas arredondadas,
e as entradas serão representadas por quadrados ou retângulos.
Em ambos os casos, os bits individuais do valor que for recebido ou 
enviado será mostrada pelo componente (exceto quando for prévia de uma
impressão, quando o componente apenas informará quantos bits poderá
comportar).
</p>

<p> Um pino é conveniente para se interagir com um circuito, e os usuários
iniciantes do Logisim não precisarão usá-los necessariamente. Mas um usuário
que estiver construindo um circuito que use vários subcircuitos (como descrito
na seção '<a href="../../guide/subcirc/index.html">Subcircuitos</a>' do
<em>Guia do Usuário</em>) poderá usar pinos para especificar a interface entre
um circuito e um subcircuito. Em particular, o pino de um <i>layout</i> de circuito
define como ele aparecerá quando for tomado por subcircuito e seu <i>layout</i> estiver
sendo usado por outro. Em tal circuito, os valores enviados ou recebidos
por essas posições no subcircuito serão vinculados aos pinos internos
de seu <i>layout</i>.
</p>

<h2>Pinos</h2>

<p> O componente tem apenas um ponto de conexão, que poderá ser uma entrada
para o componente se for um pino de saída, ou uma saída para o componente 
caso seja um pino de entrada. Em ambos os casos, sua largura em bits
irá corresponder ao atributo Bits de Dados, e sua posição será especificada
pelo atributo Direção.
</p>

<h2>Atributos</h2>

<p> Quando o componente for selecionado ou estiver sendo acrescentado,
os dígitos de '0 'a '9' poderão alterar o atributo <q> Bits de Dados </q>,
Alt-0 até ALT-9 irá alterar o atributo <q> Direção </q> e
e Alt com as teclas com setas poderão alterar o seu atributo <q>Posição do Rótulo</q>.
</p>


<dl>

<dt> Direção </dt>
<dd> A face do componente onde sua entrada/saída deverá estar. </dd>

<dt> Saída? </dt>
<dd> Serve para especificar se o componente irá funcionar com entrada ou saída.
(Observar que se for um pino de entrada, então o pino irá funcionar como se sua
interface dentro do circuito fosse uma saída, e vice-versa.) </dd>

<dt> Bits de Dados </dt>
<dd> O número de bits para o valor que o pino pode tratar.</dd>

<dt> Tri-state? </dt>
<dd> Para um pino de entrada, serve para configurar se o usuário poderá
indicar que o pino poderá emitir valores indefinidos (ou seja, flutuantes).
Esse atributo lida apenas com a interface com o usuário; ele não terá
qualquer efeito sobre como o pino se comportará quanto o <i>layout</i>
do circuito for usado como um subcircuito.
Para um pino de saída, o atributo não terá efeito algum.</dd>

<dt> Comportamento para Ajuste </dt>
<dd> Para um pino de entrada, o atributo especificará como um valor flutuante
deverá ser tratado quando recebido por uma entrada, talvez de um circuito que
esteja usando o <i>layout</i>, como no caso de um subcircuito. Se "imutável", 
os valores flutuantes serão enviados como tal; se "<i>pull-up</i>", eles serão 
convertidos para 1 antes de serem submetidos; e se "<i>pull-down</i>", 
eles serão convertidos para 0 antes de serem entregues.
</dd>

<dt> Rótulo </dt>
<dd> O texto para o rótulo associado ao componente. </dd>

<dt> Posição do Rótulo</dt>
<dd> A posição do rótulo em relação ao componente.</dd>

<dt> Fonte do Rótulo </dt>
<dd> A fonte com a qual o rótulo será mostrado. </dd>


</dl>

<h2> Comportamento da ferramenta Testar </h2>

<p> Ao clicar em um pino de saída não terá efeito algum, embora os atributos do 
pino sejam apresentados.
</p>

<p> Ao clicar em um pino de entrada irá alternar bit que for clicado. Se for um
pino <i>tri-state</i>, em seguida, o bit correspondente irá alternar entre eles.
</p>

<p> Se, no entanto, o usuário estiver consultando o estado de um subcircuito
conforme descrito em <a href="../../guide/subcirc/debug.html"> 'Depuração
de Subcircuitos' </a> do <em>Guia do Usuário</em>, então o valor do pino 
ficará fixo em qualquer valor que o subcircuito que estiver recebendo do
circuito que o contiver. O usuário não poderá alterar o valor sem quebrar
o vínculo entre os estados do subcircuito e o do circuito, e o Logisim pedirá
ao usuário para verificar se a quebra desse vínculo é realmente desejada.
</p>

<h2> Comportamento da ferramenta Texto </h2>

<p> Permite que o rótulo associado ao componente seja editado.</p>

<p><a href="../index.html">Voltar à <em>Referência para bibliotecas</em></a></p>

</body>
</html>
>>>>>>> 5ecb02a1
<|MERGE_RESOLUTION|>--- conflicted
+++ resolved
@@ -1,267 +1,132 @@
-<<<<<<< HEAD
-<html>
-<head>
-<meta http-equiv="content-type" content="text/html; charset=UTF-8">
-<title>Pino</title>
-</head>
-
-<body bgcolor="FFFFFF">
-
-<h1><img  align="center" src="../../icons/pinInput.gif" width="32" height="32">
-<img  align="center" src="../../icons/pinOutput.gif" width="32" height="32">
-<em>Pino</em></h1>
-
-<p><table>
-<tr><td><strong>Biblioteca:</strong></td>
-	<td><a href="index.html">Base</a></td></tr>
-<tr><td><strong>Introdução:</strong></td>
-	<td>2.0 Beta 1</td></tr>
-<tr><td valign="top"><strong>Aparência:</strong></td>
-	<td valign="top"><img src="../images/pin.png"></td></tr>
-</table></p>
-
-<h2>Comportamento</h2>
-
-<p> Um pino pode ser uma saída ou uma entrada para um circuito,
-dependendo do valor de seu atributo Saída?. Ao desenhar um pino, o Logisim
-representará as saídas por círculos ou retângulos com bordas arredondadas,
-e as entradas serão representadas por quadrados ou retângulos.
-Em ambos os casos, os bits individuais do valor que for recebido ou 
-enviado será mostrada pelo componente (exceto quando for prévia de uma
-impressão, quando o componente apenas informará quantos bits poderá
-comportar).
-</p>
-
-<p> Um pino é conveniente para se interagir com um circuito, e os usuários
-iniciantes do Logisim não precisarão usá-los necessariamente. Mas um usuário
-que estiver construindo um circuito que use vários subcircuitos (como descrito
-na seção '<a href="../../guide/subcirc/index.html">Subcircuitos</a>' do
-<em>Guia do Usuário</em>) poderá usar pinos para especificar a interface entre
-um circuito e um subcircuito. Em particular, o pino de um <i>layout</i> de circuito
-define como ele aparecerá quando for tomado por subcircuito e seu <i>layout</i> estiver
-sendo usado por outro. Em tal circuito, os valores enviados ou recebidos
-por essas posições no subcircuito serão vinculados aos pinos internos
-de seu <i>layout</i>.
-</p>
-
-<h2>Pinos</h2>
-
-<p> O componente tem apenas um ponto de conexão, que poderá ser uma entrada
-para o componente se for um pino de saída, ou uma saída para o componente 
-caso seja um pino de entrada. Em ambos os casos, sua largura em bits
-irá corresponder ao atributo Bits de Dados, e sua posição será especificada
-pelo atributo Direção.
-</p>
-
-<h2>Atributos</h2>
-
-<p> Quando o componente for selecionado ou estiver sendo acrescentado,
-os dígitos de '0 'a '9' poderão alterar o atributo <q> Bits de Dados </q>,
-Alt-0 até ALT-9 irá alterar o atributo <q> Direção </q> e
-e Alt com as teclas com setas poderão alterar o seu atributo <q>Posição do Rótulo</q>.
-</p>
-
-
-<dl>
-
-<dt> Direção </dt>
-<dd> A face do componente onde sua entrada/saída deverá estar. </dd>
-
-<dt> Saída? </dt>
-<dd> Serve para especificar se o componente irá funcionar com entrada ou saída.
-(Observar que se for um pino de entrada, então o pino irá funcionar como se sua
-interface dentro do circuito fosse uma saída, e vice-versa.) </dd>
-
-<dt> Bits de Dados </dt>
-<dd> O número de bits para o valor que o pino pode tratar.</dd>
-
-<dt> Tri-state? </dt>
-<dd> Para um pino de entrada, serve para configurar se o usuário poderá
-indicar que o pino poderá emitir valores indefinidos (ou seja, flutuantes).
-Esse atributo lida apenas com a interface com o usuário; ele não terá
-qualquer efeito sobre como o pino se comportará quanto o <i>layout</i>
-do circuito for usado como um subcircuito.
-Para um pino de saída, o atributo não terá efeito algum.</dd>
-
-<dt> Comportamento para Ajuste </dt>
-<dd> Para um pino de entrada, o atributo especificará como um valor flutuante
-deverá ser tratado quando recebido por uma entrada, talvez de um circuito que
-esteja usando o <i>layout</i>, como no caso de um subcircuito. Se "imutável", 
-os valores flutuantes serão enviados como tal; se "<i>pull-up</i>", eles serão 
-convertidos para 1 antes de serem submetidos; e se "<i>pull-down</i>", 
-eles serão convertidos para 0 antes de serem entregues.
-</dd>
-
-<dt> Rótulo </dt>
-<dd> O texto para o rótulo associado ao componente. </dd>
-
-<dt> Posição do Rótulo</dt>
-<dd> A posição do rótulo em relação ao componente.</dd>
-
-<dt> Fonte do Rótulo </dt>
-<dd> A fonte com a qual o rótulo será mostrado. </dd>
-
-
-</dl>
-
-<h2> Comportamento da ferramenta Testar </h2>
-
-<p> Ao clicar em um pino de saída não terá efeito algum, embora os atributos do 
-pino sejam apresentados.
-</p>
-
-<p> Ao clicar em um pino de entrada irá alternar bit que for clicado. Se for um
-pino <i>tri-state</i>, em seguida, o bit correspondente irá alternar entre eles.
-</p>
-
-<p> Se, no entanto, o usuário estiver consultando o estado de um subcircuito
-conforme descrito em <a href="../../guide/subcirc/debug.html"> 'Depuração
-de Subcircuitos' </a> do <em>Guia do Usuário</em>, então o valor do pino 
-ficará fixo em qualquer valor que o subcircuito que estiver recebendo do
-circuito que o contiver. O usuário não poderá alterar o valor sem quebrar
-o vínculo entre os estados do subcircuito e o do circuito, e o Logisim pedirá
-ao usuário para verificar se a quebra desse vínculo é realmente desejada.
-</p>
-
-<h2> Comportamento da ferramenta Texto </h2>
-
-<p> Permite que o rótulo associado ao componente seja editado.</p>
-
-<p><a href="../index.html">Voltar à <em>Referência para bibliotecas</em></a></p>
-
-</body>
-</html>
-=======
-<html>
-<head>
-<meta http-equiv="content-type" content="text/html; charset=UTF-8">
-<title>Pino</title>
-</head>
-
-<body bgcolor="FFFFFF">
-
-<h1><img  align="center" src="../../../../icons/pinInput.gif" width="32" height="32">
-<img  align="center" src="../../../../icons/pinOutput.gif" width="32" height="32">
-<em>Pino</em></h1>
-
-<p><table>
-<tr><td><strong>Biblioteca:</strong></td>
-	<td><a href="index.html">Base</a></td></tr>
-<tr><td><strong>Introdução:</strong></td>
-	<td>2.0 Beta 1</td></tr>
-<tr><td valign="top"><strong>Aparência:</strong></td>
-	<td valign="top"><img src="../../../../img-libs/pin.png"></td></tr>
-</table></p>
-
-<h2>Comportamento</h2>
-
-<p> Um pino pode ser uma saída ou uma entrada para um circuito,
-dependendo do valor de seu atributo Saída?. Ao desenhar um pino, o Logisim
-representará as saídas por círculos ou retângulos com bordas arredondadas,
-e as entradas serão representadas por quadrados ou retângulos.
-Em ambos os casos, os bits individuais do valor que for recebido ou 
-enviado será mostrada pelo componente (exceto quando for prévia de uma
-impressão, quando o componente apenas informará quantos bits poderá
-comportar).
-</p>
-
-<p> Um pino é conveniente para se interagir com um circuito, e os usuários
-iniciantes do Logisim não precisarão usá-los necessariamente. Mas um usuário
-que estiver construindo um circuito que use vários subcircuitos (como descrito
-na seção '<a href="../../guide/subcirc/index.html">Subcircuitos</a>' do
-<em>Guia do Usuário</em>) poderá usar pinos para especificar a interface entre
-um circuito e um subcircuito. Em particular, o pino de um <i>layout</i> de circuito
-define como ele aparecerá quando for tomado por subcircuito e seu <i>layout</i> estiver
-sendo usado por outro. Em tal circuito, os valores enviados ou recebidos
-por essas posições no subcircuito serão vinculados aos pinos internos
-de seu <i>layout</i>.
-</p>
-
-<h2>Pinos</h2>
-
-<p> O componente tem apenas um ponto de conexão, que poderá ser uma entrada
-para o componente se for um pino de saída, ou uma saída para o componente 
-caso seja um pino de entrada. Em ambos os casos, sua largura em bits
-irá corresponder ao atributo Bits de Dados, e sua posição será especificada
-pelo atributo Direção.
-</p>
-
-<h2>Atributos</h2>
-
-<p> Quando o componente for selecionado ou estiver sendo acrescentado,
-os dígitos de '0 'a '9' poderão alterar o atributo <q> Bits de Dados </q>,
-Alt-0 até ALT-9 irá alterar o atributo <q> Direção </q> e
-e Alt com as teclas com setas poderão alterar o seu atributo <q>Posição do Rótulo</q>.
-</p>
-
-
-<dl>
-
-<dt> Direção </dt>
-<dd> A face do componente onde sua entrada/saída deverá estar. </dd>
-
-<dt> Saída? </dt>
-<dd> Serve para especificar se o componente irá funcionar com entrada ou saída.
-(Observar que se for um pino de entrada, então o pino irá funcionar como se sua
-interface dentro do circuito fosse uma saída, e vice-versa.) </dd>
-
-<dt> Bits de Dados </dt>
-<dd> O número de bits para o valor que o pino pode tratar.</dd>
-
-<dt> Tri-state? </dt>
-<dd> Para um pino de entrada, serve para configurar se o usuário poderá
-indicar que o pino poderá emitir valores indefinidos (ou seja, flutuantes).
-Esse atributo lida apenas com a interface com o usuário; ele não terá
-qualquer efeito sobre como o pino se comportará quanto o <i>layout</i>
-do circuito for usado como um subcircuito.
-Para um pino de saída, o atributo não terá efeito algum.</dd>
-
-<dt> Comportamento para Ajuste </dt>
-<dd> Para um pino de entrada, o atributo especificará como um valor flutuante
-deverá ser tratado quando recebido por uma entrada, talvez de um circuito que
-esteja usando o <i>layout</i>, como no caso de um subcircuito. Se "imutável", 
-os valores flutuantes serão enviados como tal; se "<i>pull-up</i>", eles serão 
-convertidos para 1 antes de serem submetidos; e se "<i>pull-down</i>", 
-eles serão convertidos para 0 antes de serem entregues.
-</dd>
-
-<dt> Rótulo </dt>
-<dd> O texto para o rótulo associado ao componente. </dd>
-
-<dt> Posição do Rótulo</dt>
-<dd> A posição do rótulo em relação ao componente.</dd>
-
-<dt> Fonte do Rótulo </dt>
-<dd> A fonte com a qual o rótulo será mostrado. </dd>
-
-
-</dl>
-
-<h2> Comportamento da ferramenta Testar </h2>
-
-<p> Ao clicar em um pino de saída não terá efeito algum, embora os atributos do 
-pino sejam apresentados.
-</p>
-
-<p> Ao clicar em um pino de entrada irá alternar bit que for clicado. Se for um
-pino <i>tri-state</i>, em seguida, o bit correspondente irá alternar entre eles.
-</p>
-
-<p> Se, no entanto, o usuário estiver consultando o estado de um subcircuito
-conforme descrito em <a href="../../guide/subcirc/debug.html"> 'Depuração
-de Subcircuitos' </a> do <em>Guia do Usuário</em>, então o valor do pino 
-ficará fixo em qualquer valor que o subcircuito que estiver recebendo do
-circuito que o contiver. O usuário não poderá alterar o valor sem quebrar
-o vínculo entre os estados do subcircuito e o do circuito, e o Logisim pedirá
-ao usuário para verificar se a quebra desse vínculo é realmente desejada.
-</p>
-
-<h2> Comportamento da ferramenta Texto </h2>
-
-<p> Permite que o rótulo associado ao componente seja editado.</p>
-
-<p><a href="../index.html">Voltar à <em>Referência para bibliotecas</em></a></p>
-
-</body>
-</html>
->>>>>>> 5ecb02a1
+<html>
+<head>
+<meta http-equiv="content-type" content="text/html; charset=UTF-8">
+<title>Pino</title>
+</head>
+
+<body bgcolor="FFFFFF">
+
+<h1><img  align="center" src="../../../../icons/pinInput.gif" width="32" height="32">
+<img  align="center" src="../../../../icons/pinOutput.gif" width="32" height="32">
+<em>Pino</em></h1>
+
+<p><table>
+<tr><td><strong>Biblioteca:</strong></td>
+	<td><a href="index.html">Base</a></td></tr>
+<tr><td><strong>Introdução:</strong></td>
+	<td>2.0 Beta 1</td></tr>
+<tr><td valign="top"><strong>Aparência:</strong></td>
+	<td valign="top"><img src="../../../../img-libs/pin.png"></td></tr>
+</table></p>
+
+<h2>Comportamento</h2>
+
+<p> Um pino pode ser uma saída ou uma entrada para um circuito,
+dependendo do valor de seu atributo Saída?. Ao desenhar um pino, o Logisim
+representará as saídas por círculos ou retângulos com bordas arredondadas,
+e as entradas serão representadas por quadrados ou retângulos.
+Em ambos os casos, os bits individuais do valor que for recebido ou 
+enviado será mostrada pelo componente (exceto quando for prévia de uma
+impressão, quando o componente apenas informará quantos bits poderá
+comportar).
+</p>
+
+<p> Um pino é conveniente para se interagir com um circuito, e os usuários
+iniciantes do Logisim não precisarão usá-los necessariamente. Mas um usuário
+que estiver construindo um circuito que use vários subcircuitos (como descrito
+na seção '<a href="../../guide/subcirc/index.html">Subcircuitos</a>' do
+<em>Guia do Usuário</em>) poderá usar pinos para especificar a interface entre
+um circuito e um subcircuito. Em particular, o pino de um <i>layout</i> de circuito
+define como ele aparecerá quando for tomado por subcircuito e seu <i>layout</i> estiver
+sendo usado por outro. Em tal circuito, os valores enviados ou recebidos
+por essas posições no subcircuito serão vinculados aos pinos internos
+de seu <i>layout</i>.
+</p>
+
+<h2>Pinos</h2>
+
+<p> O componente tem apenas um ponto de conexão, que poderá ser uma entrada
+para o componente se for um pino de saída, ou uma saída para o componente 
+caso seja um pino de entrada. Em ambos os casos, sua largura em bits
+irá corresponder ao atributo Bits de Dados, e sua posição será especificada
+pelo atributo Direção.
+</p>
+
+<h2>Atributos</h2>
+
+<p> Quando o componente for selecionado ou estiver sendo acrescentado,
+os dígitos de '0 'a '9' poderão alterar o atributo <q> Bits de Dados </q>,
+Alt-0 até ALT-9 irá alterar o atributo <q> Direção </q> e
+e Alt com as teclas com setas poderão alterar o seu atributo <q>Posição do Rótulo</q>.
+</p>
+
+
+<dl>
+
+<dt> Direção </dt>
+<dd> A face do componente onde sua entrada/saída deverá estar. </dd>
+
+<dt> Saída? </dt>
+<dd> Serve para especificar se o componente irá funcionar com entrada ou saída.
+(Observar que se for um pino de entrada, então o pino irá funcionar como se sua
+interface dentro do circuito fosse uma saída, e vice-versa.) </dd>
+
+<dt> Bits de Dados </dt>
+<dd> O número de bits para o valor que o pino pode tratar.</dd>
+
+<dt> Tri-state? </dt>
+<dd> Para um pino de entrada, serve para configurar se o usuário poderá
+indicar que o pino poderá emitir valores indefinidos (ou seja, flutuantes).
+Esse atributo lida apenas com a interface com o usuário; ele não terá
+qualquer efeito sobre como o pino se comportará quanto o <i>layout</i>
+do circuito for usado como um subcircuito.
+Para um pino de saída, o atributo não terá efeito algum.</dd>
+
+<dt> Comportamento para Ajuste </dt>
+<dd> Para um pino de entrada, o atributo especificará como um valor flutuante
+deverá ser tratado quando recebido por uma entrada, talvez de um circuito que
+esteja usando o <i>layout</i>, como no caso de um subcircuito. Se "imutável", 
+os valores flutuantes serão enviados como tal; se "<i>pull-up</i>", eles serão 
+convertidos para 1 antes de serem submetidos; e se "<i>pull-down</i>", 
+eles serão convertidos para 0 antes de serem entregues.
+</dd>
+
+<dt> Rótulo </dt>
+<dd> O texto para o rótulo associado ao componente. </dd>
+
+<dt> Posição do Rótulo</dt>
+<dd> A posição do rótulo em relação ao componente.</dd>
+
+<dt> Fonte do Rótulo </dt>
+<dd> A fonte com a qual o rótulo será mostrado. </dd>
+
+
+</dl>
+
+<h2> Comportamento da ferramenta Testar </h2>
+
+<p> Ao clicar em um pino de saída não terá efeito algum, embora os atributos do 
+pino sejam apresentados.
+</p>
+
+<p> Ao clicar em um pino de entrada irá alternar bit que for clicado. Se for um
+pino <i>tri-state</i>, em seguida, o bit correspondente irá alternar entre eles.
+</p>
+
+<p> Se, no entanto, o usuário estiver consultando o estado de um subcircuito
+conforme descrito em <a href="../../guide/subcirc/debug.html"> 'Depuração
+de Subcircuitos' </a> do <em>Guia do Usuário</em>, então o valor do pino 
+ficará fixo em qualquer valor que o subcircuito que estiver recebendo do
+circuito que o contiver. O usuário não poderá alterar o valor sem quebrar
+o vínculo entre os estados do subcircuito e o do circuito, e o Logisim pedirá
+ao usuário para verificar se a quebra desse vínculo é realmente desejada.
+</p>
+
+<h2> Comportamento da ferramenta Texto </h2>
+
+<p> Permite que o rótulo associado ao componente seja editado.</p>
+
+<p><a href="../index.html">Voltar à <em>Referência para bibliotecas</em></a></p>
+
+</body>
+</html>