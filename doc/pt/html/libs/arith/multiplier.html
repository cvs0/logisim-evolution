--- conflicted
+++ resolved
@@ -1,189 +1,93 @@
-<<<<<<< HEAD
-<html>
-<head>
-<meta http-equiv="content-type" content="text/html; charset=UTF-8">
-<title>Multiplicador</title>
-</head>
-
-<body bgcolor="FFFFFF">
-
-<h1><img  align="center" src="../../icons/multiplier.gif" width="32" height="32">
-<em>Multiplicador</em></h1>
-
-<p><table>
-<tr><td><strong>Biblioteca:</strong></td>
-	<td><a href="index.html">Aritmética</a></td></tr>
-<tr><td><strong>Introdução:</strong></td>
-	<td>2.0 Beta 20</td></tr>
-<tr><td valign="top"><strong>Aparência:</strong></td>
-	<td valign="top"><img src="../images/multiplier.png"></td></tr>
-</table></p>
-
-<h2>Comportamento</h2>
-
-<p> Esse componente multiplicará os dois valores que vierem através das entradas a oeste
-e fornecerá o produto na saída leste. O componente é projetado de forma
-a poder ser conectado a outros multiplicadores para tratar com um
-multiplicando com mais bits do que for possível para um único multiplicador.
-A entrada <i>carry-in</i> fornecerá um valor multibit para ser adicionado ao
-produto (se ele for especificado), e saída <i>carry-out</i> fornecerá a metade superior
-do resultado do produto, que poderá ser enviada para outro multiplicador. </p>
-
-<p> Se o multiplicando, o multiplicador, ou a entrada <i>carry-in</i> de entrada contiverem
-algum bit flutuante ou erro, então, o componente irá realizar uma
-multiplicação parcial. Ou seja, ele irá calcular como tantos bits de mais baixa ordem
-quanto possível. Mas acima do bit flutuante ou do erro, o resultado terá
-bits flutuantes ou de erro. Observar que se a entrada <i>carry-in</i> for completamente
-flutuante, então serão supostos todos os valores iguais a zero.
-</p>
-
-<h2>Pinos</h2>
-
-<dl>
-
-<dt> Na face oeste, extremo norte (entrada, com largura em bits de acordo com o
-atributo Bits de Dados) </dt>
-<dd> O multiplicando (ou seja, o primeiro dos dois números para se
-multiplicar).
-
-<dt> Na face oeste, extremo sul (entrada, com largura em bits de acordo com o
-atributo Bits de Dados) </dt>
-<dd> O multiplicador (ou seja, o segundo dos dois números a serem multiplicados).
-
-<dt> Na face norte, marcado por <var>c in</var> (entrada, com largura em bits
-de acordo com o atributo Bits de Dados) </dt>
-<dd> Valor de <i>carry-in</i> a ser adicionado ao produto. Se todos os bits do valor forem
-desconhecidos (ou seja, flutuantes), então eles serão considerados iguais a 0.
-
-<dt> Na face leste (saída, com largura em bits de acordo com o
-atributo Bits de Dados) </dt>
-<dd> Os bits de mais baixa ordem dos <var>Bits de Dados </var> do produto dos 
-dois valores que vierem da face oeste, mais o valor do 
-<var>c </var><sub><var>in</var></sub>.
-
-<dt> Na face sul, marcado <var>c out</var> (saída, com largura em bits de acordo com o
-atributo Bits de Dados) </dt>
-<dd> Os bits mais significativos dos <var> Bits de Dados </var> do produto.
-
-</dl>
-
-<h2>Atributos</h2>
-
-<p> Quando o componente for selecionado ou estiver sendo acrescentado,
-Alt-0 até ALT-9 irão alterar o seu atributo <q> Bits de Dados </q>.
-</p>
-
-<dl>
-
-<dt> Bits de Dados</dt>
-<dd> A largura dos bits dos valores a serem multiplicados e também do resultado.</dd>
-
-</dl>
-
-<h2> Comportamento da ferramenta Testar </h2>
-
-<p> Nenhum. </p>
-
-<h2> Comportamento da ferramenta Texto </h2>
-
-<p> Nenhum. </p>
-
-<p><a href="../index.html">Voltar à <em>Referência para bibliotecas</em></a></p>
-
-</body>
-</html>
-=======
-<html>
-<head>
-<meta http-equiv="content-type" content="text/html; charset=UTF-8">
-<title>Multiplicador</title>
-</head>
-
-<body bgcolor="FFFFFF">
-
-<h1><img  align="center" src="../../../../icons/multiplier.gif" width="32" height="32">
-<em>Multiplicador</em></h1>
-
-<p><table>
-<tr><td><strong>Biblioteca:</strong></td>
-	<td><a href="index.html">Aritmética</a></td></tr>
-<tr><td><strong>Introdução:</strong></td>
-	<td>2.0 Beta 20</td></tr>
-<tr><td valign="top"><strong>Aparência:</strong></td>
-	<td valign="top"><img src="../../../../img-libs/multiplier.png"></td></tr>
-</table></p>
-
-<h2>Comportamento</h2>
-
-<p> Esse componente multiplicará os dois valores que vierem através das entradas a oeste
-e fornecerá o produto na saída leste. O componente é projetado de forma
-a poder ser conectado a outros multiplicadores para tratar com um
-multiplicando com mais bits do que for possível para um único multiplicador.
-A entrada <i>carry-in</i> fornecerá um valor multibit para ser adicionado ao
-produto (se ele for especificado), e saída <i>carry-out</i> fornecerá a metade superior
-do resultado do produto, que poderá ser enviada para outro multiplicador. </p>
-
-<p> Se o multiplicando, o multiplicador, ou a entrada <i>carry-in</i> de entrada contiverem
-algum bit flutuante ou erro, então, o componente irá realizar uma
-multiplicação parcial. Ou seja, ele irá calcular como tantos bits de mais baixa ordem
-quanto possível. Mas acima do bit flutuante ou do erro, o resultado terá
-bits flutuantes ou de erro. Observar que se a entrada <i>carry-in</i> for completamente
-flutuante, então serão supostos todos os valores iguais a zero.
-</p>
-
-<h2>Pinos</h2>
-
-<dl>
-
-<dt> Na face oeste, extremo norte (entrada, com largura em bits de acordo com o
-atributo Bits de Dados) </dt>
-<dd> O multiplicando (ou seja, o primeiro dos dois números para se
-multiplicar).
-
-<dt> Na face oeste, extremo sul (entrada, com largura em bits de acordo com o
-atributo Bits de Dados) </dt>
-<dd> O multiplicador (ou seja, o segundo dos dois números a serem multiplicados).
-
-<dt> Na face norte, marcado por <var>c in</var> (entrada, com largura em bits
-de acordo com o atributo Bits de Dados) </dt>
-<dd> Valor de <i>carry-in</i> a ser adicionado ao produto. Se todos os bits do valor forem
-desconhecidos (ou seja, flutuantes), então eles serão considerados iguais a 0.
-
-<dt> Na face leste (saída, com largura em bits de acordo com o
-atributo Bits de Dados) </dt>
-<dd> Os bits de mais baixa ordem dos <var>Bits de Dados </var> do produto dos 
-dois valores que vierem da face oeste, mais o valor do 
-<var>c </var><sub><var>in</var></sub>.
-
-<dt> Na face sul, marcado <var>c out</var> (saída, com largura em bits de acordo com o
-atributo Bits de Dados) </dt>
-<dd> Os bits mais significativos dos <var> Bits de Dados </var> do produto.
-
-</dl>
-
-<h2>Atributos</h2>
-
-<p> Quando o componente for selecionado ou estiver sendo acrescentado,
-Alt-0 até ALT-9 irão alterar o seu atributo <q> Bits de Dados </q>.
-</p>
-
-<dl>
-
-<dt> Bits de Dados</dt>
-<dd> A largura dos bits dos valores a serem multiplicados e também do resultado.</dd>
-
-</dl>
-
-<h2> Comportamento da ferramenta Testar </h2>
-
-<p> Nenhum. </p>
-
-<h2> Comportamento da ferramenta Texto </h2>
-
-<p> Nenhum. </p>
-
-<p><a href="../index.html">Voltar à <em>Referência para bibliotecas</em></a></p>
-
-</body>
-</html>
->>>>>>> 5ecb02a1
+<html>
+<head>
+<meta http-equiv="content-type" content="text/html; charset=UTF-8">
+<title>Multiplicador</title>
+</head>
+
+<body bgcolor="FFFFFF">
+
+<h1><img  align="center" src="../../../../icons/multiplier.gif" width="32" height="32">
+<em>Multiplicador</em></h1>
+
+<p><table>
+<tr><td><strong>Biblioteca:</strong></td>
+	<td><a href="index.html">Aritmética</a></td></tr>
+<tr><td><strong>Introdução:</strong></td>
+	<td>2.0 Beta 20</td></tr>
+<tr><td valign="top"><strong>Aparência:</strong></td>
+	<td valign="top"><img src="../../../../img-libs/multiplier.png"></td></tr>
+</table></p>
+
+<h2>Comportamento</h2>
+
+<p> Esse componente multiplicará os dois valores que vierem através das entradas a oeste
+e fornecerá o produto na saída leste. O componente é projetado de forma
+a poder ser conectado a outros multiplicadores para tratar com um
+multiplicando com mais bits do que for possível para um único multiplicador.
+A entrada <i>carry-in</i> fornecerá um valor multibit para ser adicionado ao
+produto (se ele for especificado), e saída <i>carry-out</i> fornecerá a metade superior
+do resultado do produto, que poderá ser enviada para outro multiplicador. </p>
+
+<p> Se o multiplicando, o multiplicador, ou a entrada <i>carry-in</i> de entrada contiverem
+algum bit flutuante ou erro, então, o componente irá realizar uma
+multiplicação parcial. Ou seja, ele irá calcular como tantos bits de mais baixa ordem
+quanto possível. Mas acima do bit flutuante ou do erro, o resultado terá
+bits flutuantes ou de erro. Observar que se a entrada <i>carry-in</i> for completamente
+flutuante, então serão supostos todos os valores iguais a zero.
+</p>
+
+<h2>Pinos</h2>
+
+<dl>
+
+<dt> Na face oeste, extremo norte (entrada, com largura em bits de acordo com o
+atributo Bits de Dados) </dt>
+<dd> O multiplicando (ou seja, o primeiro dos dois números para se
+multiplicar).
+
+<dt> Na face oeste, extremo sul (entrada, com largura em bits de acordo com o
+atributo Bits de Dados) </dt>
+<dd> O multiplicador (ou seja, o segundo dos dois números a serem multiplicados).
+
+<dt> Na face norte, marcado por <var>c in</var> (entrada, com largura em bits
+de acordo com o atributo Bits de Dados) </dt>
+<dd> Valor de <i>carry-in</i> a ser adicionado ao produto. Se todos os bits do valor forem
+desconhecidos (ou seja, flutuantes), então eles serão considerados iguais a 0.
+
+<dt> Na face leste (saída, com largura em bits de acordo com o
+atributo Bits de Dados) </dt>
+<dd> Os bits de mais baixa ordem dos <var>Bits de Dados </var> do produto dos 
+dois valores que vierem da face oeste, mais o valor do 
+<var>c </var><sub><var>in</var></sub>.
+
+<dt> Na face sul, marcado <var>c out</var> (saída, com largura em bits de acordo com o
+atributo Bits de Dados) </dt>
+<dd> Os bits mais significativos dos <var> Bits de Dados </var> do produto.
+
+</dl>
+
+<h2>Atributos</h2>
+
+<p> Quando o componente for selecionado ou estiver sendo acrescentado,
+Alt-0 até ALT-9 irão alterar o seu atributo <q> Bits de Dados </q>.
+</p>
+
+<dl>
+
+<dt> Bits de Dados</dt>
+<dd> A largura dos bits dos valores a serem multiplicados e também do resultado.</dd>
+
+</dl>
+
+<h2> Comportamento da ferramenta Testar </h2>
+
+<p> Nenhum. </p>
+
+<h2> Comportamento da ferramenta Texto </h2>
+
+<p> Nenhum. </p>
+
+<p><a href="../index.html">Voltar à <em>Referência para bibliotecas</em></a></p>
+
+</body>
+</html>