<<<<<<< HEAD
<html>
<head>
<meta http-equiv="content-type" content="text/html; charset=UTF-8">
<title>RAM</title>
</head>

<body bgcolor="FFFFFF">

<h1><img  align="center" src="../../icons/ram.gif" width="32" height="32">
<em>RAM</em></h1>

<p><table>
<tr><td><strong>Biblioteca:</strong></td>
	<td><a href="index.html">Memória</a></td></tr>
<tr><td><strong>Introdução:</strong></td>
	<td>2.0 Beta 1</td></tr>
<tr><td valign="top"><strong>Aparência:</strong></td>
	<td valign="top"><img src="../images/ram.png"></td></tr>
</table></p>

<h2>Comportamento</h2>

<p> O componente RAM, certamente é o componente mais complexo nas bibliotecas
predefinidas do Logisim, capaz de armazenar até 16,777,216 valores (especificado pelo
atributo Largura em Bits do Endereço), cada um deles com até 32 bits (especificado
pleo atributo Largura em Bits de Dados). Um circuito poderá ler e escrever os valores
na RAM. O usuário também poderá modificá-los interativamente via a ferramenta Testar, 
ou poderá alterá-los completamente via a ferramenta Menu.

<p> Os valores correntes serão mostrados no componente. Os endereços apresentados
serão listados em cinza à esquerda. Na parte de dentro, cada valor será listado
em hexadecimal. O endereço atual do endereço selecionado será mostrado em texto
negativo (branco sobre preto). 
</p>

<p> O componente RAM oferece três interfaces diferentes, dependendo do atributo
Interface de Dados.
</p>

<dl>

<dt> Uma porta para leitura/escrita síncrona (padrão) </dt>
<dd><p> O componente possui na sua face leste uma porta que servirá tanto
para ler quanto para gravar dados. Qual a ação a ser executada dependerá
da entrada marcada por <em>ld</em>: 1 (ou flutuante) indicará a leitura de
dados do endereço informado pela face oeste, e 0 indicará a escrita dos dados
entregues na porta. Para transmitir dados para dentro e para fora do componente,
você precisará usar um componente do tipo <i>Buffer</i> Controlado, como ilustrado 
abaixo.
</p>

<center><img src="../images/ramdemo.png"></center></dd>

<dt> Uma porta para leitura/escrita assíncrona </dt>
<dd><p> O mesmo descrito acima, exceto que não haverá participação do <i>clock</i>.
O valor encontrado no barramento de dados será carregado na memória sempre que
a entrada <em>ld</em> estiver em 0. Se, enquanto <em>ld</em> estiver em 0, o 
endereço ou os dados mudarem, então uma carga adicional ocorrerá. Essa opção
é a que mais se aproxima de muitas das memórias de acesso aleatório comumente 
disponíveis. </dd>
</p>

<dt> Portas separadas para leitura e escrita </dt>
<dd><p> Duas portas estão disponíveis - uma na face oeste para a escrita de dados,
e outra na face leste para leitura de dados. Essa opção retirará a necessidade
de se lidar com o <i>Buffer</i> Controlado e então ficará mais fácil de usar.
</p></dd>

<h2>Pinos</h2>

<dl>

<dt><var>A</var> Na face oeste (entrada, com largura em bits de acordo com o
atributo Bits de Dados) </dt>
<dd> Serve para selecionar quais os valores estarão sendo acessados atualmente
pelo circuito. </dd>

<dt><var>D</var> Na face oeste (entrada/saída, com largura em bits de acordo 
com o atributo Bits de Dados) </dt>
<dd> Se essa entrada estará presente somente se "portas separadas para leitura e
escrita" tiverem sido selecionadas pelo atributo Interface de Dados. Quando uma
escrita for requisitada (via mudança do <i>clock</i> de 0 para 1 enquanto 
<var>sel</var> e <var>str</var> forem ambos iguais a 1 ou flutuante), o valor 
encontrado nessa porta será escrito na memória no endereço atualmente selecionado. 
</dd>

<dt><var>D</var> Na face leste (entrada/saída ou saída, com largura em bits 
de acordo com o atributo Bits de Dados) </dt>
<dd> Se <var>sel</var> e <var>ld</var> forem iguais a 1 ou flutuante, então
o componente RAM emitirá o valor encontrado no endereço corrente por essa porta.
Se houver uma porta para leitura/escrita, o valor lido nessa porta será 
escrito onde quer que o armazenamento seja requisitado. </dd>

<dt><var>str</var> Na face sul (entrada, com largura de 1 bit)</dt>
<dd> store: essa entrada estará presente somente se "portas separadas para leitura e 
escrita" tiverem sido selecionadas pelo atributo Interface de Dados.
Se for 1 ou flutuante, um pulso de <i>clock</i> resultará na escrita dos dados 
encontrados na face oeste na memória (se a entrada <var>sel</var> também for 1 ou 
flutuante). </dd>

<dt><var>sel</var> Na face sul (entrada, com largura de 1 bit)</dt>
<dd> chip select: essa entrada habilita ou desabilita o módulo RAM por inteiro,
caso o valor seja igual a 1, flutuante ou 0. Essa entrada destina-se primariamente 
para as situações em que houver múltiplas RAMs, mas somente uma delas deva estar
habilitada em certo instante. </dd>

<dt> Triângulo na face sul (entrada, com largura de 1 bit)</dt>
<dd> <i>clock</i>: essa entrada estará ausente quanto o atributo Interface de Dados
for "uma porta assíncrona para leitura/escrita". Em outras circunstâncias, quando
<var>ld</var> for igual a 0, e essa entrada variar de 0 para 1 (e <var>sel</var>
for igual a 1, indefinido e <var>clr</var> for 0), então o valor no endereço
atualmente selecionado será alterado para o valor presente no pino <var>D</var>.
Enquanto a entrada de <i>clock</i> permanecer em 0 ou 1, no entanto, o valor em
<var>D</var> não será escrito na memória. </dd>

<dt><var>ld</var> Na face sul (entrada, com largura de 1 bit)</dt>
<dd> load: serve para selecionar se a RAM deverá emitir (em <var>D</var>)
o valor no endereço atual (<var>A</var>). O comportamento dessa saída
estará habilitado se <var>out</var> estiver em 1 ou indefinido; se <var>out</var>
for 0, então nenhum valor será colocado em <var>D</var> - mas se houver uma porta
de leitura/escrita combinada, a escrita estará habilitada. </dd>

<dt><var>clr</var> Na face sul (entrada, com largura de 1 bit)</dt>
<dd> clear: quando for igual a 1, todos os valores na memória ficarão iguais
a 0, independente do que estiver nas outras portas. </dd>

</dl>

<h2>Atributos</h2>

<p> Quando o componente for selecionado ou estiver sendo acrescentado,
os dígitos de '0 'a '9' poderão alterar o atributo <q> Número de Entradas</q>,
Alt-0 até ALT-9 irão alterar o seu atributo <q> Bits de Dados</q>.
</p>

<dl>

<dt> Largura em Bits do Endereço </dt>
<dd> A largura em bits do endereço. O número de valores armazenados na
ROM será 2<sup><var>Largura em Bits do Endereço</var></sup>.</dd>

<dt> Bits de Dados </dt>
<dd> A largura em bits de cada valor individual na memória. </dd>

<dt> Interface de Dados </dt>
<dd> Serve para configurar quais das três interfaces serão usadas para comunicar
dados para dentro e para fora do componente. </dd>

</dl>

<h2> Comportamento da ferramenta Testar </h2>

<p>Ver <a href="../../guide/mem/poke.html">Testar memória</a>
no <em>Guia do Usuário</em>.</p>

<h2> Comportamento da ferramenta Texto </h2>

<p> Nenhum. </p>

<h2>Comportamento da ferramenta Menu</h2>

<p>Ver <a href="../../guide/mem/menu.html">Menus <i>pop-up</i> e Arquivos</a>
no <em>Guia do Usuário</em>.</p>

<p><a href="../index.html">Voltar à <em>Referência para bibliotecas</em></a></p>

</body>
</html>
=======
<html>
<head>
<meta http-equiv="content-type" content="text/html; charset=UTF-8">
<title>RAM</title>
</head>

<body bgcolor="FFFFFF">

<h1><img  align="center" src="../../../../icons/ram.gif" width="32" height="32">
<em>RAM</em></h1>

<p><table>
<tr><td><strong>Biblioteca:</strong></td>
	<td><a href="index.html">Memória</a></td></tr>
<tr><td><strong>Introdução:</strong></td>
	<td>2.0 Beta 1</td></tr>
<tr><td valign="top"><strong>Aparência:</strong></td>
	<td valign="top"><img src="../../../../img-libs/ram.png"></td></tr>
</table></p>

<h2>Comportamento</h2>

<p> O componente RAM, certamente é o componente mais complexo nas bibliotecas
predefinidas do Logisim, capaz de armazenar até 16,777,216 valores (especificado pelo
atributo Largura em Bits do Endereço), cada um deles com até 32 bits (especificado
pleo atributo Largura em Bits de Dados). Um circuito poderá ler e escrever os valores
na RAM. O usuário também poderá modificá-los interativamente via a ferramenta Testar, 
ou poderá alterá-los completamente via a ferramenta Menu.

<p> Os valores correntes serão mostrados no componente. Os endereços apresentados
serão listados em cinza à esquerda. Na parte de dentro, cada valor será listado
em hexadecimal. O endereço atual do endereço selecionado será mostrado em texto
negativo (branco sobre preto). 
</p>

<p> O componente RAM oferece três interfaces diferentes, dependendo do atributo
Interface de Dados.
</p>

<dl>

<dt> Uma porta para leitura/escrita síncrona (padrão) </dt>
<dd><p> O componente possui na sua face leste uma porta que servirá tanto
para ler quanto para gravar dados. Qual a ação a ser executada dependerá
da entrada marcada por <em>ld</em>: 1 (ou flutuante) indicará a leitura de
dados do endereço informado pela face oeste, e 0 indicará a escrita dos dados
entregues na porta. Para transmitir dados para dentro e para fora do componente,
você precisará usar um componente do tipo <i>Buffer</i> Controlado, como ilustrado 
abaixo.
</p>

<center><img src="../../../../img-libs/ramdemo.png"></center></dd>

<dt> Uma porta para leitura/escrita assíncrona </dt>
<dd><p> O mesmo descrito acima, exceto que não haverá participação do <i>clock</i>.
O valor encontrado no barramento de dados será carregado na memória sempre que
a entrada <em>ld</em> estiver em 0. Se, enquanto <em>ld</em> estiver em 0, o 
endereço ou os dados mudarem, então uma carga adicional ocorrerá. Essa opção
é a que mais se aproxima de muitas das memórias de acesso aleatório comumente 
disponíveis. </dd>
</p>

<dt> Portas separadas para leitura e escrita </dt>
<dd><p> Duas portas estão disponíveis - uma na face oeste para a escrita de dados,
e outra na face leste para leitura de dados. Essa opção retirará a necessidade
de se lidar com o <i>Buffer</i> Controlado e então ficará mais fácil de usar.
</p></dd>

<h2>Pinos</h2>

<dl>

<dt><var>A</var> Na face oeste (entrada, com largura em bits de acordo com o
atributo Bits de Dados) </dt>
<dd> Serve para selecionar quais os valores estarão sendo acessados atualmente
pelo circuito. </dd>

<dt><var>D</var> Na face oeste (entrada/saída, com largura em bits de acordo 
com o atributo Bits de Dados) </dt>
<dd> Se essa entrada estará presente somente se "portas separadas para leitura e
escrita" tiverem sido selecionadas pelo atributo Interface de Dados. Quando uma
escrita for requisitada (via mudança do <i>clock</i> de 0 para 1 enquanto 
<var>sel</var> e <var>str</var> forem ambos iguais a 1 ou flutuante), o valor 
encontrado nessa porta será escrito na memória no endereço atualmente selecionado. 
</dd>

<dt><var>D</var> Na face leste (entrada/saída ou saída, com largura em bits 
de acordo com o atributo Bits de Dados) </dt>
<dd> Se <var>sel</var> e <var>ld</var> forem iguais a 1 ou flutuante, então
o componente RAM emitirá o valor encontrado no endereço corrente por essa porta.
Se houver uma porta para leitura/escrita, o valor lido nessa porta será 
escrito onde quer que o armazenamento seja requisitado. </dd>

<dt><var>str</var> Na face sul (entrada, com largura de 1 bit)</dt>
<dd> store: essa entrada estará presente somente se "portas separadas para leitura e 
escrita" tiverem sido selecionadas pelo atributo Interface de Dados.
Se for 1 ou flutuante, um pulso de <i>clock</i> resultará na escrita dos dados 
encontrados na face oeste na memória (se a entrada <var>sel</var> também for 1 ou 
flutuante). </dd>

<dt><var>sel</var> Na face sul (entrada, com largura de 1 bit)</dt>
<dd> chip select: essa entrada habilita ou desabilita o módulo RAM por inteiro,
caso o valor seja igual a 1, flutuante ou 0. Essa entrada destina-se primariamente 
para as situações em que houver múltiplas RAMs, mas somente uma delas deva estar
habilitada em certo instante. </dd>

<dt> Triângulo na face sul (entrada, com largura de 1 bit)</dt>
<dd> <i>clock</i>: essa entrada estará ausente quanto o atributo Interface de Dados
for "uma porta assíncrona para leitura/escrita". Em outras circunstâncias, quando
<var>ld</var> for igual a 0, e essa entrada variar de 0 para 1 (e <var>sel</var>
for igual a 1, indefinido e <var>clr</var> for 0), então o valor no endereço
atualmente selecionado será alterado para o valor presente no pino <var>D</var>.
Enquanto a entrada de <i>clock</i> permanecer em 0 ou 1, no entanto, o valor em
<var>D</var> não será escrito na memória. </dd>

<dt><var>ld</var> Na face sul (entrada, com largura de 1 bit)</dt>
<dd> load: serve para selecionar se a RAM deverá emitir (em <var>D</var>)
o valor no endereço atual (<var>A</var>). O comportamento dessa saída
estará habilitado se <var>out</var> estiver em 1 ou indefinido; se <var>out</var>
for 0, então nenhum valor será colocado em <var>D</var> - mas se houver uma porta
de leitura/escrita combinada, a escrita estará habilitada. </dd>

<dt><var>clr</var> Na face sul (entrada, com largura de 1 bit)</dt>
<dd> clear: quando for igual a 1, todos os valores na memória ficarão iguais
a 0, independente do que estiver nas outras portas. </dd>

</dl>

<h2>Atributos</h2>

<p> Quando o componente for selecionado ou estiver sendo acrescentado,
os dígitos de '0 'a '9' poderão alterar o atributo <q> Número de Entradas</q>,
Alt-0 até ALT-9 irão alterar o seu atributo <q> Bits de Dados</q>.
</p>

<dl>

<dt> Largura em Bits do Endereço </dt>
<dd> A largura em bits do endereço. O número de valores armazenados na
ROM será 2<sup><var>Largura em Bits do Endereço</var></sup>.</dd>

<dt> Bits de Dados </dt>
<dd> A largura em bits de cada valor individual na memória. </dd>

<dt> Interface de Dados </dt>
<dd> Serve para configurar quais das três interfaces serão usadas para comunicar
dados para dentro e para fora do componente. </dd>

</dl>

<h2> Comportamento da ferramenta Testar </h2>

<p>Ver <a href="../../guide/mem/poke.html">Testar memória</a>
no <em>Guia do Usuário</em>.</p>

<h2> Comportamento da ferramenta Texto </h2>

<p> Nenhum. </p>

<h2>Comportamento da ferramenta Menu</h2>

<p>Ver <a href="../../guide/mem/menu.html">Menus <i>pop-up</i> e Arquivos</a>
no <em>Guia do Usuário</em>.</p>

<p><a href="../index.html">Voltar à <em>Referência para bibliotecas</em></a></p>

</body>
</html>
>>>>>>> 5ecb02a1
<|MERGE_RESOLUTION|>--- conflicted
+++ resolved
@@ -1,339 +1,168 @@
-<<<<<<< HEAD
-<html>
-<head>
-<meta http-equiv="content-type" content="text/html; charset=UTF-8">
-<title>RAM</title>
-</head>
-
-<body bgcolor="FFFFFF">
-
-<h1><img  align="center" src="../../icons/ram.gif" width="32" height="32">
-<em>RAM</em></h1>
-
-<p><table>
-<tr><td><strong>Biblioteca:</strong></td>
-	<td><a href="index.html">Memória</a></td></tr>
-<tr><td><strong>Introdução:</strong></td>
-	<td>2.0 Beta 1</td></tr>
-<tr><td valign="top"><strong>Aparência:</strong></td>
-	<td valign="top"><img src="../images/ram.png"></td></tr>
-</table></p>
-
-<h2>Comportamento</h2>
-
-<p> O componente RAM, certamente é o componente mais complexo nas bibliotecas
-predefinidas do Logisim, capaz de armazenar até 16,777,216 valores (especificado pelo
-atributo Largura em Bits do Endereço), cada um deles com até 32 bits (especificado
-pleo atributo Largura em Bits de Dados). Um circuito poderá ler e escrever os valores
-na RAM. O usuário também poderá modificá-los interativamente via a ferramenta Testar, 
-ou poderá alterá-los completamente via a ferramenta Menu.
-
-<p> Os valores correntes serão mostrados no componente. Os endereços apresentados
-serão listados em cinza à esquerda. Na parte de dentro, cada valor será listado
-em hexadecimal. O endereço atual do endereço selecionado será mostrado em texto
-negativo (branco sobre preto). 
-</p>
-
-<p> O componente RAM oferece três interfaces diferentes, dependendo do atributo
-Interface de Dados.
-</p>
-
-<dl>
-
-<dt> Uma porta para leitura/escrita síncrona (padrão) </dt>
-<dd><p> O componente possui na sua face leste uma porta que servirá tanto
-para ler quanto para gravar dados. Qual a ação a ser executada dependerá
-da entrada marcada por <em>ld</em>: 1 (ou flutuante) indicará a leitura de
-dados do endereço informado pela face oeste, e 0 indicará a escrita dos dados
-entregues na porta. Para transmitir dados para dentro e para fora do componente,
-você precisará usar um componente do tipo <i>Buffer</i> Controlado, como ilustrado 
-abaixo.
-</p>
-
-<center><img src="../images/ramdemo.png"></center></dd>
-
-<dt> Uma porta para leitura/escrita assíncrona </dt>
-<dd><p> O mesmo descrito acima, exceto que não haverá participação do <i>clock</i>.
-O valor encontrado no barramento de dados será carregado na memória sempre que
-a entrada <em>ld</em> estiver em 0. Se, enquanto <em>ld</em> estiver em 0, o 
-endereço ou os dados mudarem, então uma carga adicional ocorrerá. Essa opção
-é a que mais se aproxima de muitas das memórias de acesso aleatório comumente 
-disponíveis. </dd>
-</p>
-
-<dt> Portas separadas para leitura e escrita </dt>
-<dd><p> Duas portas estão disponíveis - uma na face oeste para a escrita de dados,
-e outra na face leste para leitura de dados. Essa opção retirará a necessidade
-de se lidar com o <i>Buffer</i> Controlado e então ficará mais fácil de usar.
-</p></dd>
-
-<h2>Pinos</h2>
-
-<dl>
-
-<dt><var>A</var> Na face oeste (entrada, com largura em bits de acordo com o
-atributo Bits de Dados) </dt>
-<dd> Serve para selecionar quais os valores estarão sendo acessados atualmente
-pelo circuito. </dd>
-
-<dt><var>D</var> Na face oeste (entrada/saída, com largura em bits de acordo 
-com o atributo Bits de Dados) </dt>
-<dd> Se essa entrada estará presente somente se "portas separadas para leitura e
-escrita" tiverem sido selecionadas pelo atributo Interface de Dados. Quando uma
-escrita for requisitada (via mudança do <i>clock</i> de 0 para 1 enquanto 
-<var>sel</var> e <var>str</var> forem ambos iguais a 1 ou flutuante), o valor 
-encontrado nessa porta será escrito na memória no endereço atualmente selecionado. 
-</dd>
-
-<dt><var>D</var> Na face leste (entrada/saída ou saída, com largura em bits 
-de acordo com o atributo Bits de Dados) </dt>
-<dd> Se <var>sel</var> e <var>ld</var> forem iguais a 1 ou flutuante, então
-o componente RAM emitirá o valor encontrado no endereço corrente por essa porta.
-Se houver uma porta para leitura/escrita, o valor lido nessa porta será 
-escrito onde quer que o armazenamento seja requisitado. </dd>
-
-<dt><var>str</var> Na face sul (entrada, com largura de 1 bit)</dt>
-<dd> store: essa entrada estará presente somente se "portas separadas para leitura e 
-escrita" tiverem sido selecionadas pelo atributo Interface de Dados.
-Se for 1 ou flutuante, um pulso de <i>clock</i> resultará na escrita dos dados 
-encontrados na face oeste na memória (se a entrada <var>sel</var> também for 1 ou 
-flutuante). </dd>
-
-<dt><var>sel</var> Na face sul (entrada, com largura de 1 bit)</dt>
-<dd> chip select: essa entrada habilita ou desabilita o módulo RAM por inteiro,
-caso o valor seja igual a 1, flutuante ou 0. Essa entrada destina-se primariamente 
-para as situações em que houver múltiplas RAMs, mas somente uma delas deva estar
-habilitada em certo instante. </dd>
-
-<dt> Triângulo na face sul (entrada, com largura de 1 bit)</dt>
-<dd> <i>clock</i>: essa entrada estará ausente quanto o atributo Interface de Dados
-for "uma porta assíncrona para leitura/escrita". Em outras circunstâncias, quando
-<var>ld</var> for igual a 0, e essa entrada variar de 0 para 1 (e <var>sel</var>
-for igual a 1, indefinido e <var>clr</var> for 0), então o valor no endereço
-atualmente selecionado será alterado para o valor presente no pino <var>D</var>.
-Enquanto a entrada de <i>clock</i> permanecer em 0 ou 1, no entanto, o valor em
-<var>D</var> não será escrito na memória. </dd>
-
-<dt><var>ld</var> Na face sul (entrada, com largura de 1 bit)</dt>
-<dd> load: serve para selecionar se a RAM deverá emitir (em <var>D</var>)
-o valor no endereço atual (<var>A</var>). O comportamento dessa saída
-estará habilitado se <var>out</var> estiver em 1 ou indefinido; se <var>out</var>
-for 0, então nenhum valor será colocado em <var>D</var> - mas se houver uma porta
-de leitura/escrita combinada, a escrita estará habilitada. </dd>
-
-<dt><var>clr</var> Na face sul (entrada, com largura de 1 bit)</dt>
-<dd> clear: quando for igual a 1, todos os valores na memória ficarão iguais
-a 0, independente do que estiver nas outras portas. </dd>
-
-</dl>
-
-<h2>Atributos</h2>
-
-<p> Quando o componente for selecionado ou estiver sendo acrescentado,
-os dígitos de '0 'a '9' poderão alterar o atributo <q> Número de Entradas</q>,
-Alt-0 até ALT-9 irão alterar o seu atributo <q> Bits de Dados</q>.
-</p>
-
-<dl>
-
-<dt> Largura em Bits do Endereço </dt>
-<dd> A largura em bits do endereço. O número de valores armazenados na
-ROM será 2<sup><var>Largura em Bits do Endereço</var></sup>.</dd>
-
-<dt> Bits de Dados </dt>
-<dd> A largura em bits de cada valor individual na memória. </dd>
-
-<dt> Interface de Dados </dt>
-<dd> Serve para configurar quais das três interfaces serão usadas para comunicar
-dados para dentro e para fora do componente. </dd>
-
-</dl>
-
-<h2> Comportamento da ferramenta Testar </h2>
-
-<p>Ver <a href="../../guide/mem/poke.html">Testar memória</a>
-no <em>Guia do Usuário</em>.</p>
-
-<h2> Comportamento da ferramenta Texto </h2>
-
-<p> Nenhum. </p>
-
-<h2>Comportamento da ferramenta Menu</h2>
-
-<p>Ver <a href="../../guide/mem/menu.html">Menus <i>pop-up</i> e Arquivos</a>
-no <em>Guia do Usuário</em>.</p>
-
-<p><a href="../index.html">Voltar à <em>Referência para bibliotecas</em></a></p>
-
-</body>
-</html>
-=======
-<html>
-<head>
-<meta http-equiv="content-type" content="text/html; charset=UTF-8">
-<title>RAM</title>
-</head>
-
-<body bgcolor="FFFFFF">
-
-<h1><img  align="center" src="../../../../icons/ram.gif" width="32" height="32">
-<em>RAM</em></h1>
-
-<p><table>
-<tr><td><strong>Biblioteca:</strong></td>
-	<td><a href="index.html">Memória</a></td></tr>
-<tr><td><strong>Introdução:</strong></td>
-	<td>2.0 Beta 1</td></tr>
-<tr><td valign="top"><strong>Aparência:</strong></td>
-	<td valign="top"><img src="../../../../img-libs/ram.png"></td></tr>
-</table></p>
-
-<h2>Comportamento</h2>
-
-<p> O componente RAM, certamente é o componente mais complexo nas bibliotecas
-predefinidas do Logisim, capaz de armazenar até 16,777,216 valores (especificado pelo
-atributo Largura em Bits do Endereço), cada um deles com até 32 bits (especificado
-pleo atributo Largura em Bits de Dados). Um circuito poderá ler e escrever os valores
-na RAM. O usuário também poderá modificá-los interativamente via a ferramenta Testar, 
-ou poderá alterá-los completamente via a ferramenta Menu.
-
-<p> Os valores correntes serão mostrados no componente. Os endereços apresentados
-serão listados em cinza à esquerda. Na parte de dentro, cada valor será listado
-em hexadecimal. O endereço atual do endereço selecionado será mostrado em texto
-negativo (branco sobre preto). 
-</p>
-
-<p> O componente RAM oferece três interfaces diferentes, dependendo do atributo
-Interface de Dados.
-</p>
-
-<dl>
-
-<dt> Uma porta para leitura/escrita síncrona (padrão) </dt>
-<dd><p> O componente possui na sua face leste uma porta que servirá tanto
-para ler quanto para gravar dados. Qual a ação a ser executada dependerá
-da entrada marcada por <em>ld</em>: 1 (ou flutuante) indicará a leitura de
-dados do endereço informado pela face oeste, e 0 indicará a escrita dos dados
-entregues na porta. Para transmitir dados para dentro e para fora do componente,
-você precisará usar um componente do tipo <i>Buffer</i> Controlado, como ilustrado 
-abaixo.
-</p>
-
-<center><img src="../../../../img-libs/ramdemo.png"></center></dd>
-
-<dt> Uma porta para leitura/escrita assíncrona </dt>
-<dd><p> O mesmo descrito acima, exceto que não haverá participação do <i>clock</i>.
-O valor encontrado no barramento de dados será carregado na memória sempre que
-a entrada <em>ld</em> estiver em 0. Se, enquanto <em>ld</em> estiver em 0, o 
-endereço ou os dados mudarem, então uma carga adicional ocorrerá. Essa opção
-é a que mais se aproxima de muitas das memórias de acesso aleatório comumente 
-disponíveis. </dd>
-</p>
-
-<dt> Portas separadas para leitura e escrita </dt>
-<dd><p> Duas portas estão disponíveis - uma na face oeste para a escrita de dados,
-e outra na face leste para leitura de dados. Essa opção retirará a necessidade
-de se lidar com o <i>Buffer</i> Controlado e então ficará mais fácil de usar.
-</p></dd>
-
-<h2>Pinos</h2>
-
-<dl>
-
-<dt><var>A</var> Na face oeste (entrada, com largura em bits de acordo com o
-atributo Bits de Dados) </dt>
-<dd> Serve para selecionar quais os valores estarão sendo acessados atualmente
-pelo circuito. </dd>
-
-<dt><var>D</var> Na face oeste (entrada/saída, com largura em bits de acordo 
-com o atributo Bits de Dados) </dt>
-<dd> Se essa entrada estará presente somente se "portas separadas para leitura e
-escrita" tiverem sido selecionadas pelo atributo Interface de Dados. Quando uma
-escrita for requisitada (via mudança do <i>clock</i> de 0 para 1 enquanto 
-<var>sel</var> e <var>str</var> forem ambos iguais a 1 ou flutuante), o valor 
-encontrado nessa porta será escrito na memória no endereço atualmente selecionado. 
-</dd>
-
-<dt><var>D</var> Na face leste (entrada/saída ou saída, com largura em bits 
-de acordo com o atributo Bits de Dados) </dt>
-<dd> Se <var>sel</var> e <var>ld</var> forem iguais a 1 ou flutuante, então
-o componente RAM emitirá o valor encontrado no endereço corrente por essa porta.
-Se houver uma porta para leitura/escrita, o valor lido nessa porta será 
-escrito onde quer que o armazenamento seja requisitado. </dd>
-
-<dt><var>str</var> Na face sul (entrada, com largura de 1 bit)</dt>
-<dd> store: essa entrada estará presente somente se "portas separadas para leitura e 
-escrita" tiverem sido selecionadas pelo atributo Interface de Dados.
-Se for 1 ou flutuante, um pulso de <i>clock</i> resultará na escrita dos dados 
-encontrados na face oeste na memória (se a entrada <var>sel</var> também for 1 ou 
-flutuante). </dd>
-
-<dt><var>sel</var> Na face sul (entrada, com largura de 1 bit)</dt>
-<dd> chip select: essa entrada habilita ou desabilita o módulo RAM por inteiro,
-caso o valor seja igual a 1, flutuante ou 0. Essa entrada destina-se primariamente 
-para as situações em que houver múltiplas RAMs, mas somente uma delas deva estar
-habilitada em certo instante. </dd>
-
-<dt> Triângulo na face sul (entrada, com largura de 1 bit)</dt>
-<dd> <i>clock</i>: essa entrada estará ausente quanto o atributo Interface de Dados
-for "uma porta assíncrona para leitura/escrita". Em outras circunstâncias, quando
-<var>ld</var> for igual a 0, e essa entrada variar de 0 para 1 (e <var>sel</var>
-for igual a 1, indefinido e <var>clr</var> for 0), então o valor no endereço
-atualmente selecionado será alterado para o valor presente no pino <var>D</var>.
-Enquanto a entrada de <i>clock</i> permanecer em 0 ou 1, no entanto, o valor em
-<var>D</var> não será escrito na memória. </dd>
-
-<dt><var>ld</var> Na face sul (entrada, com largura de 1 bit)</dt>
-<dd> load: serve para selecionar se a RAM deverá emitir (em <var>D</var>)
-o valor no endereço atual (<var>A</var>). O comportamento dessa saída
-estará habilitado se <var>out</var> estiver em 1 ou indefinido; se <var>out</var>
-for 0, então nenhum valor será colocado em <var>D</var> - mas se houver uma porta
-de leitura/escrita combinada, a escrita estará habilitada. </dd>
-
-<dt><var>clr</var> Na face sul (entrada, com largura de 1 bit)</dt>
-<dd> clear: quando for igual a 1, todos os valores na memória ficarão iguais
-a 0, independente do que estiver nas outras portas. </dd>
-
-</dl>
-
-<h2>Atributos</h2>
-
-<p> Quando o componente for selecionado ou estiver sendo acrescentado,
-os dígitos de '0 'a '9' poderão alterar o atributo <q> Número de Entradas</q>,
-Alt-0 até ALT-9 irão alterar o seu atributo <q> Bits de Dados</q>.
-</p>
-
-<dl>
-
-<dt> Largura em Bits do Endereço </dt>
-<dd> A largura em bits do endereço. O número de valores armazenados na
-ROM será 2<sup><var>Largura em Bits do Endereço</var></sup>.</dd>
-
-<dt> Bits de Dados </dt>
-<dd> A largura em bits de cada valor individual na memória. </dd>
-
-<dt> Interface de Dados </dt>
-<dd> Serve para configurar quais das três interfaces serão usadas para comunicar
-dados para dentro e para fora do componente. </dd>
-
-</dl>
-
-<h2> Comportamento da ferramenta Testar </h2>
-
-<p>Ver <a href="../../guide/mem/poke.html">Testar memória</a>
-no <em>Guia do Usuário</em>.</p>
-
-<h2> Comportamento da ferramenta Texto </h2>
-
-<p> Nenhum. </p>
-
-<h2>Comportamento da ferramenta Menu</h2>
-
-<p>Ver <a href="../../guide/mem/menu.html">Menus <i>pop-up</i> e Arquivos</a>
-no <em>Guia do Usuário</em>.</p>
-
-<p><a href="../index.html">Voltar à <em>Referência para bibliotecas</em></a></p>
-
-</body>
-</html>
->>>>>>> 5ecb02a1
+<html>
+<head>
+<meta http-equiv="content-type" content="text/html; charset=UTF-8">
+<title>RAM</title>
+</head>
+
+<body bgcolor="FFFFFF">
+
+<h1><img  align="center" src="../../../../icons/ram.gif" width="32" height="32">
+<em>RAM</em></h1>
+
+<p><table>
+<tr><td><strong>Biblioteca:</strong></td>
+	<td><a href="index.html">Memória</a></td></tr>
+<tr><td><strong>Introdução:</strong></td>
+	<td>2.0 Beta 1</td></tr>
+<tr><td valign="top"><strong>Aparência:</strong></td>
+	<td valign="top"><img src="../../../../img-libs/ram.png"></td></tr>
+</table></p>
+
+<h2>Comportamento</h2>
+
+<p> O componente RAM, certamente é o componente mais complexo nas bibliotecas
+predefinidas do Logisim, capaz de armazenar até 16,777,216 valores (especificado pelo
+atributo Largura em Bits do Endereço), cada um deles com até 32 bits (especificado
+pleo atributo Largura em Bits de Dados). Um circuito poderá ler e escrever os valores
+na RAM. O usuário também poderá modificá-los interativamente via a ferramenta Testar, 
+ou poderá alterá-los completamente via a ferramenta Menu.
+
+<p> Os valores correntes serão mostrados no componente. Os endereços apresentados
+serão listados em cinza à esquerda. Na parte de dentro, cada valor será listado
+em hexadecimal. O endereço atual do endereço selecionado será mostrado em texto
+negativo (branco sobre preto). 
+</p>
+
+<p> O componente RAM oferece três interfaces diferentes, dependendo do atributo
+Interface de Dados.
+</p>
+
+<dl>
+
+<dt> Uma porta para leitura/escrita síncrona (padrão) </dt>
+<dd><p> O componente possui na sua face leste uma porta que servirá tanto
+para ler quanto para gravar dados. Qual a ação a ser executada dependerá
+da entrada marcada por <em>ld</em>: 1 (ou flutuante) indicará a leitura de
+dados do endereço informado pela face oeste, e 0 indicará a escrita dos dados
+entregues na porta. Para transmitir dados para dentro e para fora do componente,
+você precisará usar um componente do tipo <i>Buffer</i> Controlado, como ilustrado 
+abaixo.
+</p>
+
+<center><img src="../../../../img-libs/ramdemo.png"></center></dd>
+
+<dt> Uma porta para leitura/escrita assíncrona </dt>
+<dd><p> O mesmo descrito acima, exceto que não haverá participação do <i>clock</i>.
+O valor encontrado no barramento de dados será carregado na memória sempre que
+a entrada <em>ld</em> estiver em 0. Se, enquanto <em>ld</em> estiver em 0, o 
+endereço ou os dados mudarem, então uma carga adicional ocorrerá. Essa opção
+é a que mais se aproxima de muitas das memórias de acesso aleatório comumente 
+disponíveis. </dd>
+</p>
+
+<dt> Portas separadas para leitura e escrita </dt>
+<dd><p> Duas portas estão disponíveis - uma na face oeste para a escrita de dados,
+e outra na face leste para leitura de dados. Essa opção retirará a necessidade
+de se lidar com o <i>Buffer</i> Controlado e então ficará mais fácil de usar.
+</p></dd>
+
+<h2>Pinos</h2>
+
+<dl>
+
+<dt><var>A</var> Na face oeste (entrada, com largura em bits de acordo com o
+atributo Bits de Dados) </dt>
+<dd> Serve para selecionar quais os valores estarão sendo acessados atualmente
+pelo circuito. </dd>
+
+<dt><var>D</var> Na face oeste (entrada/saída, com largura em bits de acordo 
+com o atributo Bits de Dados) </dt>
+<dd> Se essa entrada estará presente somente se "portas separadas para leitura e
+escrita" tiverem sido selecionadas pelo atributo Interface de Dados. Quando uma
+escrita for requisitada (via mudança do <i>clock</i> de 0 para 1 enquanto 
+<var>sel</var> e <var>str</var> forem ambos iguais a 1 ou flutuante), o valor 
+encontrado nessa porta será escrito na memória no endereço atualmente selecionado. 
+</dd>
+
+<dt><var>D</var> Na face leste (entrada/saída ou saída, com largura em bits 
+de acordo com o atributo Bits de Dados) </dt>
+<dd> Se <var>sel</var> e <var>ld</var> forem iguais a 1 ou flutuante, então
+o componente RAM emitirá o valor encontrado no endereço corrente por essa porta.
+Se houver uma porta para leitura/escrita, o valor lido nessa porta será 
+escrito onde quer que o armazenamento seja requisitado. </dd>
+
+<dt><var>str</var> Na face sul (entrada, com largura de 1 bit)</dt>
+<dd> store: essa entrada estará presente somente se "portas separadas para leitura e 
+escrita" tiverem sido selecionadas pelo atributo Interface de Dados.
+Se for 1 ou flutuante, um pulso de <i>clock</i> resultará na escrita dos dados 
+encontrados na face oeste na memória (se a entrada <var>sel</var> também for 1 ou 
+flutuante). </dd>
+
+<dt><var>sel</var> Na face sul (entrada, com largura de 1 bit)</dt>
+<dd> chip select: essa entrada habilita ou desabilita o módulo RAM por inteiro,
+caso o valor seja igual a 1, flutuante ou 0. Essa entrada destina-se primariamente 
+para as situações em que houver múltiplas RAMs, mas somente uma delas deva estar
+habilitada em certo instante. </dd>
+
+<dt> Triângulo na face sul (entrada, com largura de 1 bit)</dt>
+<dd> <i>clock</i>: essa entrada estará ausente quanto o atributo Interface de Dados
+for "uma porta assíncrona para leitura/escrita". Em outras circunstâncias, quando
+<var>ld</var> for igual a 0, e essa entrada variar de 0 para 1 (e <var>sel</var>
+for igual a 1, indefinido e <var>clr</var> for 0), então o valor no endereço
+atualmente selecionado será alterado para o valor presente no pino <var>D</var>.
+Enquanto a entrada de <i>clock</i> permanecer em 0 ou 1, no entanto, o valor em
+<var>D</var> não será escrito na memória. </dd>
+
+<dt><var>ld</var> Na face sul (entrada, com largura de 1 bit)</dt>
+<dd> load: serve para selecionar se a RAM deverá emitir (em <var>D</var>)
+o valor no endereço atual (<var>A</var>). O comportamento dessa saída
+estará habilitado se <var>out</var> estiver em 1 ou indefinido; se <var>out</var>
+for 0, então nenhum valor será colocado em <var>D</var> - mas se houver uma porta
+de leitura/escrita combinada, a escrita estará habilitada. </dd>
+
+<dt><var>clr</var> Na face sul (entrada, com largura de 1 bit)</dt>
+<dd> clear: quando for igual a 1, todos os valores na memória ficarão iguais
+a 0, independente do que estiver nas outras portas. </dd>
+
+</dl>
+
+<h2>Atributos</h2>
+
+<p> Quando o componente for selecionado ou estiver sendo acrescentado,
+os dígitos de '0 'a '9' poderão alterar o atributo <q> Número de Entradas</q>,
+Alt-0 até ALT-9 irão alterar o seu atributo <q> Bits de Dados</q>.
+</p>
+
+<dl>
+
+<dt> Largura em Bits do Endereço </dt>
+<dd> A largura em bits do endereço. O número de valores armazenados na
+ROM será 2<sup><var>Largura em Bits do Endereço</var></sup>.</dd>
+
+<dt> Bits de Dados </dt>
+<dd> A largura em bits de cada valor individual na memória. </dd>
+
+<dt> Interface de Dados </dt>
+<dd> Serve para configurar quais das três interfaces serão usadas para comunicar
+dados para dentro e para fora do componente. </dd>
+
+</dl>
+
+<h2> Comportamento da ferramenta Testar </h2>
+
+<p>Ver <a href="../../guide/mem/poke.html">Testar memória</a>
+no <em>Guia do Usuário</em>.</p>
+
+<h2> Comportamento da ferramenta Texto </h2>
+
+<p> Nenhum. </p>
+
+<h2>Comportamento da ferramenta Menu</h2>
+
+<p>Ver <a href="../../guide/mem/menu.html">Menus <i>pop-up</i> e Arquivos</a>
+no <em>Guia do Usuário</em>.</p>
+
+<p><a href="../index.html">Voltar à <em>Referência para bibliotecas</em></a></p>
+
+</body>
+</html>