<<<<<<< HEAD
<html>
<head>
<meta http-equiv="content-type" content="text/html; charset=UTF-8">
<title>Teclado</title>
</head>

<body bgcolor="FFFFFF">

<h1><img  align="center" src="../../icons/keyboard.gif" width="32" height="32">
<em>Teclado</em></h1>

<p><table>
<tr><td><strong>Biblioteca:</strong></td>
	<td><a href="index.html">Entrada/Saída</a></td></tr>
<tr><td><strong>Introdução:</strong></td>
	<td>2.2.0</td></tr>
<tr><td valign="top"><strong>Aparência:</strong></td>
	<td valign="top"><img src="../images/keyboard.png"></td></tr>
</table></p>

<h2>Comportamento</h2>

<p> Esse componente permitirá ao circuito ler o que for digitado no teclado -
contanto que as teclas sejam representáveis no código ASCII de 7 bits.
Depois de clicar no componente usando a ferramenta Testar (Poke), o usuário poderá 
digitar caracteres, que serão armazenados em um <i>buffer</i>. Sempre que necessário,
o valor ASCII do caractere mais a esquerda no <i>buffer</i> será enviado para a saída
mais à direita. Quando a entrada de <i>clock</i> for disparada, o caracteres mais à
esquerda será suprimida do <i>buffer</i> e o caractere mais à esquerda será enviado
para a saída da direita. </p>

<p> Os caracteres armazenáveis no buffer serão todos os caracteres ASCII imprimíveis,
como o espaço, nova linha, <i>backspace</i>, e <i>control-L</i>. Além disso, 
as setas para a esquerda e a direita moverão o cursor dentro do <i>buffer</i>, 
e a tecla <i>backspace</i> apagará o caractere à direita do cursor (se houver). </p>

<p> O componente é assíncrono no sentido que quando o buffer estiver vazio e
o usuário digitar um caractere, esse será enviado imediatamente para uma saída,
sem esperar por um pulso de <i>clock</i>. </p>

<h2>Pinos</h2>

<dl>

<dt> Na face oeste, marcada por um triângulo (entrada, com largura de 1 bit) </dt>
<dd> <i>Clock</i> - quando for ativado, e enquanto o pino de leitura não for 0, 
o caractere mais à esquerda do <i>buffer</i> será excluído, e as saídas serão 
atualizadas para refletir novo status do <i>buffer</i>. </dd>

<dt> Na face sul, o pino mais à esquerda (entrada, com largura de 1 bit) </dt>
<dd> Ativar Leitura - quando 1 (ou flutuante, ou erro), quando houver uma variação de
borda do sinal de <i>clock</i> o caractere mais à esquerda do <i>buffer</i> será consumido.
A entrada de <i>clock</i> será ignorada quando o Ativar Leitura for 0. </dd>

<dt> Na face sul, o segundo pino mais à esquerda (entrada, com largura de 1 bit) </dt>
<dd> Limpar - se for 1, o <i>buffer</i> será esvaziado e não aceitará mais caracteres. 
</dd>

<dt> Na face sul, o segundo pino mais à direita (saída, com largura de 1 bit) </dt>
<dd> Disponível - será 1 quando o buffer contiver pelo menos um caractere
e será 0 quando o <i>buffer</i> estiver vazio. </dd>

<dt> Na face sul, o pino mais à direita (saída, com largura de 7 bits) </dt>
<dd> Dados - código ASCII com 7-bits para o caractere mais à esquerda no buffer;
ou 0, se o <i>buffer</i> estiver vazio. </dd>

</dl>

<h2>Atributos</h2>

<dl>

<dt> Tamanho do <i>Buffer</i> </dt>
<dd> O número de caracteres que o <i>buffer</i> poderá conter. </dd>

<dt> Gatillho </dt>
<dd> Se o valor for <q> Borda de Subida</q>, então, quando o valor do <i>clock</i>
variar de 0 para 1, o caractere mais à esquerda será consumido (quando ativado 
pela entrada Habilitar Leitura). Se for <q> Borda de Descida</q>, isso
acontecerá quando o <i>clock</i> mudar de 1 para 0. </dd>

</dl>

<h2> Comportamento da ferramenta Testar </h2>

<p> Ao pressionar o botão do mouse mudará o foco do teclado para esse componente, 
e um cursor na forma de barra vertical será exibido. </p>

<p> Cada caractere digitado será inserido no buffer, enquanto este não atingir 
a sua capacidade e o caractere for um daqueles aceitáveis pelo componente: 
os caracteres imprimíveis em código ASCII de 7 bits, como espaço, <i>backspace</i>,
nova linha, e <i>control-L</i>. Além disso, o usuário poderá usar as setas para a
esquerda e para a direita para alterar a posição do cursor no <i>buffer</i>, e o
usuário poderá usar a tecla Delete para apagar o caractere no <i>buffer</i>
(se houver) à direita do cursor. </p>

<h2> Comportamento da ferramenta Texto </h2>

<p> Nenhum. </p>

<p><a href="../index.html">Voltar à <em>Referência para bibliotecas</em></a></p>

</body>
</html>
=======
<html>
<head>
<meta http-equiv="content-type" content="text/html; charset=UTF-8">
<title>Teclado</title>
</head>

<body bgcolor="FFFFFF">

<h1><img  align="center" src="../../../../icons/keyboard.gif" width="32" height="32">
<em>Teclado</em></h1>

<p><table>
<tr><td><strong>Biblioteca:</strong></td>
	<td><a href="index.html">Entrada/Saída</a></td></tr>
<tr><td><strong>Introdução:</strong></td>
	<td>2.2.0</td></tr>
<tr><td valign="top"><strong>Aparência:</strong></td>
	<td valign="top"><img src="../../../../img-libs/keyboard.png"></td></tr>
</table></p>

<h2>Comportamento</h2>

<p> Esse componente permitirá ao circuito ler o que for digitado no teclado -
contanto que as teclas sejam representáveis no código ASCII de 7 bits.
Depois de clicar no componente usando a ferramenta Testar (Poke), o usuário poderá 
digitar caracteres, que serão armazenados em um <i>buffer</i>. Sempre que necessário,
o valor ASCII do caractere mais a esquerda no <i>buffer</i> será enviado para a saída
mais à direita. Quando a entrada de <i>clock</i> for disparada, o caracteres mais à
esquerda será suprimida do <i>buffer</i> e o caractere mais à esquerda será enviado
para a saída da direita. </p>

<p> Os caracteres armazenáveis no buffer serão todos os caracteres ASCII imprimíveis,
como o espaço, nova linha, <i>backspace</i>, e <i>control-L</i>. Além disso, 
as setas para a esquerda e a direita moverão o cursor dentro do <i>buffer</i>, 
e a tecla <i>backspace</i> apagará o caractere à direita do cursor (se houver). </p>

<p> O componente é assíncrono no sentido que quando o buffer estiver vazio e
o usuário digitar um caractere, esse será enviado imediatamente para uma saída,
sem esperar por um pulso de <i>clock</i>. </p>

<h2>Pinos</h2>

<dl>

<dt> Na face oeste, marcada por um triângulo (entrada, com largura de 1 bit) </dt>
<dd> <i>Clock</i> - quando for ativado, e enquanto o pino de leitura não for 0, 
o caractere mais à esquerda do <i>buffer</i> será excluído, e as saídas serão 
atualizadas para refletir novo status do <i>buffer</i>. </dd>

<dt> Na face sul, o pino mais à esquerda (entrada, com largura de 1 bit) </dt>
<dd> Ativar Leitura - quando 1 (ou flutuante, ou erro), quando houver uma variação de
borda do sinal de <i>clock</i> o caractere mais à esquerda do <i>buffer</i> será consumido.
A entrada de <i>clock</i> será ignorada quando o Ativar Leitura for 0. </dd>

<dt> Na face sul, o segundo pino mais à esquerda (entrada, com largura de 1 bit) </dt>
<dd> Limpar - se for 1, o <i>buffer</i> será esvaziado e não aceitará mais caracteres. 
</dd>

<dt> Na face sul, o segundo pino mais à direita (saída, com largura de 1 bit) </dt>
<dd> Disponível - será 1 quando o buffer contiver pelo menos um caractere
e será 0 quando o <i>buffer</i> estiver vazio. </dd>

<dt> Na face sul, o pino mais à direita (saída, com largura de 7 bits) </dt>
<dd> Dados - código ASCII com 7-bits para o caractere mais à esquerda no buffer;
ou 0, se o <i>buffer</i> estiver vazio. </dd>

</dl>

<h2>Atributos</h2>

<dl>

<dt> Tamanho do <i>Buffer</i> </dt>
<dd> O número de caracteres que o <i>buffer</i> poderá conter. </dd>

<dt> Gatillho </dt>
<dd> Se o valor for <q> Borda de Subida</q>, então, quando o valor do <i>clock</i>
variar de 0 para 1, o caractere mais à esquerda será consumido (quando ativado 
pela entrada Habilitar Leitura). Se for <q> Borda de Descida</q>, isso
acontecerá quando o <i>clock</i> mudar de 1 para 0. </dd>

</dl>

<h2> Comportamento da ferramenta Testar </h2>

<p> Ao pressionar o botão do mouse mudará o foco do teclado para esse componente, 
e um cursor na forma de barra vertical será exibido. </p>

<p> Cada caractere digitado será inserido no buffer, enquanto este não atingir 
a sua capacidade e o caractere for um daqueles aceitáveis pelo componente: 
os caracteres imprimíveis em código ASCII de 7 bits, como espaço, <i>backspace</i>,
nova linha, e <i>control-L</i>. Além disso, o usuário poderá usar as setas para a
esquerda e para a direita para alterar a posição do cursor no <i>buffer</i>, e o
usuário poderá usar a tecla Delete para apagar o caractere no <i>buffer</i>
(se houver) à direita do cursor. </p>

<h2> Comportamento da ferramenta Texto </h2>

<p> Nenhum. </p>

<p><a href="../index.html">Voltar à <em>Referência para bibliotecas</em></a></p>

</body>
</html>
>>>>>>> 5ecb02a1
<|MERGE_RESOLUTION|>--- conflicted
+++ resolved
@@ -1,211 +1,104 @@
-<<<<<<< HEAD
-<html>
-<head>
-<meta http-equiv="content-type" content="text/html; charset=UTF-8">
-<title>Teclado</title>
-</head>
-
-<body bgcolor="FFFFFF">
-
-<h1><img  align="center" src="../../icons/keyboard.gif" width="32" height="32">
-<em>Teclado</em></h1>
-
-<p><table>
-<tr><td><strong>Biblioteca:</strong></td>
-	<td><a href="index.html">Entrada/Saída</a></td></tr>
-<tr><td><strong>Introdução:</strong></td>
-	<td>2.2.0</td></tr>
-<tr><td valign="top"><strong>Aparência:</strong></td>
-	<td valign="top"><img src="../images/keyboard.png"></td></tr>
-</table></p>
-
-<h2>Comportamento</h2>
-
-<p> Esse componente permitirá ao circuito ler o que for digitado no teclado -
-contanto que as teclas sejam representáveis no código ASCII de 7 bits.
-Depois de clicar no componente usando a ferramenta Testar (Poke), o usuário poderá 
-digitar caracteres, que serão armazenados em um <i>buffer</i>. Sempre que necessário,
-o valor ASCII do caractere mais a esquerda no <i>buffer</i> será enviado para a saída
-mais à direita. Quando a entrada de <i>clock</i> for disparada, o caracteres mais à
-esquerda será suprimida do <i>buffer</i> e o caractere mais à esquerda será enviado
-para a saída da direita. </p>
-
-<p> Os caracteres armazenáveis no buffer serão todos os caracteres ASCII imprimíveis,
-como o espaço, nova linha, <i>backspace</i>, e <i>control-L</i>. Além disso, 
-as setas para a esquerda e a direita moverão o cursor dentro do <i>buffer</i>, 
-e a tecla <i>backspace</i> apagará o caractere à direita do cursor (se houver). </p>
-
-<p> O componente é assíncrono no sentido que quando o buffer estiver vazio e
-o usuário digitar um caractere, esse será enviado imediatamente para uma saída,
-sem esperar por um pulso de <i>clock</i>. </p>
-
-<h2>Pinos</h2>
-
-<dl>
-
-<dt> Na face oeste, marcada por um triângulo (entrada, com largura de 1 bit) </dt>
-<dd> <i>Clock</i> - quando for ativado, e enquanto o pino de leitura não for 0, 
-o caractere mais à esquerda do <i>buffer</i> será excluído, e as saídas serão 
-atualizadas para refletir novo status do <i>buffer</i>. </dd>
-
-<dt> Na face sul, o pino mais à esquerda (entrada, com largura de 1 bit) </dt>
-<dd> Ativar Leitura - quando 1 (ou flutuante, ou erro), quando houver uma variação de
-borda do sinal de <i>clock</i> o caractere mais à esquerda do <i>buffer</i> será consumido.
-A entrada de <i>clock</i> será ignorada quando o Ativar Leitura for 0. </dd>
-
-<dt> Na face sul, o segundo pino mais à esquerda (entrada, com largura de 1 bit) </dt>
-<dd> Limpar - se for 1, o <i>buffer</i> será esvaziado e não aceitará mais caracteres. 
-</dd>
-
-<dt> Na face sul, o segundo pino mais à direita (saída, com largura de 1 bit) </dt>
-<dd> Disponível - será 1 quando o buffer contiver pelo menos um caractere
-e será 0 quando o <i>buffer</i> estiver vazio. </dd>
-
-<dt> Na face sul, o pino mais à direita (saída, com largura de 7 bits) </dt>
-<dd> Dados - código ASCII com 7-bits para o caractere mais à esquerda no buffer;
-ou 0, se o <i>buffer</i> estiver vazio. </dd>
-
-</dl>
-
-<h2>Atributos</h2>
-
-<dl>
-
-<dt> Tamanho do <i>Buffer</i> </dt>
-<dd> O número de caracteres que o <i>buffer</i> poderá conter. </dd>
-
-<dt> Gatillho </dt>
-<dd> Se o valor for <q> Borda de Subida</q>, então, quando o valor do <i>clock</i>
-variar de 0 para 1, o caractere mais à esquerda será consumido (quando ativado 
-pela entrada Habilitar Leitura). Se for <q> Borda de Descida</q>, isso
-acontecerá quando o <i>clock</i> mudar de 1 para 0. </dd>
-
-</dl>
-
-<h2> Comportamento da ferramenta Testar </h2>
-
-<p> Ao pressionar o botão do mouse mudará o foco do teclado para esse componente, 
-e um cursor na forma de barra vertical será exibido. </p>
-
-<p> Cada caractere digitado será inserido no buffer, enquanto este não atingir 
-a sua capacidade e o caractere for um daqueles aceitáveis pelo componente: 
-os caracteres imprimíveis em código ASCII de 7 bits, como espaço, <i>backspace</i>,
-nova linha, e <i>control-L</i>. Além disso, o usuário poderá usar as setas para a
-esquerda e para a direita para alterar a posição do cursor no <i>buffer</i>, e o
-usuário poderá usar a tecla Delete para apagar o caractere no <i>buffer</i>
-(se houver) à direita do cursor. </p>
-
-<h2> Comportamento da ferramenta Texto </h2>
-
-<p> Nenhum. </p>
-
-<p><a href="../index.html">Voltar à <em>Referência para bibliotecas</em></a></p>
-
-</body>
-</html>
-=======
-<html>
-<head>
-<meta http-equiv="content-type" content="text/html; charset=UTF-8">
-<title>Teclado</title>
-</head>
-
-<body bgcolor="FFFFFF">
-
-<h1><img  align="center" src="../../../../icons/keyboard.gif" width="32" height="32">
-<em>Teclado</em></h1>
-
-<p><table>
-<tr><td><strong>Biblioteca:</strong></td>
-	<td><a href="index.html">Entrada/Saída</a></td></tr>
-<tr><td><strong>Introdução:</strong></td>
-	<td>2.2.0</td></tr>
-<tr><td valign="top"><strong>Aparência:</strong></td>
-	<td valign="top"><img src="../../../../img-libs/keyboard.png"></td></tr>
-</table></p>
-
-<h2>Comportamento</h2>
-
-<p> Esse componente permitirá ao circuito ler o que for digitado no teclado -
-contanto que as teclas sejam representáveis no código ASCII de 7 bits.
-Depois de clicar no componente usando a ferramenta Testar (Poke), o usuário poderá 
-digitar caracteres, que serão armazenados em um <i>buffer</i>. Sempre que necessário,
-o valor ASCII do caractere mais a esquerda no <i>buffer</i> será enviado para a saída
-mais à direita. Quando a entrada de <i>clock</i> for disparada, o caracteres mais à
-esquerda será suprimida do <i>buffer</i> e o caractere mais à esquerda será enviado
-para a saída da direita. </p>
-
-<p> Os caracteres armazenáveis no buffer serão todos os caracteres ASCII imprimíveis,
-como o espaço, nova linha, <i>backspace</i>, e <i>control-L</i>. Além disso, 
-as setas para a esquerda e a direita moverão o cursor dentro do <i>buffer</i>, 
-e a tecla <i>backspace</i> apagará o caractere à direita do cursor (se houver). </p>
-
-<p> O componente é assíncrono no sentido que quando o buffer estiver vazio e
-o usuário digitar um caractere, esse será enviado imediatamente para uma saída,
-sem esperar por um pulso de <i>clock</i>. </p>
-
-<h2>Pinos</h2>
-
-<dl>
-
-<dt> Na face oeste, marcada por um triângulo (entrada, com largura de 1 bit) </dt>
-<dd> <i>Clock</i> - quando for ativado, e enquanto o pino de leitura não for 0, 
-o caractere mais à esquerda do <i>buffer</i> será excluído, e as saídas serão 
-atualizadas para refletir novo status do <i>buffer</i>. </dd>
-
-<dt> Na face sul, o pino mais à esquerda (entrada, com largura de 1 bit) </dt>
-<dd> Ativar Leitura - quando 1 (ou flutuante, ou erro), quando houver uma variação de
-borda do sinal de <i>clock</i> o caractere mais à esquerda do <i>buffer</i> será consumido.
-A entrada de <i>clock</i> será ignorada quando o Ativar Leitura for 0. </dd>
-
-<dt> Na face sul, o segundo pino mais à esquerda (entrada, com largura de 1 bit) </dt>
-<dd> Limpar - se for 1, o <i>buffer</i> será esvaziado e não aceitará mais caracteres. 
-</dd>
-
-<dt> Na face sul, o segundo pino mais à direita (saída, com largura de 1 bit) </dt>
-<dd> Disponível - será 1 quando o buffer contiver pelo menos um caractere
-e será 0 quando o <i>buffer</i> estiver vazio. </dd>
-
-<dt> Na face sul, o pino mais à direita (saída, com largura de 7 bits) </dt>
-<dd> Dados - código ASCII com 7-bits para o caractere mais à esquerda no buffer;
-ou 0, se o <i>buffer</i> estiver vazio. </dd>
-
-</dl>
-
-<h2>Atributos</h2>
-
-<dl>
-
-<dt> Tamanho do <i>Buffer</i> </dt>
-<dd> O número de caracteres que o <i>buffer</i> poderá conter. </dd>
-
-<dt> Gatillho </dt>
-<dd> Se o valor for <q> Borda de Subida</q>, então, quando o valor do <i>clock</i>
-variar de 0 para 1, o caractere mais à esquerda será consumido (quando ativado 
-pela entrada Habilitar Leitura). Se for <q> Borda de Descida</q>, isso
-acontecerá quando o <i>clock</i> mudar de 1 para 0. </dd>
-
-</dl>
-
-<h2> Comportamento da ferramenta Testar </h2>
-
-<p> Ao pressionar o botão do mouse mudará o foco do teclado para esse componente, 
-e um cursor na forma de barra vertical será exibido. </p>
-
-<p> Cada caractere digitado será inserido no buffer, enquanto este não atingir 
-a sua capacidade e o caractere for um daqueles aceitáveis pelo componente: 
-os caracteres imprimíveis em código ASCII de 7 bits, como espaço, <i>backspace</i>,
-nova linha, e <i>control-L</i>. Além disso, o usuário poderá usar as setas para a
-esquerda e para a direita para alterar a posição do cursor no <i>buffer</i>, e o
-usuário poderá usar a tecla Delete para apagar o caractere no <i>buffer</i>
-(se houver) à direita do cursor. </p>
-
-<h2> Comportamento da ferramenta Texto </h2>
-
-<p> Nenhum. </p>
-
-<p><a href="../index.html">Voltar à <em>Referência para bibliotecas</em></a></p>
-
-</body>
-</html>
->>>>>>> 5ecb02a1
+<html>
+<head>
+<meta http-equiv="content-type" content="text/html; charset=UTF-8">
+<title>Teclado</title>
+</head>
+
+<body bgcolor="FFFFFF">
+
+<h1><img  align="center" src="../../../../icons/keyboard.gif" width="32" height="32">
+<em>Teclado</em></h1>
+
+<p><table>
+<tr><td><strong>Biblioteca:</strong></td>
+	<td><a href="index.html">Entrada/Saída</a></td></tr>
+<tr><td><strong>Introdução:</strong></td>
+	<td>2.2.0</td></tr>
+<tr><td valign="top"><strong>Aparência:</strong></td>
+	<td valign="top"><img src="../../../../img-libs/keyboard.png"></td></tr>
+</table></p>
+
+<h2>Comportamento</h2>
+
+<p> Esse componente permitirá ao circuito ler o que for digitado no teclado -
+contanto que as teclas sejam representáveis no código ASCII de 7 bits.
+Depois de clicar no componente usando a ferramenta Testar (Poke), o usuário poderá 
+digitar caracteres, que serão armazenados em um <i>buffer</i>. Sempre que necessário,
+o valor ASCII do caractere mais a esquerda no <i>buffer</i> será enviado para a saída
+mais à direita. Quando a entrada de <i>clock</i> for disparada, o caracteres mais à
+esquerda será suprimida do <i>buffer</i> e o caractere mais à esquerda será enviado
+para a saída da direita. </p>
+
+<p> Os caracteres armazenáveis no buffer serão todos os caracteres ASCII imprimíveis,
+como o espaço, nova linha, <i>backspace</i>, e <i>control-L</i>. Além disso, 
+as setas para a esquerda e a direita moverão o cursor dentro do <i>buffer</i>, 
+e a tecla <i>backspace</i> apagará o caractere à direita do cursor (se houver). </p>
+
+<p> O componente é assíncrono no sentido que quando o buffer estiver vazio e
+o usuário digitar um caractere, esse será enviado imediatamente para uma saída,
+sem esperar por um pulso de <i>clock</i>. </p>
+
+<h2>Pinos</h2>
+
+<dl>
+
+<dt> Na face oeste, marcada por um triângulo (entrada, com largura de 1 bit) </dt>
+<dd> <i>Clock</i> - quando for ativado, e enquanto o pino de leitura não for 0, 
+o caractere mais à esquerda do <i>buffer</i> será excluído, e as saídas serão 
+atualizadas para refletir novo status do <i>buffer</i>. </dd>
+
+<dt> Na face sul, o pino mais à esquerda (entrada, com largura de 1 bit) </dt>
+<dd> Ativar Leitura - quando 1 (ou flutuante, ou erro), quando houver uma variação de
+borda do sinal de <i>clock</i> o caractere mais à esquerda do <i>buffer</i> será consumido.
+A entrada de <i>clock</i> será ignorada quando o Ativar Leitura for 0. </dd>
+
+<dt> Na face sul, o segundo pino mais à esquerda (entrada, com largura de 1 bit) </dt>
+<dd> Limpar - se for 1, o <i>buffer</i> será esvaziado e não aceitará mais caracteres. 
+</dd>
+
+<dt> Na face sul, o segundo pino mais à direita (saída, com largura de 1 bit) </dt>
+<dd> Disponível - será 1 quando o buffer contiver pelo menos um caractere
+e será 0 quando o <i>buffer</i> estiver vazio. </dd>
+
+<dt> Na face sul, o pino mais à direita (saída, com largura de 7 bits) </dt>
+<dd> Dados - código ASCII com 7-bits para o caractere mais à esquerda no buffer;
+ou 0, se o <i>buffer</i> estiver vazio. </dd>
+
+</dl>
+
+<h2>Atributos</h2>
+
+<dl>
+
+<dt> Tamanho do <i>Buffer</i> </dt>
+<dd> O número de caracteres que o <i>buffer</i> poderá conter. </dd>
+
+<dt> Gatillho </dt>
+<dd> Se o valor for <q> Borda de Subida</q>, então, quando o valor do <i>clock</i>
+variar de 0 para 1, o caractere mais à esquerda será consumido (quando ativado 
+pela entrada Habilitar Leitura). Se for <q> Borda de Descida</q>, isso
+acontecerá quando o <i>clock</i> mudar de 1 para 0. </dd>
+
+</dl>
+
+<h2> Comportamento da ferramenta Testar </h2>
+
+<p> Ao pressionar o botão do mouse mudará o foco do teclado para esse componente, 
+e um cursor na forma de barra vertical será exibido. </p>
+
+<p> Cada caractere digitado será inserido no buffer, enquanto este não atingir 
+a sua capacidade e o caractere for um daqueles aceitáveis pelo componente: 
+os caracteres imprimíveis em código ASCII de 7 bits, como espaço, <i>backspace</i>,
+nova linha, e <i>control-L</i>. Além disso, o usuário poderá usar as setas para a
+esquerda e para a direita para alterar a posição do cursor no <i>buffer</i>, e o
+usuário poderá usar a tecla Delete para apagar o caractere no <i>buffer</i>
+(se houver) à direita do cursor. </p>
+
+<h2> Comportamento da ferramenta Texto </h2>
+
+<p> Nenhum. </p>
+
+<p><a href="../index.html">Voltar à <em>Referência para bibliotecas</em></a></p>
+
+</body>
+</html>