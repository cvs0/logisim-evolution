<<<<<<< HEAD
<html>
<head>
<meta http-equiv="content-type" content="text/html; charset=UTF-8">
<title>LED</title>
</head>

<body bgcolor="FFFFFF">

<h1><img  align="center" src="../../icons/led.gif" width="32" height="32">
<em>LED</em></h1>

<p><table>
<tr><td><strong>Biblioteca:</strong></td>
	<td><a href="index.html">Input/Output</a></td></tr>
<tr><td><strong>Introdução:</strong></td>
	<td>2.1.3</td></tr>
<tr><td valign="top"><strong>Aparência:</strong></td>
	<td valign="top"><img src="../images/led.png"></td></tr>
</table></p>

<h2>Comportamento</h2>

<p> Exibirá o valor de sua entrada colorindo, ou não, o LED (conforme especificado
pelo seu atributo Cor), dependendo se a entrada for 1 ou 0. </p>

<p> (O componente LED é similar a um pino de saída, exceto com uma 
aparência um pouco diferente. Alguns usuários, no entanto, acharam que seria
bom incluir.) </p>

<h2>Pinos</h2>

<p> Um LED tem apenas um pino, uma entrada de 1 bit que é utilizada para determinar se
é para mostrar o LED colorido (quando a entrada for 1) ou apagado (quando a entrada
for outra coisa). </p>

<h2> Atributos </h2>

<p> Quando o componente for selecionado ou estiver sendo acrescentado,
as teclas com setas poderão alterar o seu atributo <q> Direção</q>. </p>

<dl>

<dt> Direção </dt>
<dd> Posição do pino de entrada em relação ao componente. </dd>

<dt> Cor </dt>
<dd> A cor a ser exibida quando o valor da entrada for 1. </dd>

<dt> Ativo em Alto </dt>
<dd> Se <q>sim</q>, então, o LED será colorido quando a entrada for 1.
Se <q>não</q>, será colorido quando a entrada for 0. </dd>

<dt> Rótulo </dt>
<dd> O texto no rótulo associado ao componente. </dd>

<dt> Posição do Rótulo </dt>
<dd> A posição do rótulo em relação ao componente. </dd>

<dt> Fonte do rótulo </dt>
<dd> A fonte a ser usada no rótulo. </dd>

<dt> Cor do rótulo </dt>
<dd> A cor com a qual desenhar o rótulo. </dd>

</dl>

<h2> Comportamento da ferramenta Testar </h2>

<p> Nenhum. </p>

<h2> Comportamento da ferramenta Texto </h2>

<p> Permite que o rótulo associado ao componente possa ser editado. </p>

<p><a href="../index.html">Voltar à <em>Referência para bibliotecas</em></a></p>

</body>
</html>
=======
<html>
<head>
<meta http-equiv="content-type" content="text/html; charset=UTF-8">
<title>LED</title>
</head>

<body bgcolor="FFFFFF">

<h1><img  align="center" src="../../../../icons/led.gif" width="32" height="32">
<em>LED</em></h1>

<p><table>
<tr><td><strong>Biblioteca:</strong></td>
	<td><a href="index.html">Input/Output</a></td></tr>
<tr><td><strong>Introdução:</strong></td>
	<td>2.1.3</td></tr>
<tr><td valign="top"><strong>Aparência:</strong></td>
	<td valign="top"><img src="../../../../img-libs/led.png"></td></tr>
</table></p>

<h2>Comportamento</h2>

<p> Exibirá o valor de sua entrada colorindo, ou não, o LED (conforme especificado
pelo seu atributo Cor), dependendo se a entrada for 1 ou 0. </p>

<p> (O componente LED é similar a um pino de saída, exceto com uma 
aparência um pouco diferente. Alguns usuários, no entanto, acharam que seria
bom incluir.) </p>

<h2>Pinos</h2>

<p> Um LED tem apenas um pino, uma entrada de 1 bit que é utilizada para determinar se
é para mostrar o LED colorido (quando a entrada for 1) ou apagado (quando a entrada
for outra coisa). </p>

<h2> Atributos </h2>

<p> Quando o componente for selecionado ou estiver sendo acrescentado,
as teclas com setas poderão alterar o seu atributo <q> Direção</q>. </p>

<dl>

<dt> Direção </dt>
<dd> Posição do pino de entrada em relação ao componente. </dd>

<dt> Cor </dt>
<dd> A cor a ser exibida quando o valor da entrada for 1. </dd>

<dt> Ativo em Alto </dt>
<dd> Se <q>sim</q>, então, o LED será colorido quando a entrada for 1.
Se <q>não</q>, será colorido quando a entrada for 0. </dd>

<dt> Rótulo </dt>
<dd> O texto no rótulo associado ao componente. </dd>

<dt> Posição do Rótulo </dt>
<dd> A posição do rótulo em relação ao componente. </dd>

<dt> Fonte do rótulo </dt>
<dd> A fonte a ser usada no rótulo. </dd>

<dt> Cor do rótulo </dt>
<dd> A cor com a qual desenhar o rótulo. </dd>

</dl>

<h2> Comportamento da ferramenta Testar </h2>

<p> Nenhum. </p>

<h2> Comportamento da ferramenta Texto </h2>

<p> Permite que o rótulo associado ao componente possa ser editado. </p>

<p><a href="../index.html">Voltar à <em>Referência para bibliotecas</em></a></p>

</body>
</html>
>>>>>>> 5ecb02a1
<|MERGE_RESOLUTION|>--- conflicted
+++ resolved
@@ -1,159 +1,78 @@
-<<<<<<< HEAD
-<html>
-<head>
-<meta http-equiv="content-type" content="text/html; charset=UTF-8">
-<title>LED</title>
-</head>
-
-<body bgcolor="FFFFFF">
-
-<h1><img  align="center" src="../../icons/led.gif" width="32" height="32">
-<em>LED</em></h1>
-
-<p><table>
-<tr><td><strong>Biblioteca:</strong></td>
-	<td><a href="index.html">Input/Output</a></td></tr>
-<tr><td><strong>Introdução:</strong></td>
-	<td>2.1.3</td></tr>
-<tr><td valign="top"><strong>Aparência:</strong></td>
-	<td valign="top"><img src="../images/led.png"></td></tr>
-</table></p>
-
-<h2>Comportamento</h2>
-
-<p> Exibirá o valor de sua entrada colorindo, ou não, o LED (conforme especificado
-pelo seu atributo Cor), dependendo se a entrada for 1 ou 0. </p>
-
-<p> (O componente LED é similar a um pino de saída, exceto com uma 
-aparência um pouco diferente. Alguns usuários, no entanto, acharam que seria
-bom incluir.) </p>
-
-<h2>Pinos</h2>
-
-<p> Um LED tem apenas um pino, uma entrada de 1 bit que é utilizada para determinar se
-é para mostrar o LED colorido (quando a entrada for 1) ou apagado (quando a entrada
-for outra coisa). </p>
-
-<h2> Atributos </h2>
-
-<p> Quando o componente for selecionado ou estiver sendo acrescentado,
-as teclas com setas poderão alterar o seu atributo <q> Direção</q>. </p>
-
-<dl>
-
-<dt> Direção </dt>
-<dd> Posição do pino de entrada em relação ao componente. </dd>
-
-<dt> Cor </dt>
-<dd> A cor a ser exibida quando o valor da entrada for 1. </dd>
-
-<dt> Ativo em Alto </dt>
-<dd> Se <q>sim</q>, então, o LED será colorido quando a entrada for 1.
-Se <q>não</q>, será colorido quando a entrada for 0. </dd>
-
-<dt> Rótulo </dt>
-<dd> O texto no rótulo associado ao componente. </dd>
-
-<dt> Posição do Rótulo </dt>
-<dd> A posição do rótulo em relação ao componente. </dd>
-
-<dt> Fonte do rótulo </dt>
-<dd> A fonte a ser usada no rótulo. </dd>
-
-<dt> Cor do rótulo </dt>
-<dd> A cor com a qual desenhar o rótulo. </dd>
-
-</dl>
-
-<h2> Comportamento da ferramenta Testar </h2>
-
-<p> Nenhum. </p>
-
-<h2> Comportamento da ferramenta Texto </h2>
-
-<p> Permite que o rótulo associado ao componente possa ser editado. </p>
-
-<p><a href="../index.html">Voltar à <em>Referência para bibliotecas</em></a></p>
-
-</body>
-</html>
-=======
-<html>
-<head>
-<meta http-equiv="content-type" content="text/html; charset=UTF-8">
-<title>LED</title>
-</head>
-
-<body bgcolor="FFFFFF">
-
-<h1><img  align="center" src="../../../../icons/led.gif" width="32" height="32">
-<em>LED</em></h1>
-
-<p><table>
-<tr><td><strong>Biblioteca:</strong></td>
-	<td><a href="index.html">Input/Output</a></td></tr>
-<tr><td><strong>Introdução:</strong></td>
-	<td>2.1.3</td></tr>
-<tr><td valign="top"><strong>Aparência:</strong></td>
-	<td valign="top"><img src="../../../../img-libs/led.png"></td></tr>
-</table></p>
-
-<h2>Comportamento</h2>
-
-<p> Exibirá o valor de sua entrada colorindo, ou não, o LED (conforme especificado
-pelo seu atributo Cor), dependendo se a entrada for 1 ou 0. </p>
-
-<p> (O componente LED é similar a um pino de saída, exceto com uma 
-aparência um pouco diferente. Alguns usuários, no entanto, acharam que seria
-bom incluir.) </p>
-
-<h2>Pinos</h2>
-
-<p> Um LED tem apenas um pino, uma entrada de 1 bit que é utilizada para determinar se
-é para mostrar o LED colorido (quando a entrada for 1) ou apagado (quando a entrada
-for outra coisa). </p>
-
-<h2> Atributos </h2>
-
-<p> Quando o componente for selecionado ou estiver sendo acrescentado,
-as teclas com setas poderão alterar o seu atributo <q> Direção</q>. </p>
-
-<dl>
-
-<dt> Direção </dt>
-<dd> Posição do pino de entrada em relação ao componente. </dd>
-
-<dt> Cor </dt>
-<dd> A cor a ser exibida quando o valor da entrada for 1. </dd>
-
-<dt> Ativo em Alto </dt>
-<dd> Se <q>sim</q>, então, o LED será colorido quando a entrada for 1.
-Se <q>não</q>, será colorido quando a entrada for 0. </dd>
-
-<dt> Rótulo </dt>
-<dd> O texto no rótulo associado ao componente. </dd>
-
-<dt> Posição do Rótulo </dt>
-<dd> A posição do rótulo em relação ao componente. </dd>
-
-<dt> Fonte do rótulo </dt>
-<dd> A fonte a ser usada no rótulo. </dd>
-
-<dt> Cor do rótulo </dt>
-<dd> A cor com a qual desenhar o rótulo. </dd>
-
-</dl>
-
-<h2> Comportamento da ferramenta Testar </h2>
-
-<p> Nenhum. </p>
-
-<h2> Comportamento da ferramenta Texto </h2>
-
-<p> Permite que o rótulo associado ao componente possa ser editado. </p>
-
-<p><a href="../index.html">Voltar à <em>Referência para bibliotecas</em></a></p>
-
-</body>
-</html>
->>>>>>> 5ecb02a1
+<html>
+<head>
+<meta http-equiv="content-type" content="text/html; charset=UTF-8">
+<title>LED</title>
+</head>
+
+<body bgcolor="FFFFFF">
+
+<h1><img  align="center" src="../../../../icons/led.gif" width="32" height="32">
+<em>LED</em></h1>
+
+<p><table>
+<tr><td><strong>Biblioteca:</strong></td>
+	<td><a href="index.html">Input/Output</a></td></tr>
+<tr><td><strong>Introdução:</strong></td>
+	<td>2.1.3</td></tr>
+<tr><td valign="top"><strong>Aparência:</strong></td>
+	<td valign="top"><img src="../../../../img-libs/led.png"></td></tr>
+</table></p>
+
+<h2>Comportamento</h2>
+
+<p> Exibirá o valor de sua entrada colorindo, ou não, o LED (conforme especificado
+pelo seu atributo Cor), dependendo se a entrada for 1 ou 0. </p>
+
+<p> (O componente LED é similar a um pino de saída, exceto com uma 
+aparência um pouco diferente. Alguns usuários, no entanto, acharam que seria
+bom incluir.) </p>
+
+<h2>Pinos</h2>
+
+<p> Um LED tem apenas um pino, uma entrada de 1 bit que é utilizada para determinar se
+é para mostrar o LED colorido (quando a entrada for 1) ou apagado (quando a entrada
+for outra coisa). </p>
+
+<h2> Atributos </h2>
+
+<p> Quando o componente for selecionado ou estiver sendo acrescentado,
+as teclas com setas poderão alterar o seu atributo <q> Direção</q>. </p>
+
+<dl>
+
+<dt> Direção </dt>
+<dd> Posição do pino de entrada em relação ao componente. </dd>
+
+<dt> Cor </dt>
+<dd> A cor a ser exibida quando o valor da entrada for 1. </dd>
+
+<dt> Ativo em Alto </dt>
+<dd> Se <q>sim</q>, então, o LED será colorido quando a entrada for 1.
+Se <q>não</q>, será colorido quando a entrada for 0. </dd>
+
+<dt> Rótulo </dt>
+<dd> O texto no rótulo associado ao componente. </dd>
+
+<dt> Posição do Rótulo </dt>
+<dd> A posição do rótulo em relação ao componente. </dd>
+
+<dt> Fonte do rótulo </dt>
+<dd> A fonte a ser usada no rótulo. </dd>
+
+<dt> Cor do rótulo </dt>
+<dd> A cor com a qual desenhar o rótulo. </dd>
+
+</dl>
+
+<h2> Comportamento da ferramenta Testar </h2>
+
+<p> Nenhum. </p>
+
+<h2> Comportamento da ferramenta Texto </h2>
+
+<p> Permite que o rótulo associado ao componente possa ser editado. </p>
+
+<p><a href="../index.html">Voltar à <em>Referência para bibliotecas</em></a></p>
+
+</body>
+</html>