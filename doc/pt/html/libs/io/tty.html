--- conflicted
+++ resolved
@@ -1,187 +1,92 @@
-<<<<<<< HEAD
-<html>
-<head>
-<meta http-equiv="content-type" content="text/html; charset=UTF-8">
-<title>TTY</title>
-</head>
-
-<body bgcolor="FFFFFF">
-
-<h1><img  align="center" src="../../icons/tty.gif" width="32" height="32">
-<em>TTY</em></h1>
-
-<p><table>
-<tr><td><strong>Biblioteca:</strong></td>
-	<td><a href="index.html">Entrada/Saída</a></td></tr>
-<tr><td><strong>Introdução:</strong></td>
-	<td>2.2.0</td></tr>
-<tr><td valign="top"><strong>Aparência:</strong></td>
-	<td valign="top"><img src="../images/tty.png"></td></tr>
-</table></p>
-
-<h2>Comportamento</h2>
-
-<p> Esse componente implementa um terminal burro muito simples. Ele recebe uma sequência
-de códigos ASCII e exibe cada caractere imprimível. Quando a linha atual
-estiver completa, o cursor se moverá para a linha seguinte, possivelmente movendo todas 
-as linhas correntes para cima se o cursor já estiver na última linha. As únicas
-sequências de controle oferecidas são: <i>backspace</i> (ASCII 8), que eliminará o último
-caractere na última linha, a menos que essa já esteja vazia; nova linha (ASCII 10), que
-moverá o cursor para o início da linha seguinte, haverá rolagem de linhas, se necessário;
-e alimentação de formulário (ASCII 12, digitando-se <i>control-L</i>), que limpará a tela.
-</p>
-
-<h2>Pinos</h2>
-
-<dl>
-
-<dt> Na face oeste, pino superior (entrada, com largura de 7 bits) </dt>
-<dd> Dados - esse é o valor ASCII do próximo caractere que entrar no terminal. </dd>
-
-<dt> Na face oeste, pino inferior marcado pelo triângulo (entrada, com largura de 1 bit) </dt>
-<dd> <i>Clock</i> - quando ativado, enquanto pino para habilitar a escrita não for 0, o
-valor ASCII corrente na entrada de dados será processado pelo terminal. </dd>
-
-<dt> Na face sul, pino mais à esquerda (entrada, com largura de 1 bit) </dt>
-<dd> Habilitar escrita - quando em 1 (ou flutuante, ou de erro), uma variação de borda
-do sinal de <i>clock</i> resultará no processamento de um novo caractere a partir da entrada
-de dados. As entradas de <i>clock</i> e de dados serão ignoradas quando seu valor for 0. 
-</dd>
-
-<dt> Na face sul, segundo pino da esquerda (entrada, com largura de 1 bit) </dt>
-<dd> Limpar - se 1, o terminal será limpo de todos os dados e todas as outras entradas
-serão ignoradas. </dd>
-
-</dl>
-
-<h2>Atributos</h2>
-
-<dl>
-
-<dt> Linhas </dt>
-<dd> O número de linhas exibidas no terminal. </dd>
-
-<dt> Colunas </dt>
-<dd> O número máximo de caracteres exibidos em cada linha do terminal. </dd>
-
-<dt> Gatilho </dt>
-<dd> Se o valor for <q> Borda de Subida, </q>, então, quando o <i>clock</i> variar de
-0 para 1, a entrada de dados será processado (quando ativado pelas entradas
-Habilitar Escrita e Limpar Entradas).
-Se for <q> Borda de Descida, </q>, então isso acontecerá quando o <i>clock</i> variar de
-de 1 para 0. </dd>
-
-<dt> Cor </dt>
-<dd> A cor com a qual o texto aparecerá no terminal. </dd>
-
-<dt> Cor de Fundo </dt>
-<dd> A cor com que desenhar o fundo do terminal. </dd>
-
-</dl>
-
-<h2> Comportamento da ferramenta Testar </h2>
-
-<p> Nenhum. </p>
-
-<h2> Comportamento da ferramenta Texto </h2>
-
-<p> Nenhum. </p>
-
-<p><a href="../index.html">Voltar à <em>Referência para bibliotecas</em></a></p>
-
-</body>
-</html>
-=======
-<html>
-<head>
-<meta http-equiv="content-type" content="text/html; charset=UTF-8">
-<title>TTY</title>
-</head>
-
-<body bgcolor="FFFFFF">
-
-<h1><img  align="center" src="../../../../icons/tty.gif" width="32" height="32">
-<em>TTY</em></h1>
-
-<p><table>
-<tr><td><strong>Biblioteca:</strong></td>
-	<td><a href="index.html">Entrada/Saída</a></td></tr>
-<tr><td><strong>Introdução:</strong></td>
-	<td>2.2.0</td></tr>
-<tr><td valign="top"><strong>Aparência:</strong></td>
-	<td valign="top"><img src="../../../../img-libs/tty.png"></td></tr>
-</table></p>
-
-<h2>Comportamento</h2>
-
-<p> Esse componente implementa um terminal burro muito simples. Ele recebe uma sequência
-de códigos ASCII e exibe cada caractere imprimível. Quando a linha atual
-estiver completa, o cursor se moverá para a linha seguinte, possivelmente movendo todas 
-as linhas correntes para cima se o cursor já estiver na última linha. As únicas
-sequências de controle oferecidas são: <i>backspace</i> (ASCII 8), que eliminará o último
-caractere na última linha, a menos que essa já esteja vazia; nova linha (ASCII 10), que
-moverá o cursor para o início da linha seguinte, haverá rolagem de linhas, se necessário;
-e alimentação de formulário (ASCII 12, digitando-se <i>control-L</i>), que limpará a tela.
-</p>
-
-<h2>Pinos</h2>
-
-<dl>
-
-<dt> Na face oeste, pino superior (entrada, com largura de 7 bits) </dt>
-<dd> Dados - esse é o valor ASCII do próximo caractere que entrar no terminal. </dd>
-
-<dt> Na face oeste, pino inferior marcado pelo triângulo (entrada, com largura de 1 bit) </dt>
-<dd> <i>Clock</i> - quando ativado, enquanto pino para habilitar a escrita não for 0, o
-valor ASCII corrente na entrada de dados será processado pelo terminal. </dd>
-
-<dt> Na face sul, pino mais à esquerda (entrada, com largura de 1 bit) </dt>
-<dd> Habilitar escrita - quando em 1 (ou flutuante, ou de erro), uma variação de borda
-do sinal de <i>clock</i> resultará no processamento de um novo caractere a partir da entrada
-de dados. As entradas de <i>clock</i> e de dados serão ignoradas quando seu valor for 0. 
-</dd>
-
-<dt> Na face sul, segundo pino da esquerda (entrada, com largura de 1 bit) </dt>
-<dd> Limpar - se 1, o terminal será limpo de todos os dados e todas as outras entradas
-serão ignoradas. </dd>
-
-</dl>
-
-<h2>Atributos</h2>
-
-<dl>
-
-<dt> Linhas </dt>
-<dd> O número de linhas exibidas no terminal. </dd>
-
-<dt> Colunas </dt>
-<dd> O número máximo de caracteres exibidos em cada linha do terminal. </dd>
-
-<dt> Gatilho </dt>
-<dd> Se o valor for <q> Borda de Subida, </q>, então, quando o <i>clock</i> variar de
-0 para 1, a entrada de dados será processado (quando ativado pelas entradas
-Habilitar Escrita e Limpar Entradas).
-Se for <q> Borda de Descida, </q>, então isso acontecerá quando o <i>clock</i> variar de
-de 1 para 0. </dd>
-
-<dt> Cor </dt>
-<dd> A cor com a qual o texto aparecerá no terminal. </dd>
-
-<dt> Cor de Fundo </dt>
-<dd> A cor com que desenhar o fundo do terminal. </dd>
-
-</dl>
-
-<h2> Comportamento da ferramenta Testar </h2>
-
-<p> Nenhum. </p>
-
-<h2> Comportamento da ferramenta Texto </h2>
-
-<p> Nenhum. </p>
-
-<p><a href="../index.html">Voltar à <em>Referência para bibliotecas</em></a></p>
-
-</body>
-</html>
->>>>>>> 5ecb02a1
+<html>
+<head>
+<meta http-equiv="content-type" content="text/html; charset=UTF-8">
+<title>TTY</title>
+</head>
+
+<body bgcolor="FFFFFF">
+
+<h1><img  align="center" src="../../../../icons/tty.gif" width="32" height="32">
+<em>TTY</em></h1>
+
+<p><table>
+<tr><td><strong>Biblioteca:</strong></td>
+	<td><a href="index.html">Entrada/Saída</a></td></tr>
+<tr><td><strong>Introdução:</strong></td>
+	<td>2.2.0</td></tr>
+<tr><td valign="top"><strong>Aparência:</strong></td>
+	<td valign="top"><img src="../../../../img-libs/tty.png"></td></tr>
+</table></p>
+
+<h2>Comportamento</h2>
+
+<p> Esse componente implementa um terminal burro muito simples. Ele recebe uma sequência
+de códigos ASCII e exibe cada caractere imprimível. Quando a linha atual
+estiver completa, o cursor se moverá para a linha seguinte, possivelmente movendo todas 
+as linhas correntes para cima se o cursor já estiver na última linha. As únicas
+sequências de controle oferecidas são: <i>backspace</i> (ASCII 8), que eliminará o último
+caractere na última linha, a menos que essa já esteja vazia; nova linha (ASCII 10), que
+moverá o cursor para o início da linha seguinte, haverá rolagem de linhas, se necessário;
+e alimentação de formulário (ASCII 12, digitando-se <i>control-L</i>), que limpará a tela.
+</p>
+
+<h2>Pinos</h2>
+
+<dl>
+
+<dt> Na face oeste, pino superior (entrada, com largura de 7 bits) </dt>
+<dd> Dados - esse é o valor ASCII do próximo caractere que entrar no terminal. </dd>
+
+<dt> Na face oeste, pino inferior marcado pelo triângulo (entrada, com largura de 1 bit) </dt>
+<dd> <i>Clock</i> - quando ativado, enquanto pino para habilitar a escrita não for 0, o
+valor ASCII corrente na entrada de dados será processado pelo terminal. </dd>
+
+<dt> Na face sul, pino mais à esquerda (entrada, com largura de 1 bit) </dt>
+<dd> Habilitar escrita - quando em 1 (ou flutuante, ou de erro), uma variação de borda
+do sinal de <i>clock</i> resultará no processamento de um novo caractere a partir da entrada
+de dados. As entradas de <i>clock</i> e de dados serão ignoradas quando seu valor for 0. 
+</dd>
+
+<dt> Na face sul, segundo pino da esquerda (entrada, com largura de 1 bit) </dt>
+<dd> Limpar - se 1, o terminal será limpo de todos os dados e todas as outras entradas
+serão ignoradas. </dd>
+
+</dl>
+
+<h2>Atributos</h2>
+
+<dl>
+
+<dt> Linhas </dt>
+<dd> O número de linhas exibidas no terminal. </dd>
+
+<dt> Colunas </dt>
+<dd> O número máximo de caracteres exibidos em cada linha do terminal. </dd>
+
+<dt> Gatilho </dt>
+<dd> Se o valor for <q> Borda de Subida, </q>, então, quando o <i>clock</i> variar de
+0 para 1, a entrada de dados será processado (quando ativado pelas entradas
+Habilitar Escrita e Limpar Entradas).
+Se for <q> Borda de Descida, </q>, então isso acontecerá quando o <i>clock</i> variar de
+de 1 para 0. </dd>
+
+<dt> Cor </dt>
+<dd> A cor com a qual o texto aparecerá no terminal. </dd>
+
+<dt> Cor de Fundo </dt>
+<dd> A cor com que desenhar o fundo do terminal. </dd>
+
+</dl>
+
+<h2> Comportamento da ferramenta Testar </h2>
+
+<p> Nenhum. </p>
+
+<h2> Comportamento da ferramenta Texto </h2>
+
+<p> Nenhum. </p>
+
+<p><a href="../index.html">Voltar à <em>Referência para bibliotecas</em></a></p>
+
+</body>
+</html>