--- conflicted
+++ resolved
@@ -1,49 +1,26 @@
-<<<<<<< HEAD
-<html>
-<head>
-    <meta http-equiv="content-type" content="text/html; charset=UTF-8">
-	<title>Настройки приложения</title>
-</head>
-<body bgcolor="FFFFFF">
-
-<h1>Настройки приложения</h1>
-
-<p>Logisim поддерживает две категории параметров конфигурации: <em>настройки приложения</em> и <em>параметры проекта</em>. Настройки приложения охватывают все открытые проекты, а параметры проекта специфичны для одного определённого проекта. В этом разделе рассматриваются настройки приложения; <a href="../opts/">параметры проекта</a> описаны в другом разделе.</p>
-
-<p>Вы можете просматривать и редактировать настройки приложения через пункт Настройки... из меню Файл (или из меню Logisim на Mac OS); появится окно с несколькими вкладками. Мы будем обсуждать эти вкладки по отдельности, а потом мы посмотрим, как настройки могут быть заданы с помощью командной строки.</p>
-<blockquote>
-	<a href="template.html">Вкладка Шаблон</a> <br><a href="intl.html">Вкладка Интернациональные</a> <br><a href="window.html">Вкладка Окно</a> <br><a href="layout.html">Вкладка Чертёж</a> <br><a href="exp.html">Вкладка Экспериментальные</a> <br><a href="cmdline.html">Командная строка</a>
-</blockquote>
-
-<p><strong>Далее:</strong> <a href="template.html">Вкладка Шаблон</a>.</p>
-
-</body>
-</html>
-=======
-<!DOCTYPE html PUBLIC "-//W3C//DTD HTML 4.0//EN">
-<html>
-  <head>
-    <meta name="viewport" content="width=device-width, initial-scale=1.0">
-    <meta name="created" content="2018-10-23T06:18:10.521000000">
-    <meta name="changed" content="2018-10-23T06:18:42.262000000">
-    <meta http-equiv="content-type" content="text/html; charset=utf-8">
-    <meta http-equiv="Content-Language" content="ru">
-    <title>Настройки приложения</title>
-    <link rel="stylesheet" type="text/css" href="../../style.css">
-  </head>
-  <body>
-    <div class="maindiv">
-
-<h1>Настройки приложения</h1>
-
-<p>Logisim поддерживает две категории параметров конфигурации: <em>настройки приложения</em> и <em>параметры проекта</em>. Настройки приложения охватывают все открытые проекты, а параметры проекта специфичны для одного определённого проекта. В этом разделе рассматриваются настройки приложения; <a href="../opts/">параметры проекта</a> описаны в другом разделе.</p>
-
-<p>Вы можете просматривать и редактировать настройки приложения через пункт Настройки... из меню Файл (или из меню Logisim на Mac OS); появится окно с несколькими вкладками. Мы будем обсуждать эти вкладки по отдельности, а потом мы посмотрим, как настройки могут быть заданы с помощью командной строки.</p>
-<blockquote>
-	<a href="template.html">Вкладка Шаблон</a> <br><a href="intl.html">Вкладка Интернациональные</a> <br><a href="window.html">Вкладка Окно</a> <br><a href="layout.html">Вкладка Чертёж</a> <br><a href="exp.html">Вкладка Экспериментальные</a> <br><a href="cmdline.html">Командная строка</a>
-</blockquote>
-
-<p><strong>Далее:</strong> <a href="template.html">Вкладка Шаблон</a>.</p>
-
-</div></body></html>
->>>>>>> 5ecb02a1
+<!DOCTYPE html PUBLIC "-//W3C//DTD HTML 4.0//EN">
+<html>
+  <head>
+    <meta name="viewport" content="width=device-width, initial-scale=1.0">
+    <meta name="created" content="2018-10-23T06:18:10.521000000">
+    <meta name="changed" content="2018-10-23T06:18:42.262000000">
+    <meta http-equiv="content-type" content="text/html; charset=utf-8">
+    <meta http-equiv="Content-Language" content="ru">
+    <title>Настройки приложения</title>
+    <link rel="stylesheet" type="text/css" href="../../style.css">
+  </head>
+  <body>
+    <div class="maindiv">
+
+<h1>Настройки приложения</h1>
+
+<p>Logisim поддерживает две категории параметров конфигурации: <em>настройки приложения</em> и <em>параметры проекта</em>. Настройки приложения охватывают все открытые проекты, а параметры проекта специфичны для одного определённого проекта. В этом разделе рассматриваются настройки приложения; <a href="../opts/">параметры проекта</a> описаны в другом разделе.</p>
+
+<p>Вы можете просматривать и редактировать настройки приложения через пункт Настройки... из меню Файл (или из меню Logisim на Mac OS); появится окно с несколькими вкладками. Мы будем обсуждать эти вкладки по отдельности, а потом мы посмотрим, как настройки могут быть заданы с помощью командной строки.</p>
+<blockquote>
+	<a href="template.html">Вкладка Шаблон</a> <br><a href="intl.html">Вкладка Интернациональные</a> <br><a href="window.html">Вкладка Окно</a> <br><a href="layout.html">Вкладка Чертёж</a> <br><a href="exp.html">Вкладка Экспериментальные</a> <br><a href="cmdline.html">Командная строка</a>
+</blockquote>
+
+<p><strong>Далее:</strong> <a href="template.html">Вкладка Шаблон</a>.</p>
+
+</div></body></html>