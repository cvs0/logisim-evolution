<<<<<<< HEAD
<html>
<head>
    <meta http-equiv="content-type" content="text/html; charset=UTF-8">
	<title>Справка по меню</title>
</head>
<body bgcolor="FFFFFF">

<h1>Справка по меню</h1>

<p>Этот раздел объясняет шесть меню, которые сопровождают все основные окна Logisim.
<blockquote>
	<a href="file.html">Меню Файл</a> <br><a href="edit.html">Меню Правка</a> <br><a href="project.html">Меню Проект</a> <br><a href="simulate.html">Меню Моделировать</a> <br><a href="winhelp.html">Меню Окно и Справка</a>
</blockquote>
Многие пункты меню касаются конкретно открытого в данный момент проекта. Но некоторые окна Logisim (в частности, окна <a
href="../analyze/index.html">Комбинационный анализ</a> и <a href="../prefs/index.html">Настройки приложения</a>) не связаны с проектами. Для этих окон специфичные для проекта элементы меню будут отключены.

<p><strong>Далее:</strong> <a href="file.html">Меню Файл</a>.</p>

</body>
</html>
=======
<!DOCTYPE html PUBLIC "-//W3C//DTD HTML 4.0//EN">
<html>
  <head>
    <meta name="viewport" content="width=device-width, initial-scale=1.0">
    <meta name="created" content="2018-10-23T06:18:10.521000000">
    <meta name="changed" content="2018-10-23T06:18:42.262000000">
    <meta http-equiv="content-type" content="text/html; charset=utf-8">
    <meta http-equiv="Content-Language" content="ru">
    <title>Справка по меню</title>
    <link rel="stylesheet" type="text/css" href="../../style.css">
  </head>
  <body>
    <div class="maindiv">

<h1>Справка по меню</h1>

<p>Этот раздел объясняет шесть меню, которые сопровождают все основные окна Logisim.
<blockquote>
	<a href="file.html">Меню Файл</a> <br><a href="edit.html">Меню Правка</a> <br><a href="project.html">Меню Проект</a> <br><a href="simulate.html">Меню Моделировать</a> <br><a href="winhelp.html">Меню Окно и Справка</a>
</blockquote>
Многие пункты меню касаются конкретно открытого в данный момент проекта. Но некоторые окна Logisim (в частности, окна <a
href="../analyze/index.html">Комбинационный анализ</a> и <a href="../prefs/index.html">Настройки приложения</a>) не связаны с проектами. Для этих окон специфичные для проекта элементы меню будут отключены.

<p><strong>Далее:</strong> <a href="file.html">Меню Файл</a>.</p>
</div>
</body>
</html>
>>>>>>> 5ecb02a1
<|MERGE_RESOLUTION|>--- conflicted
+++ resolved
@@ -1,50 +1,27 @@
-<<<<<<< HEAD
-<html>
-<head>
-    <meta http-equiv="content-type" content="text/html; charset=UTF-8">
-	<title>Справка по меню</title>
-</head>
-<body bgcolor="FFFFFF">
-
-<h1>Справка по меню</h1>
-
-<p>Этот раздел объясняет шесть меню, которые сопровождают все основные окна Logisim.
-<blockquote>
-	<a href="file.html">Меню Файл</a> <br><a href="edit.html">Меню Правка</a> <br><a href="project.html">Меню Проект</a> <br><a href="simulate.html">Меню Моделировать</a> <br><a href="winhelp.html">Меню Окно и Справка</a>
-</blockquote>
-Многие пункты меню касаются конкретно открытого в данный момент проекта. Но некоторые окна Logisim (в частности, окна <a
-href="../analyze/index.html">Комбинационный анализ</a> и <a href="../prefs/index.html">Настройки приложения</a>) не связаны с проектами. Для этих окон специфичные для проекта элементы меню будут отключены.
-
-<p><strong>Далее:</strong> <a href="file.html">Меню Файл</a>.</p>
-
-</body>
-</html>
-=======
-<!DOCTYPE html PUBLIC "-//W3C//DTD HTML 4.0//EN">
-<html>
-  <head>
-    <meta name="viewport" content="width=device-width, initial-scale=1.0">
-    <meta name="created" content="2018-10-23T06:18:10.521000000">
-    <meta name="changed" content="2018-10-23T06:18:42.262000000">
-    <meta http-equiv="content-type" content="text/html; charset=utf-8">
-    <meta http-equiv="Content-Language" content="ru">
-    <title>Справка по меню</title>
-    <link rel="stylesheet" type="text/css" href="../../style.css">
-  </head>
-  <body>
-    <div class="maindiv">
-
-<h1>Справка по меню</h1>
-
-<p>Этот раздел объясняет шесть меню, которые сопровождают все основные окна Logisim.
-<blockquote>
-	<a href="file.html">Меню Файл</a> <br><a href="edit.html">Меню Правка</a> <br><a href="project.html">Меню Проект</a> <br><a href="simulate.html">Меню Моделировать</a> <br><a href="winhelp.html">Меню Окно и Справка</a>
-</blockquote>
-Многие пункты меню касаются конкретно открытого в данный момент проекта. Но некоторые окна Logisim (в частности, окна <a
-href="../analyze/index.html">Комбинационный анализ</a> и <a href="../prefs/index.html">Настройки приложения</a>) не связаны с проектами. Для этих окон специфичные для проекта элементы меню будут отключены.
-
-<p><strong>Далее:</strong> <a href="file.html">Меню Файл</a>.</p>
-</div>
-</body>
-</html>
->>>>>>> 5ecb02a1
+<!DOCTYPE html PUBLIC "-//W3C//DTD HTML 4.0//EN">
+<html>
+  <head>
+    <meta name="viewport" content="width=device-width, initial-scale=1.0">
+    <meta name="created" content="2018-10-23T06:18:10.521000000">
+    <meta name="changed" content="2018-10-23T06:18:42.262000000">
+    <meta http-equiv="content-type" content="text/html; charset=utf-8">
+    <meta http-equiv="Content-Language" content="ru">
+    <title>Справка по меню</title>
+    <link rel="stylesheet" type="text/css" href="../../style.css">
+  </head>
+  <body>
+    <div class="maindiv">
+
+<h1>Справка по меню</h1>
+
+<p>Этот раздел объясняет шесть меню, которые сопровождают все основные окна Logisim.
+<blockquote>
+	<a href="file.html">Меню Файл</a> <br><a href="edit.html">Меню Правка</a> <br><a href="project.html">Меню Проект</a> <br><a href="simulate.html">Меню Моделировать</a> <br><a href="winhelp.html">Меню Окно и Справка</a>
+</blockquote>
+Многие пункты меню касаются конкретно открытого в данный момент проекта. Но некоторые окна Logisim (в частности, окна <a
+href="../analyze/index.html">Комбинационный анализ</a> и <a href="../prefs/index.html">Настройки приложения</a>) не связаны с проектами. Для этих окон специфичные для проекта элементы меню будут отключены.
+
+<p><strong>Далее:</strong> <a href="file.html">Меню Файл</a>.</p>
+</div>
+</body>
+</html>