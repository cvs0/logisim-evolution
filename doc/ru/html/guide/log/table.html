<<<<<<< HEAD
<html>
<head>
    <meta http-equiv="content-type" content="text/html; charset=UTF-8">
	<title>Вкладка Таблица</title>
</head>
<body bgcolor="FFFFFF">

<h1>Вкладка Таблица</h1>

<p>Вкладка Таблица отображает текущий журнал графически.</p>

<center><img src="../../../img-guide/log-table.png" width="383" height="392"></center>

<p>Таблица содержит столбец для каждого компонента в выборке. Каждая строка в таблице показывает снимок моделирования после завершения просчёта значений. Повторяющиеся строки не добавляются в журнал. Обратите внимание, что отображаются только последние 400 строк. Некоторые строки могут иметь пустые записи, если соответствующий компонент не был в выборке в то время, когда строка была вычислена.</p>

<p>Отображаемая таблица - только для просмотра; она не интерактивна.</p>

<p><strong>Далее:</strong> <a href="file.html">Вкладка Файл</a>.</p>

</body>
</html>
=======
<!DOCTYPE html PUBLIC "-//W3C//DTD HTML 4.0//EN">
<html>
  <head>
    <meta name="viewport" content="width=device-width, initial-scale=1.0">
    <meta name="created" content="2018-10-23T06:18:10.521000000">
    <meta name="changed" content="2018-10-23T06:18:42.262000000">
    <meta http-equiv="content-type" content="text/html; charset=utf-8">
    <meta http-equiv="Content-Language" content="ru">
    <title>Вкладка Таблица</title>
    <link rel="stylesheet" type="text/css" href="../../style.css">
  </head>
  <body>
    <div class="maindiv">

<h1>Вкладка Таблица</h1>

<p>Вкладка Таблица отображает текущий журнал графически.</p>

<center><img src="../../../img-guide/log-table.png" width="383" height="392"></center>

<p>Таблица содержит столбец для каждого компонента в выборке. Каждая строка в таблице показывает снимок моделирования после завершения просчёта значений. Повторяющиеся строки не добавляются в журнал. Обратите внимание, что отображаются только последние 400 строк. Некоторые строки могут иметь пустые записи, если соответствующий компонент не был в выборке в то время, когда строка была вычислена.</p>

<p>Отображаемая таблица - только для просмотра; она не интерактивна.</p>

<p><strong>Далее:</strong> <a href="file.html">Вкладка Файл</a>.</p>
</div>
</body>
</html>
>>>>>>> 5ecb02a1
<|MERGE_RESOLUTION|>--- conflicted
+++ resolved
@@ -1,52 +1,28 @@
-<<<<<<< HEAD
-<html>
-<head>
-    <meta http-equiv="content-type" content="text/html; charset=UTF-8">
-	<title>Вкладка Таблица</title>
-</head>
-<body bgcolor="FFFFFF">
-
-<h1>Вкладка Таблица</h1>
-
-<p>Вкладка Таблица отображает текущий журнал графически.</p>
-
-<center><img src="../../../img-guide/log-table.png" width="383" height="392"></center>
-
-<p>Таблица содержит столбец для каждого компонента в выборке. Каждая строка в таблице показывает снимок моделирования после завершения просчёта значений. Повторяющиеся строки не добавляются в журнал. Обратите внимание, что отображаются только последние 400 строк. Некоторые строки могут иметь пустые записи, если соответствующий компонент не был в выборке в то время, когда строка была вычислена.</p>
-
-<p>Отображаемая таблица - только для просмотра; она не интерактивна.</p>
-
-<p><strong>Далее:</strong> <a href="file.html">Вкладка Файл</a>.</p>
-
-</body>
-</html>
-=======
-<!DOCTYPE html PUBLIC "-//W3C//DTD HTML 4.0//EN">
-<html>
-  <head>
-    <meta name="viewport" content="width=device-width, initial-scale=1.0">
-    <meta name="created" content="2018-10-23T06:18:10.521000000">
-    <meta name="changed" content="2018-10-23T06:18:42.262000000">
-    <meta http-equiv="content-type" content="text/html; charset=utf-8">
-    <meta http-equiv="Content-Language" content="ru">
-    <title>Вкладка Таблица</title>
-    <link rel="stylesheet" type="text/css" href="../../style.css">
-  </head>
-  <body>
-    <div class="maindiv">
-
-<h1>Вкладка Таблица</h1>
-
-<p>Вкладка Таблица отображает текущий журнал графически.</p>
-
-<center><img src="../../../img-guide/log-table.png" width="383" height="392"></center>
-
-<p>Таблица содержит столбец для каждого компонента в выборке. Каждая строка в таблице показывает снимок моделирования после завершения просчёта значений. Повторяющиеся строки не добавляются в журнал. Обратите внимание, что отображаются только последние 400 строк. Некоторые строки могут иметь пустые записи, если соответствующий компонент не был в выборке в то время, когда строка была вычислена.</p>
-
-<p>Отображаемая таблица - только для просмотра; она не интерактивна.</p>
-
-<p><strong>Далее:</strong> <a href="file.html">Вкладка Файл</a>.</p>
-</div>
-</body>
-</html>
->>>>>>> 5ecb02a1
+<!DOCTYPE html PUBLIC "-//W3C//DTD HTML 4.0//EN">
+<html>
+  <head>
+    <meta name="viewport" content="width=device-width, initial-scale=1.0">
+    <meta name="created" content="2018-10-23T06:18:10.521000000">
+    <meta name="changed" content="2018-10-23T06:18:42.262000000">
+    <meta http-equiv="content-type" content="text/html; charset=utf-8">
+    <meta http-equiv="Content-Language" content="ru">
+    <title>Вкладка Таблица</title>
+    <link rel="stylesheet" type="text/css" href="../../style.css">
+  </head>
+  <body>
+    <div class="maindiv">
+
+<h1>Вкладка Таблица</h1>
+
+<p>Вкладка Таблица отображает текущий журнал графически.</p>
+
+<center><img src="../../../img-guide/log-table.png" width="383" height="392"></center>
+
+<p>Таблица содержит столбец для каждого компонента в выборке. Каждая строка в таблице показывает снимок моделирования после завершения просчёта значений. Повторяющиеся строки не добавляются в журнал. Обратите внимание, что отображаются только последние 400 строк. Некоторые строки могут иметь пустые записи, если соответствующий компонент не был в выборке в то время, когда строка была вычислена.</p>
+
+<p>Отображаемая таблица - только для просмотра; она не интерактивна.</p>
+
+<p><strong>Далее:</strong> <a href="file.html">Вкладка Файл</a>.</p>
+</div>
+</body>
+</html>