<<<<<<< HEAD
<html>
<head>
<title>Divider</title>
</head>

<body bgcolor="FFFFFF">

<h1><img  align="center" src="../../../../en/icons/divider.gif" width="32" height="32">
<em>Divider</em></h1>

<p><table>
<tr><td><strong>Library:</strong></td>
	<td><a href="index.html">Arithmetic</a></td></tr>
<tr><td><strong>Introduced:</strong></td>
	<td>2.0 Beta 22</td></tr>
<tr><td valign="top"><strong>Appearance:</strong></td>
	<td valign="top"><img src="../../../../en/img-libs/divider.png" width="44" height="45"></td></tr>
</table></p>

<h2>Behavior</h2>

<p>This component divides two values coming in via the west inputs and
outputs the quotient on the east output. The component is designed so
that it can be cascaded with other dividers to provide support a
dividend with more bits than
is possible with a single divider: The upper input provides the
upper <var>dataBits</var> bits of the dividend (if it is specified at
all), and the <var>rem</var> bits provide the remainder, which can be
fed as the <var>upper</var> input into another divider.</p>

<p>If the divisor is 0, then no division is performed (i.e., the divisor
is assumed to be 1).</p>

<p>The divider essentially performs unsigned division. That is, the
remainder will always be between 0 and <var>divisor</var>-1. The
quotient will always be an integer so that
<center>
<var>quotient</var> * <var>divisor</var> + <var>remainder</var>
= <var>dividend</var> .
</center>
If, however, the <var>quotient</var> does not fit into
<var>dataBits</var> bits, then only the lower <var>dataBits</var> bits
will be reported. The component does not provide any method for
accessing the upper <var>dataBits</var> bits.</p>

<p>If either of the operands contains some floating bits or some error
bits, then the component's outputs will be either entirely floating or
entirely error values.</p>

<h2>Pins</h2>

<dl>

<dt>West edge, north end (input, bit width matches Data Bits attribute)
<dd>The lower <var>dataBits</var> bits of the dividend (that is, the
first operand for the division).

<dt>West edge, south end (input, bit width matches Data Bits attribute)
<dd>The divisor (that is, the second operand for the division)

<dt>North edge, labeled <var>upper</var> (input, bit width matches Data Bits attribute)
<dd>The upper <var>dataBits</var> bits of the dividend (that is, the
first operand for the division).

<dt>East edge (output, bit width matches Data Bits attribute)
<dd>The lower <var>dataBits</var> bits of the quotient, as specified
above.

<dt>South edge, labeled <var>rem</var> (output, bit width matches Data Bits attribute)
<dd>The remainder of the division. This value will always be between 0
and <var>divisor</var>-1.

</dl>

<h2>Attributes</h2>

<p>When the component is selected or being added,
Alt-0 through Alt-9 alter its <q>Data Bits</q> attribute.</p>

<dl>

<dt>Data Bits</dt>
<dd>The bit width of the values to be divided and of the result.</dd>

</dl>

<h2>Poke Tool Behavior</h2>

<p>None.</p>

<h2>Text Tool Behavior</h2>

<p>None.</p>

<p><a href="../index.html">Back to <em>Library Reference</em></a></p>

</body>
</html>
=======
<html>
<head>
<title>Divider</title>
</head>

<body bgcolor="FFFFFF">

<h1><img  align="center" src="../../../../icons/divider.gif" width="32" height="32">
<em>Divider</em></h1>

<p><table>
<tr><td><strong>Library:</strong></td>
	<td><a href="index.html">Arithmetic</a></td></tr>
<tr><td><strong>Introduced:</strong></td>
	<td>2.0 Beta 22</td></tr>
<tr><td valign="top"><strong>Appearance:</strong></td>
	<td valign="top"><img src="../../../../img-libs/divider.png" width="44" height="45"></td></tr>
</table></p>

<h2>Behavior</h2>

<p>This component divides two values coming in via the west inputs and
outputs the quotient on the east output. The component is designed so
that it can be cascaded with other dividers to provide support a
dividend with more bits than
is possible with a single divider: The upper input provides the
upper <var>dataBits</var> bits of the dividend (if it is specified at
all), and the <var>rem</var> bits provide the remainder, which can be
fed as the <var>upper</var> input into another divider.</p>

<p>If the divisor is 0, then no division is performed (i.e., the divisor
is assumed to be 1).</p>

<p>The divider essentially performs unsigned division. That is, the
remainder will always be between 0 and <var>divisor</var>-1. The
quotient will always be an integer so that
<center>
<var>quotient</var> * <var>divisor</var> + <var>remainder</var>
= <var>dividend</var> .
</center>
If, however, the <var>quotient</var> does not fit into
<var>dataBits</var> bits, then only the lower <var>dataBits</var> bits
will be reported. The component does not provide any method for
accessing the upper <var>dataBits</var> bits.</p>

<p>If either of the operands contains some floating bits or some error
bits, then the component's outputs will be either entirely floating or
entirely error values.</p>

<h2>Pins</h2>

<dl>

<dt>West edge, north end (input, bit width matches Data Bits attribute)
<dd>The lower <var>dataBits</var> bits of the dividend (that is, the
first operand for the division).

<dt>West edge, south end (input, bit width matches Data Bits attribute)
<dd>The divisor (that is, the second operand for the division)

<dt>North edge, labeled <var>upper</var> (input, bit width matches Data Bits attribute)
<dd>The upper <var>dataBits</var> bits of the dividend (that is, the
first operand for the division).

<dt>East edge (output, bit width matches Data Bits attribute)
<dd>The lower <var>dataBits</var> bits of the quotient, as specified
above.

<dt>South edge, labeled <var>rem</var> (output, bit width matches Data Bits attribute)
<dd>The remainder of the division. This value will always be between 0
and <var>divisor</var>-1.

</dl>

<h2>Attributes</h2>

<p>When the component is selected or being added,
Alt-0 through Alt-9 alter its <q>Data Bits</q> attribute.</p>

<dl>

<dt>Data Bits</dt>
<dd>The bit width of the values to be divided and of the result.</dd>

</dl>

<h2>Poke Tool Behavior</h2>

<p>None.</p>

<h2>Text Tool Behavior</h2>

<p>None.</p>

<p><a href="../index.html">Back to <em>Library Reference</em></a></p>

</body>
</html>
>>>>>>> 5ecb02a1
<|MERGE_RESOLUTION|>--- conflicted
+++ resolved
@@ -1,199 +1,98 @@
-<<<<<<< HEAD
-<html>
-<head>
-<title>Divider</title>
-</head>
-
-<body bgcolor="FFFFFF">
-
-<h1><img  align="center" src="../../../../en/icons/divider.gif" width="32" height="32">
-<em>Divider</em></h1>
-
-<p><table>
-<tr><td><strong>Library:</strong></td>
-	<td><a href="index.html">Arithmetic</a></td></tr>
-<tr><td><strong>Introduced:</strong></td>
-	<td>2.0 Beta 22</td></tr>
-<tr><td valign="top"><strong>Appearance:</strong></td>
-	<td valign="top"><img src="../../../../en/img-libs/divider.png" width="44" height="45"></td></tr>
-</table></p>
-
-<h2>Behavior</h2>
-
-<p>This component divides two values coming in via the west inputs and
-outputs the quotient on the east output. The component is designed so
-that it can be cascaded with other dividers to provide support a
-dividend with more bits than
-is possible with a single divider: The upper input provides the
-upper <var>dataBits</var> bits of the dividend (if it is specified at
-all), and the <var>rem</var> bits provide the remainder, which can be
-fed as the <var>upper</var> input into another divider.</p>
-
-<p>If the divisor is 0, then no division is performed (i.e., the divisor
-is assumed to be 1).</p>
-
-<p>The divider essentially performs unsigned division. That is, the
-remainder will always be between 0 and <var>divisor</var>-1. The
-quotient will always be an integer so that
-<center>
-<var>quotient</var> * <var>divisor</var> + <var>remainder</var>
-= <var>dividend</var> .
-</center>
-If, however, the <var>quotient</var> does not fit into
-<var>dataBits</var> bits, then only the lower <var>dataBits</var> bits
-will be reported. The component does not provide any method for
-accessing the upper <var>dataBits</var> bits.</p>
-
-<p>If either of the operands contains some floating bits or some error
-bits, then the component's outputs will be either entirely floating or
-entirely error values.</p>
-
-<h2>Pins</h2>
-
-<dl>
-
-<dt>West edge, north end (input, bit width matches Data Bits attribute)
-<dd>The lower <var>dataBits</var> bits of the dividend (that is, the
-first operand for the division).
-
-<dt>West edge, south end (input, bit width matches Data Bits attribute)
-<dd>The divisor (that is, the second operand for the division)
-
-<dt>North edge, labeled <var>upper</var> (input, bit width matches Data Bits attribute)
-<dd>The upper <var>dataBits</var> bits of the dividend (that is, the
-first operand for the division).
-
-<dt>East edge (output, bit width matches Data Bits attribute)
-<dd>The lower <var>dataBits</var> bits of the quotient, as specified
-above.
-
-<dt>South edge, labeled <var>rem</var> (output, bit width matches Data Bits attribute)
-<dd>The remainder of the division. This value will always be between 0
-and <var>divisor</var>-1.
-
-</dl>
-
-<h2>Attributes</h2>
-
-<p>When the component is selected or being added,
-Alt-0 through Alt-9 alter its <q>Data Bits</q> attribute.</p>
-
-<dl>
-
-<dt>Data Bits</dt>
-<dd>The bit width of the values to be divided and of the result.</dd>
-
-</dl>
-
-<h2>Poke Tool Behavior</h2>
-
-<p>None.</p>
-
-<h2>Text Tool Behavior</h2>
-
-<p>None.</p>
-
-<p><a href="../index.html">Back to <em>Library Reference</em></a></p>
-
-</body>
-</html>
-=======
-<html>
-<head>
-<title>Divider</title>
-</head>
-
-<body bgcolor="FFFFFF">
-
-<h1><img  align="center" src="../../../../icons/divider.gif" width="32" height="32">
-<em>Divider</em></h1>
-
-<p><table>
-<tr><td><strong>Library:</strong></td>
-	<td><a href="index.html">Arithmetic</a></td></tr>
-<tr><td><strong>Introduced:</strong></td>
-	<td>2.0 Beta 22</td></tr>
-<tr><td valign="top"><strong>Appearance:</strong></td>
-	<td valign="top"><img src="../../../../img-libs/divider.png" width="44" height="45"></td></tr>
-</table></p>
-
-<h2>Behavior</h2>
-
-<p>This component divides two values coming in via the west inputs and
-outputs the quotient on the east output. The component is designed so
-that it can be cascaded with other dividers to provide support a
-dividend with more bits than
-is possible with a single divider: The upper input provides the
-upper <var>dataBits</var> bits of the dividend (if it is specified at
-all), and the <var>rem</var> bits provide the remainder, which can be
-fed as the <var>upper</var> input into another divider.</p>
-
-<p>If the divisor is 0, then no division is performed (i.e., the divisor
-is assumed to be 1).</p>
-
-<p>The divider essentially performs unsigned division. That is, the
-remainder will always be between 0 and <var>divisor</var>-1. The
-quotient will always be an integer so that
-<center>
-<var>quotient</var> * <var>divisor</var> + <var>remainder</var>
-= <var>dividend</var> .
-</center>
-If, however, the <var>quotient</var> does not fit into
-<var>dataBits</var> bits, then only the lower <var>dataBits</var> bits
-will be reported. The component does not provide any method for
-accessing the upper <var>dataBits</var> bits.</p>
-
-<p>If either of the operands contains some floating bits or some error
-bits, then the component's outputs will be either entirely floating or
-entirely error values.</p>
-
-<h2>Pins</h2>
-
-<dl>
-
-<dt>West edge, north end (input, bit width matches Data Bits attribute)
-<dd>The lower <var>dataBits</var> bits of the dividend (that is, the
-first operand for the division).
-
-<dt>West edge, south end (input, bit width matches Data Bits attribute)
-<dd>The divisor (that is, the second operand for the division)
-
-<dt>North edge, labeled <var>upper</var> (input, bit width matches Data Bits attribute)
-<dd>The upper <var>dataBits</var> bits of the dividend (that is, the
-first operand for the division).
-
-<dt>East edge (output, bit width matches Data Bits attribute)
-<dd>The lower <var>dataBits</var> bits of the quotient, as specified
-above.
-
-<dt>South edge, labeled <var>rem</var> (output, bit width matches Data Bits attribute)
-<dd>The remainder of the division. This value will always be between 0
-and <var>divisor</var>-1.
-
-</dl>
-
-<h2>Attributes</h2>
-
-<p>When the component is selected or being added,
-Alt-0 through Alt-9 alter its <q>Data Bits</q> attribute.</p>
-
-<dl>
-
-<dt>Data Bits</dt>
-<dd>The bit width of the values to be divided and of the result.</dd>
-
-</dl>
-
-<h2>Poke Tool Behavior</h2>
-
-<p>None.</p>
-
-<h2>Text Tool Behavior</h2>
-
-<p>None.</p>
-
-<p><a href="../index.html">Back to <em>Library Reference</em></a></p>
-
-</body>
-</html>
->>>>>>> 5ecb02a1
+<html>
+<head>
+<title>Divider</title>
+</head>
+
+<body bgcolor="FFFFFF">
+
+<h1><img  align="center" src="../../../../icons/divider.gif" width="32" height="32">
+<em>Divider</em></h1>
+
+<p><table>
+<tr><td><strong>Library:</strong></td>
+	<td><a href="index.html">Arithmetic</a></td></tr>
+<tr><td><strong>Introduced:</strong></td>
+	<td>2.0 Beta 22</td></tr>
+<tr><td valign="top"><strong>Appearance:</strong></td>
+	<td valign="top"><img src="../../../../img-libs/divider.png" width="44" height="45"></td></tr>
+</table></p>
+
+<h2>Behavior</h2>
+
+<p>This component divides two values coming in via the west inputs and
+outputs the quotient on the east output. The component is designed so
+that it can be cascaded with other dividers to provide support a
+dividend with more bits than
+is possible with a single divider: The upper input provides the
+upper <var>dataBits</var> bits of the dividend (if it is specified at
+all), and the <var>rem</var> bits provide the remainder, which can be
+fed as the <var>upper</var> input into another divider.</p>
+
+<p>If the divisor is 0, then no division is performed (i.e., the divisor
+is assumed to be 1).</p>
+
+<p>The divider essentially performs unsigned division. That is, the
+remainder will always be between 0 and <var>divisor</var>-1. The
+quotient will always be an integer so that
+<center>
+<var>quotient</var> * <var>divisor</var> + <var>remainder</var>
+= <var>dividend</var> .
+</center>
+If, however, the <var>quotient</var> does not fit into
+<var>dataBits</var> bits, then only the lower <var>dataBits</var> bits
+will be reported. The component does not provide any method for
+accessing the upper <var>dataBits</var> bits.</p>
+
+<p>If either of the operands contains some floating bits or some error
+bits, then the component's outputs will be either entirely floating or
+entirely error values.</p>
+
+<h2>Pins</h2>
+
+<dl>
+
+<dt>West edge, north end (input, bit width matches Data Bits attribute)
+<dd>The lower <var>dataBits</var> bits of the dividend (that is, the
+first operand for the division).
+
+<dt>West edge, south end (input, bit width matches Data Bits attribute)
+<dd>The divisor (that is, the second operand for the division)
+
+<dt>North edge, labeled <var>upper</var> (input, bit width matches Data Bits attribute)
+<dd>The upper <var>dataBits</var> bits of the dividend (that is, the
+first operand for the division).
+
+<dt>East edge (output, bit width matches Data Bits attribute)
+<dd>The lower <var>dataBits</var> bits of the quotient, as specified
+above.
+
+<dt>South edge, labeled <var>rem</var> (output, bit width matches Data Bits attribute)
+<dd>The remainder of the division. This value will always be between 0
+and <var>divisor</var>-1.
+
+</dl>
+
+<h2>Attributes</h2>
+
+<p>When the component is selected or being added,
+Alt-0 through Alt-9 alter its <q>Data Bits</q> attribute.</p>
+
+<dl>
+
+<dt>Data Bits</dt>
+<dd>The bit width of the values to be divided and of the result.</dd>
+
+</dl>
+
+<h2>Poke Tool Behavior</h2>
+
+<p>None.</p>
+
+<h2>Text Tool Behavior</h2>
+
+<p>None.</p>
+
+<p><a href="../index.html">Back to <em>Library Reference</em></a></p>
+
+</body>
+</html>