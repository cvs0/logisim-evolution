<<<<<<< HEAD
<html>
<head>
<title>Hex Digit Display</title>
</head>

<body bgcolor="FFFFFF">

<h1><img  align="center" src="../../../../en/icons/hexdig.gif" width="32" height="32">
<em>Hex Digit Display</em></h1>

<p><table>
<tr><td><strong>Library:</strong></td>
	<td><a href="index.html">Input/Output</a></td></tr>
<tr><td><strong>Introduced:</strong></td>
	<td>2.2.0</td></tr>
<tr><td valign="top"><strong>Appearance:</strong></td>
	<td valign="top"><img src="../../../../en/img-libs/hexdig.png" width="42" height="63"></td></tr>
</table></p>

<h2>Behavior</h2>

<p>Using a seven-segment display, shows the hexadecimal digit corresponding to
the four-bit input. If any of the inputs are not 0/1 (either floating or error),
then the display shows a dash ('-'). A separate one-bit input controls the
display of the decimal point.</p>

<h2>Pins</h2>

<dl>

<dt>South edge, first from left (input, bit width 4)</dt>
<dd>This input is interpreted as an unsigned four-bit number, and the
corresponding hexadecimal digit is displayed. If any of the bits are floating
or error, then a dash ('-') is displayed.</dd>

<dt>South edge, second from left (input, bit width 1)</dt>
<dd>Controls the decimal point. If this is left unconnected, the decimal point
remains off.</dd>

</dl>

<h2>Attributes</h2>

<dl>

<dt>On Color</dt>
<dd>The color with which to draw the display segments and decimal point when
they are on.</dd>

<dt>Off Color</dt>
<dd>The color with which to draw the display segments and decimal point when
they are off.</dd>

<dt>Background</dt>
<dd>The color with which to draw the display's background (transparent by default).</dd>

</dl>

<h2>Poke Tool Behavior</h2>

<p>None.</p>

<h2>Text Tool Behavior</h2>

<p>None.</p>

<p><a href="../index.html">Back to <em>Library Reference</em></a></p>

</body>
</html>
=======
<html>
<head>
<title>Hex Digit Display</title>
</head>

<body bgcolor="FFFFFF">

<h1><img  align="center" src="../../../../icons/hexdig.gif" width="32" height="32">
<em>Hex Digit Display</em></h1>

<p><table>
<tr><td><strong>Library:</strong></td>
	<td><a href="index.html">Input/Output</a></td></tr>
<tr><td><strong>Introduced:</strong></td>
	<td>2.2.0</td></tr>
<tr><td valign="top"><strong>Appearance:</strong></td>
	<td valign="top"><img src="../../../../img-libs/hexdig.png" width="42" height="63"></td></tr>
</table></p>

<h2>Behavior</h2>

<p>Using a seven-segment display, shows the hexadecimal digit corresponding to
the four-bit input. If any of the inputs are not 0/1 (either floating or error),
then the display shows a dash ('-'). A separate one-bit input controls the
display of the decimal point.</p>

<h2>Pins</h2>

<dl>

<dt>South edge, first from left (input, bit width 4)</dt>
<dd>This input is interpreted as an unsigned four-bit number, and the
corresponding hexadecimal digit is displayed. If any of the bits are floating
or error, then a dash ('-') is displayed.</dd>

<dt>South edge, second from left (input, bit width 1)</dt>
<dd>Controls the decimal point. If this is left unconnected, the decimal point
remains off.</dd>

</dl>

<h2>Attributes</h2>

<dl>

<dt>On Color</dt>
<dd>The color with which to draw the display segments and decimal point when
they are on.</dd>

<dt>Off Color</dt>
<dd>The color with which to draw the display segments and decimal point when
they are off.</dd>

<dt>Background</dt>
<dd>The color with which to draw the display's background (transparent by default).</dd>

</dl>

<h2>Poke Tool Behavior</h2>

<p>None.</p>

<h2>Text Tool Behavior</h2>

<p>None.</p>

<p><a href="../index.html">Back to <em>Library Reference</em></a></p>

</body>
</html>
>>>>>>> 5ecb02a1
<|MERGE_RESOLUTION|>--- conflicted
+++ resolved
@@ -1,143 +1,70 @@
-<<<<<<< HEAD
-<html>
-<head>
-<title>Hex Digit Display</title>
-</head>
-
-<body bgcolor="FFFFFF">
-
-<h1><img  align="center" src="../../../../en/icons/hexdig.gif" width="32" height="32">
-<em>Hex Digit Display</em></h1>
-
-<p><table>
-<tr><td><strong>Library:</strong></td>
-	<td><a href="index.html">Input/Output</a></td></tr>
-<tr><td><strong>Introduced:</strong></td>
-	<td>2.2.0</td></tr>
-<tr><td valign="top"><strong>Appearance:</strong></td>
-	<td valign="top"><img src="../../../../en/img-libs/hexdig.png" width="42" height="63"></td></tr>
-</table></p>
-
-<h2>Behavior</h2>
-
-<p>Using a seven-segment display, shows the hexadecimal digit corresponding to
-the four-bit input. If any of the inputs are not 0/1 (either floating or error),
-then the display shows a dash ('-'). A separate one-bit input controls the
-display of the decimal point.</p>
-
-<h2>Pins</h2>
-
-<dl>
-
-<dt>South edge, first from left (input, bit width 4)</dt>
-<dd>This input is interpreted as an unsigned four-bit number, and the
-corresponding hexadecimal digit is displayed. If any of the bits are floating
-or error, then a dash ('-') is displayed.</dd>
-
-<dt>South edge, second from left (input, bit width 1)</dt>
-<dd>Controls the decimal point. If this is left unconnected, the decimal point
-remains off.</dd>
-
-</dl>
-
-<h2>Attributes</h2>
-
-<dl>
-
-<dt>On Color</dt>
-<dd>The color with which to draw the display segments and decimal point when
-they are on.</dd>
-
-<dt>Off Color</dt>
-<dd>The color with which to draw the display segments and decimal point when
-they are off.</dd>
-
-<dt>Background</dt>
-<dd>The color with which to draw the display's background (transparent by default).</dd>
-
-</dl>
-
-<h2>Poke Tool Behavior</h2>
-
-<p>None.</p>
-
-<h2>Text Tool Behavior</h2>
-
-<p>None.</p>
-
-<p><a href="../index.html">Back to <em>Library Reference</em></a></p>
-
-</body>
-</html>
-=======
-<html>
-<head>
-<title>Hex Digit Display</title>
-</head>
-
-<body bgcolor="FFFFFF">
-
-<h1><img  align="center" src="../../../../icons/hexdig.gif" width="32" height="32">
-<em>Hex Digit Display</em></h1>
-
-<p><table>
-<tr><td><strong>Library:</strong></td>
-	<td><a href="index.html">Input/Output</a></td></tr>
-<tr><td><strong>Introduced:</strong></td>
-	<td>2.2.0</td></tr>
-<tr><td valign="top"><strong>Appearance:</strong></td>
-	<td valign="top"><img src="../../../../img-libs/hexdig.png" width="42" height="63"></td></tr>
-</table></p>
-
-<h2>Behavior</h2>
-
-<p>Using a seven-segment display, shows the hexadecimal digit corresponding to
-the four-bit input. If any of the inputs are not 0/1 (either floating or error),
-then the display shows a dash ('-'). A separate one-bit input controls the
-display of the decimal point.</p>
-
-<h2>Pins</h2>
-
-<dl>
-
-<dt>South edge, first from left (input, bit width 4)</dt>
-<dd>This input is interpreted as an unsigned four-bit number, and the
-corresponding hexadecimal digit is displayed. If any of the bits are floating
-or error, then a dash ('-') is displayed.</dd>
-
-<dt>South edge, second from left (input, bit width 1)</dt>
-<dd>Controls the decimal point. If this is left unconnected, the decimal point
-remains off.</dd>
-
-</dl>
-
-<h2>Attributes</h2>
-
-<dl>
-
-<dt>On Color</dt>
-<dd>The color with which to draw the display segments and decimal point when
-they are on.</dd>
-
-<dt>Off Color</dt>
-<dd>The color with which to draw the display segments and decimal point when
-they are off.</dd>
-
-<dt>Background</dt>
-<dd>The color with which to draw the display's background (transparent by default).</dd>
-
-</dl>
-
-<h2>Poke Tool Behavior</h2>
-
-<p>None.</p>
-
-<h2>Text Tool Behavior</h2>
-
-<p>None.</p>
-
-<p><a href="../index.html">Back to <em>Library Reference</em></a></p>
-
-</body>
-</html>
->>>>>>> 5ecb02a1
+<html>
+<head>
+<title>Hex Digit Display</title>
+</head>
+
+<body bgcolor="FFFFFF">
+
+<h1><img  align="center" src="../../../../icons/hexdig.gif" width="32" height="32">
+<em>Hex Digit Display</em></h1>
+
+<p><table>
+<tr><td><strong>Library:</strong></td>
+	<td><a href="index.html">Input/Output</a></td></tr>
+<tr><td><strong>Introduced:</strong></td>
+	<td>2.2.0</td></tr>
+<tr><td valign="top"><strong>Appearance:</strong></td>
+	<td valign="top"><img src="../../../../img-libs/hexdig.png" width="42" height="63"></td></tr>
+</table></p>
+
+<h2>Behavior</h2>
+
+<p>Using a seven-segment display, shows the hexadecimal digit corresponding to
+the four-bit input. If any of the inputs are not 0/1 (either floating or error),
+then the display shows a dash ('-'). A separate one-bit input controls the
+display of the decimal point.</p>
+
+<h2>Pins</h2>
+
+<dl>
+
+<dt>South edge, first from left (input, bit width 4)</dt>
+<dd>This input is interpreted as an unsigned four-bit number, and the
+corresponding hexadecimal digit is displayed. If any of the bits are floating
+or error, then a dash ('-') is displayed.</dd>
+
+<dt>South edge, second from left (input, bit width 1)</dt>
+<dd>Controls the decimal point. If this is left unconnected, the decimal point
+remains off.</dd>
+
+</dl>
+
+<h2>Attributes</h2>
+
+<dl>
+
+<dt>On Color</dt>
+<dd>The color with which to draw the display segments and decimal point when
+they are on.</dd>
+
+<dt>Off Color</dt>
+<dd>The color with which to draw the display segments and decimal point when
+they are off.</dd>
+
+<dt>Background</dt>
+<dd>The color with which to draw the display's background (transparent by default).</dd>
+
+</dl>
+
+<h2>Poke Tool Behavior</h2>
+
+<p>None.</p>
+
+<h2>Text Tool Behavior</h2>
+
+<p>None.</p>
+
+<p><a href="../index.html">Back to <em>Library Reference</em></a></p>
+
+</body>
+</html>