--- conflicted
+++ resolved
@@ -1,132 +1,64 @@
-<<<<<<< HEAD
-<html>
-<head>
-	<title>Editing the truth table</title>
-</head>
-<body bgcolor="FFFFFF">
-
-<h1>Editing the truth table</h1>
-
-<p>On opening the Combinational Analysis window, you will see that
-it consists of five tabs.
-<center><img src="../../../../en/img-guide/analyze-var.png" width="466" height="321"></center>
-This page describes the first three tabs, Inputs, Outputs, and Table.
-The next page of the guide describes the last two tabs,
-Expression and Minimized.</p>
-
-<h2>The Inputs and Outputs tabs</h2>
-
-<p>The Inputs tab allows you to view and edit the list of inputs.
-To add new inputs, type it in the field at the pane's bottom,
-and click Add. If you want to rename an existing input, select it
-in the list in the pane's upper left region; then type the name
-and click Rename.</p>
-
-<p>To remove an input, select it from the list and click Remove.
-You can also reorder the inputs (which affects the order of
-columns in the truth table and in the generated circuit) using
-the Move Up or Move Down buttons on an input.</p>
-
-<p>All actions affect the truth table immediately.</p>
-
-<p>The Outputs tab works in exactly the same way as the Inputs tab,
-except of course it works with the list of outputs instead.</p>
-
-<h2>The Table tab</h2>
-
-<p>The only item under the Table tab is the current truth table,
-diagrammed in the conventional order, with inputs constituting the
-columns on the left and outputs constituting the columns on the
-right.</p>
-
-<p>You can edit the current values appearing in the output columns by
-clicking on the value of interest. The values will cycle through 0,
-1, and <em>x</em> (representing a "don't care"). As we'll see on the
-next page, any don't-care values allow the computation of
-minimized expressions some flexibility.</p>
-
-<p>You can also navigate and edit the truth table using the keyboard.
-And you can copy and paste values using the clipboard. The clipboard
-can be transferred to any application supporting tab-delimited text
-(such as a spreadsheet).</p>
-
-<p>If the truth table is based on an existing circuit,
-you may see some pink squares in the output columns with "!!" in them.
-These correspond to errors that occurred while calculating the value
-for that row - either the circuit seemed to be oscillating, or the
-output value was an error value (which would be pictured as a red wire
-in the Logisim circuit). Hovering your mouse over the entry should
-bring up a tool tip describing which type of error it was. Once you
-click on the error entry, you will be in the 0-1-<em>x</em> cycle;
-there is no way to go back.</p>
-
-<p><strong>Next:</strong> <a href="expr.html">Creating expressions</a>.</p>
-
-</body>
-</html>
-=======
-<!DOCTYPE html PUBLIC "-//W3C//DTD HTML 4.01 Transitional//EN">
-<html>
-  <head>
-    <meta name="viewport" content="width=device-width, initial-scale=1.0">
-    <meta name="created" content="2018-10-23T06:18:10.521000000">
-    <meta name="changed" content="2018-10-23T06:18:42.262000000">
-    <meta http-equiv="content-type" content="text/html; charset=utf-8">
-    <meta http-equiv="Content-Language" content="es">
-    <title>
-      Editing the truth table
-    </title>
-    <link rel="stylesheet" type="text/css" href="../../style.css">
-  </head>
-  <body>
-    ¨
-    <div class="maindiv">
-      <h1>
-        Editing the truth table
-      </h1>
-      <p>
-        On opening the Combinational Analysis window, you will see that it consists of five tabs. This page describes the first three tabs, <b class="button">Inputs</b>, <b class="button">Outputs</b>, and <b class="button">Table</b>. The next page of the guide describes the last two tabs, Expression and Minimized.
-      </p>
-      <h2>
-        The Inputs and Outputs tabs
-      </h2>
-      <center>
-        <img src="../../../img-guide/analyze-var.png" alt="#########">
-      </center>
-      <p>
-        The Inputs tab allows you to view and edit the list of inputs. To add new inputs, type it in the field at the pane's bottom, and click <b class="button">Add</b>. If you want to rename an existing input, select it in the list in the pane's upper left region; then type the name and click <b class="button">Rename</b>.
-      </p>
-      <p>
-        To remove an input, select it from the list and click <b class="button">Remove</b>. You can also reorder the inputs (which affects the order of columns in the truth table and in the generated circuit) using the <b class="button">Move Up</b> or <b class="button">Move Down</b> buttons on an input.
-      </p>
-      <p>
-        All actions affect the truth table immediately.
-      </p>
-      <p>
-        The <b class="button">Outputs</b> tab works in exactly the same way as the <b class="button">Inputs</b> tab, except of course it works with the list of outputs instead.
-      </p>
-      <h2>
-        The Table tab
-      </h2>
-      <p>
-        The only item under the <b class="button">Table</b> tab is the current truth table, diagrammed in the conventional order, with inputs constituting the columns on the left and outputs constituting the columns on the right.
-      </p>
-      <center>
-        <img src="../../../img-guide/analyze-tbl.png" alt="#########">
-      </center>
-      <p>
-        You can edit the current values appearing in the output columns by clicking on the value of interest. The values will cycle through 0, 1, and x (representing a "don't care"). As we'll see on the next page, any don't-care values allow the computation of minimized expressions some flexibility.
-      </p>
-      <p>
-        You can also navigate and edit the truth table using the keyboard. And you can copy and paste values using the clipboard. The clipboard can be transferred to any application supporting tab-delimited text (such as a spreadsheet).
-      </p>
-      <p>
-        If the truth table is based on an existing circuit, you may see some pink squares in the output columns with "!!" in them. These correspond to errors that occurred while calculating the value for that row - either the circuit seemed to be oscillating, or the output value was an error value (which would be pictured as a red wire in the Logisim circuit). Hovering your mouse over the entry should bring up a tool tip describing which type of error it was. Once you click on the error entry, you will be in the 0-1-x cycle; there is no way to go back.
-      </p>
-      <p>
-        <b>Next:</b> <a href="expr.html">Creating expressions</a>.
-      </p>
-    </div>
-  </body>
-</html>
->>>>>>> 5ecb02a1
+<!DOCTYPE html PUBLIC "-//W3C//DTD HTML 4.01 Transitional//EN">
+<html>
+  <head>
+    <meta name="viewport" content="width=device-width, initial-scale=1.0">
+    <meta name="created" content="2018-10-23T06:18:10.521000000">
+    <meta name="changed" content="2018-10-23T06:18:42.262000000">
+    <meta http-equiv="content-type" content="text/html; charset=utf-8">
+    <meta http-equiv="Content-Language" content="es">
+    <title>
+      Editing the truth table
+    </title>
+    <link rel="stylesheet" type="text/css" href="../../style.css">
+  </head>
+  <body>
+    ¨
+    <div class="maindiv">
+      <h1>
+        Editing the truth table
+      </h1>
+      <p>
+        On opening the Combinational Analysis window, you will see that it consists of five tabs. This page describes the first three tabs, <b class="button">Inputs</b>, <b class="button">Outputs</b>, and <b class="button">Table</b>. The next page of the guide describes the last two tabs, Expression and Minimized.
+      </p>
+      <h2>
+        The Inputs and Outputs tabs
+      </h2>
+      <center>
+        <img src="../../../img-guide/analyze-var.png" alt="#########">
+      </center>
+      <p>
+        The Inputs tab allows you to view and edit the list of inputs. To add new inputs, type it in the field at the pane's bottom, and click <b class="button">Add</b>. If you want to rename an existing input, select it in the list in the pane's upper left region; then type the name and click <b class="button">Rename</b>.
+      </p>
+      <p>
+        To remove an input, select it from the list and click <b class="button">Remove</b>. You can also reorder the inputs (which affects the order of columns in the truth table and in the generated circuit) using the <b class="button">Move Up</b> or <b class="button">Move Down</b> buttons on an input.
+      </p>
+      <p>
+        All actions affect the truth table immediately.
+      </p>
+      <p>
+        The <b class="button">Outputs</b> tab works in exactly the same way as the <b class="button">Inputs</b> tab, except of course it works with the list of outputs instead.
+      </p>
+      <h2>
+        The Table tab
+      </h2>
+      <p>
+        The only item under the <b class="button">Table</b> tab is the current truth table, diagrammed in the conventional order, with inputs constituting the columns on the left and outputs constituting the columns on the right.
+      </p>
+      <center>
+        <img src="../../../img-guide/analyze-tbl.png" alt="#########">
+      </center>
+      <p>
+        You can edit the current values appearing in the output columns by clicking on the value of interest. The values will cycle through 0, 1, and x (representing a "don't care"). As we'll see on the next page, any don't-care values allow the computation of minimized expressions some flexibility.
+      </p>
+      <p>
+        You can also navigate and edit the truth table using the keyboard. And you can copy and paste values using the clipboard. The clipboard can be transferred to any application supporting tab-delimited text (such as a spreadsheet).
+      </p>
+      <p>
+        If the truth table is based on an existing circuit, you may see some pink squares in the output columns with "!!" in them. These correspond to errors that occurred while calculating the value for that row - either the circuit seemed to be oscillating, or the output value was an error value (which would be pictured as a red wire in the Logisim circuit). Hovering your mouse over the entry should bring up a tool tip describing which type of error it was. Once you click on the error entry, you will be in the 0-1-x cycle; there is no way to go back.
+      </p>
+      <p>
+        <b>Next:</b> <a href="expr.html">Creating expressions</a>.
+      </p>
+    </div>
+  </body>
+</html>