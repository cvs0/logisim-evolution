--- conflicted
+++ resolved
@@ -1,223 +1,110 @@
-<<<<<<< HEAD
-<html>
-<head>
-<title>Demultiplexer</title>
-</head>
-
-<body bgcolor="FFFFFF">
-
-<h1><img  align="center" src="../../../../en/icons/demultiplexer.gif" width="32" height="32">
-<em>Demultiplexer</em></h1>
-
-<p><table>
-<tr><td><strong>Library:</strong></td>
-	<td><a href="index.html">Plexers</a></td></tr>
-<tr><td><strong>Introduced:</strong></td>
-	<td>2.0 Beta 11</td></tr>
-<tr><td valign="top"><strong>Appearance:</strong></td>
-	<td valign="top"><img src="../../../../en/img-libs/demux.png" width="44" height="62"></td></tr>
-</table></p>
-
-<h2>Behavior</h2>
-
-<p>Copies the input on the west edge onto exactly one of the outputs on
-the east edge; which of these outputs is specified via the
-current value received through the input on the south edge.
-I find it useful to think of a demultiplexer as analogous to a railroad
-switch, controlled by the select input.</p>
-
-<p>(Incidentally, some authorities spell this
-<em>demultiplex<strong>o</strong>r</em>,
-but <em>demultiplex<strong>e</strong>r</em> is the predominant
-spelling.)</p>
-
-<h2>Pins (assuming component faces east, select is bottom/left)</h2>
-
-<dl>
-
-<dt>West edge (input, bit width matches Data Bits attribute)</dt>
-<dd>The value to be routed to one of the outputs on the east edge.</dd>
-
-<dt>East edge, variable number (outputs, bit width matches Data Bits
-attribute)</dt>
-<dd>The outputs are numbered starting with 0 on the north. An output
-will match the west input if its number matches the value currently
-received through the select input on the south; otherwise, its value
-will be either all-zeroes or all-floating, depending on the value of
-the Three-State? attribute.
-If the select input contains any unspecified bits, then all outputs are
-floating.</dd>
-
-<dt>South edge, left side (input, bit width 1)</dt>
-<dd>Enable: When 0, all outputs consist of all floating bits,
-regardless of the data and select inputs.</dd>
-
-<dt>South edge, right side indicated by gray circle (input, bit width matches Select Bits attribute)</dt>
-<dd>Select input: The value of this input determines to which output on
-the east edge to route the value received on the west edge.</dd>
-
-</dl>
-
-<h2>Attributes</h2>
-
-<p>When the component is selected or being added,
-the digits '1' through '4' alter its <q>Select Bits</q> attribute,
-Alt-0 through Alt-9 alter its <q>Data Bits</q> attribute,
-and the arrow keys alter its <q>Facing</q> attribute.</p>
-
-<dl>
-
-<dt>Facing</dt>
-<dd>The direction of the component (specifying which side has the outputs).</dd>
-
-<dt>Select Location</dt>
-<dd>The location of the select and enable lines relative to the component.</dd>
-
-<dt>Select Bits</dt>
-<dd>The bit width of the component's select input on its south edge.
-The number of outputs for the demultiplexer will be
-2<sup><var>selectBits</var></sup>.</dd>
-
-<dt>Data Bits</dt>
-<dd>The bit width of the data being routed through the demultiplexer.</dd>
-
-<dt>Three-state?</dt>
-<dd>Specifies whether the unselected outputs should be floating (Yes) or
-zero (No).</dd>
-
-<dt>Disabled Output</dt>
-<dd>Specifies what each bit of the outputs should be when the component is
-disabled (i.e., when the enable pin is 0). Options include zero and floating;
-in the latter case, the outputs are effectively disconnected from any other ports.</dd>
-
-<dt>Include Enable?</dt>
-<dd>The component has an enable input when this attribute is <q>yes.</q>
-The attribute is primarily for supporting circuits built using older versions of
-Logisim that did not provide an enable input.</dd>
-
-</dl>
-
-<h2>Poke Tool Behavior</h2>
-
-<p>None.</p>
-
-<h2>Text Tool Behavior</h2>
-
-<p>None.</p>
-
-<p><a href="../index.html">Back to <em>Library Reference</em></a></p>
-
-</body>
-</html>
-=======
-<html>
-<head>
-<title>Demultiplexer</title>
-</head>
-
-<body bgcolor="FFFFFF">
-
-<h1><img  align="center" src="../../../../icons/demultiplexer.gif" width="32" height="32">
-<em>Demultiplexer</em></h1>
-
-<p><table>
-<tr><td><strong>Library:</strong></td>
-	<td><a href="index.html">Plexers</a></td></tr>
-<tr><td><strong>Introduced:</strong></td>
-	<td>2.0 Beta 11</td></tr>
-<tr><td valign="top"><strong>Appearance:</strong></td>
-	<td valign="top"><img src="../../../../img-libs/demux.png" width="44" height="62"></td></tr>
-</table></p>
-
-<h2>Behavior</h2>
-
-<p>Copies the input on the west edge onto exactly one of the outputs on
-the east edge; which of these outputs is specified via the
-current value received through the input on the south edge.
-I find it useful to think of a demultiplexer as analogous to a railroad
-switch, controlled by the select input.</p>
-
-<p>(Incidentally, some authorities spell this
-<em>demultiplex<strong>o</strong>r</em>,
-but <em>demultiplex<strong>e</strong>r</em> is the predominant
-spelling.)</p>
-
-<h2>Pins (assuming component faces east, select is bottom/left)</h2>
-
-<dl>
-
-<dt>West edge (input, bit width matches Data Bits attribute)</dt>
-<dd>The value to be routed to one of the outputs on the east edge.</dd>
-
-<dt>East edge, variable number (outputs, bit width matches Data Bits
-attribute)</dt>
-<dd>The outputs are numbered starting with 0 on the north. An output
-will match the west input if its number matches the value currently
-received through the select input on the south; otherwise, its value
-will be either all-zeroes or all-floating, depending on the value of
-the Three-State? attribute.
-If the select input contains any unspecified bits, then all outputs are
-floating.</dd>
-
-<dt>South edge, left side (input, bit width 1)</dt>
-<dd>Enable: When 0, all outputs consist of all floating bits,
-regardless of the data and select inputs.</dd>
-
-<dt>South edge, right side indicated by gray circle (input, bit width matches Select Bits attribute)</dt>
-<dd>Select input: The value of this input determines to which output on
-the east edge to route the value received on the west edge.</dd>
-
-</dl>
-
-<h2>Attributes</h2>
-
-<p>When the component is selected or being added,
-the digits '1' through '4' alter its <q>Select Bits</q> attribute,
-Alt-0 through Alt-9 alter its <q>Data Bits</q> attribute,
-and the arrow keys alter its <q>Facing</q> attribute.</p>
-
-<dl>
-
-<dt>Facing</dt>
-<dd>The direction of the component (specifying which side has the outputs).</dd>
-
-<dt>Select Location</dt>
-<dd>The location of the select and enable lines relative to the component.</dd>
-
-<dt>Select Bits</dt>
-<dd>The bit width of the component's select input on its south edge.
-The number of outputs for the demultiplexer will be
-2<sup><var>selectBits</var></sup>.</dd>
-
-<dt>Data Bits</dt>
-<dd>The bit width of the data being routed through the demultiplexer.</dd>
-
-<dt>Three-state?</dt>
-<dd>Specifies whether the unselected outputs should be floating (Yes) or
-zero (No).</dd>
-
-<dt>Disabled Output</dt>
-<dd>Specifies what each bit of the outputs should be when the component is
-disabled (i.e., when the enable pin is 0). Options include zero and floating;
-in the latter case, the outputs are effectively disconnected from any other ports.</dd>
-
-<dt>Include Enable?</dt>
-<dd>The component has an enable input when this attribute is <q>yes.</q>
-The attribute is primarily for supporting circuits built using older versions of
-Logisim that did not provide an enable input.</dd>
-
-</dl>
-
-<h2>Poke Tool Behavior</h2>
-
-<p>None.</p>
-
-<h2>Text Tool Behavior</h2>
-
-<p>None.</p>
-
-<p><a href="../index.html">Back to <em>Library Reference</em></a></p>
-
-</body>
-</html>
->>>>>>> 5ecb02a1
+<html>
+<head>
+<title>Demultiplexer</title>
+</head>
+
+<body bgcolor="FFFFFF">
+
+<h1><img  align="center" src="../../../../icons/demultiplexer.gif" width="32" height="32">
+<em>Demultiplexer</em></h1>
+
+<p><table>
+<tr><td><strong>Library:</strong></td>
+	<td><a href="index.html">Plexers</a></td></tr>
+<tr><td><strong>Introduced:</strong></td>
+	<td>2.0 Beta 11</td></tr>
+<tr><td valign="top"><strong>Appearance:</strong></td>
+	<td valign="top"><img src="../../../../img-libs/demux.png" width="44" height="62"></td></tr>
+</table></p>
+
+<h2>Behavior</h2>
+
+<p>Copies the input on the west edge onto exactly one of the outputs on
+the east edge; which of these outputs is specified via the
+current value received through the input on the south edge.
+I find it useful to think of a demultiplexer as analogous to a railroad
+switch, controlled by the select input.</p>
+
+<p>(Incidentally, some authorities spell this
+<em>demultiplex<strong>o</strong>r</em>,
+but <em>demultiplex<strong>e</strong>r</em> is the predominant
+spelling.)</p>
+
+<h2>Pins (assuming component faces east, select is bottom/left)</h2>
+
+<dl>
+
+<dt>West edge (input, bit width matches Data Bits attribute)</dt>
+<dd>The value to be routed to one of the outputs on the east edge.</dd>
+
+<dt>East edge, variable number (outputs, bit width matches Data Bits
+attribute)</dt>
+<dd>The outputs are numbered starting with 0 on the north. An output
+will match the west input if its number matches the value currently
+received through the select input on the south; otherwise, its value
+will be either all-zeroes or all-floating, depending on the value of
+the Three-State? attribute.
+If the select input contains any unspecified bits, then all outputs are
+floating.</dd>
+
+<dt>South edge, left side (input, bit width 1)</dt>
+<dd>Enable: When 0, all outputs consist of all floating bits,
+regardless of the data and select inputs.</dd>
+
+<dt>South edge, right side indicated by gray circle (input, bit width matches Select Bits attribute)</dt>
+<dd>Select input: The value of this input determines to which output on
+the east edge to route the value received on the west edge.</dd>
+
+</dl>
+
+<h2>Attributes</h2>
+
+<p>When the component is selected or being added,
+the digits '1' through '4' alter its <q>Select Bits</q> attribute,
+Alt-0 through Alt-9 alter its <q>Data Bits</q> attribute,
+and the arrow keys alter its <q>Facing</q> attribute.</p>
+
+<dl>
+
+<dt>Facing</dt>
+<dd>The direction of the component (specifying which side has the outputs).</dd>
+
+<dt>Select Location</dt>
+<dd>The location of the select and enable lines relative to the component.</dd>
+
+<dt>Select Bits</dt>
+<dd>The bit width of the component's select input on its south edge.
+The number of outputs for the demultiplexer will be
+2<sup><var>selectBits</var></sup>.</dd>
+
+<dt>Data Bits</dt>
+<dd>The bit width of the data being routed through the demultiplexer.</dd>
+
+<dt>Three-state?</dt>
+<dd>Specifies whether the unselected outputs should be floating (Yes) or
+zero (No).</dd>
+
+<dt>Disabled Output</dt>
+<dd>Specifies what each bit of the outputs should be when the component is
+disabled (i.e., when the enable pin is 0). Options include zero and floating;
+in the latter case, the outputs are effectively disconnected from any other ports.</dd>
+
+<dt>Include Enable?</dt>
+<dd>The component has an enable input when this attribute is <q>yes.</q>
+The attribute is primarily for supporting circuits built using older versions of
+Logisim that did not provide an enable input.</dd>
+
+</dl>
+
+<h2>Poke Tool Behavior</h2>
+
+<p>None.</p>
+
+<h2>Text Tool Behavior</h2>
+
+<p>None.</p>
+
+<p><a href="../index.html">Back to <em>Library Reference</em></a></p>
+
+</body>
+</html>