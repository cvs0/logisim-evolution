--- conflicted
+++ resolved
@@ -1,137 +1,67 @@
-<<<<<<< HEAD
-<html>
-<head>
-<title>Negator</title>
-</head>
-
-<body bgcolor="FFFFFF">
-
-<h1><img  align="center" src="../../../../en/icons/negator.gif" width="32" height="32">
-<em>Negator</em></h1>
-
-<p><table>
-<tr><td><strong>Library:</strong></td>
-	<td><a href="index.html">Arithmetic</a></td></tr>
-<tr><td><strong>Introduced:</strong></td>
-	<td>2.0 Beta 22</td></tr>
-<tr><td valign="top"><strong>Appearance:</strong></td>
-	<td valign="top"><img src="../../../../en/img-libs/negator.png" width="44" height="43"></td></tr>
-</table></p>
-
-<h2>Behavior</h2>
-
-<p>Computes the two's-complement negation of the input.  This negation
-is performed by maintaining all the lower-order bits up to the
-lowest-order 1, and complementing all bits above that.</p>
-
-<p>If the value to be negated happens to be the least negative value,
-then its negation (which cannot be represented in two's-complement
-form), is still the least negative value.</p>
-
-<h2>Pins</h2>
-
-<dl>
-
-<dt>West edge (input, bit width matches Data Bits attribute)
-<dd>The value to negate.
-
-<dt>East edge, labeled -<var>x</var> (output, bit width matches Data Bits attribute)
-<dd>The negation of the input. If the input happens to be the least
-negative value representable in <var>dataBits</var> bits, however, then
-the output matches the input.
-
-</dl>
-
-<h2>Attributes</h2>
-
-<p>When the component is selected or being added,
-Alt-0 through Alt-9 alter its <q>Data Bits</q> attribute.</p>
-
-<dl>
-
-<dt>Data Bits</dt>
-<dd>The bit width of the component's input and output.</dd>
-
-</dl>
-
-<h2>Poke Tool Behavior</h2>
-
-<p>None.</p>
-
-<h2>Text Tool Behavior</h2>
-
-<p>None.</p>
-
-<p><a href="../index.html">Back to <em>Library Reference</em></a></p>
-
-</body>
-</html>
-=======
-<html>
-<head>
-<title>Negator</title>
-</head>
-
-<body bgcolor="FFFFFF">
-
-<h1><img  align="center" src="../../../../icons/negator.gif" width="32" height="32">
-<em>Negator</em></h1>
-
-<p><table>
-<tr><td><strong>Library:</strong></td>
-	<td><a href="index.html">Arithmetic</a></td></tr>
-<tr><td><strong>Introduced:</strong></td>
-	<td>2.0 Beta 22</td></tr>
-<tr><td valign="top"><strong>Appearance:</strong></td>
-	<td valign="top"><img src="../../../../img-libs/negator.png" width="44" height="43"></td></tr>
-</table></p>
-
-<h2>Behavior</h2>
-
-<p>Computes the two's-complement negation of the input.  This negation
-is performed by maintaining all the lower-order bits up to the
-lowest-order 1, and complementing all bits above that.</p>
-
-<p>If the value to be negated happens to be the least negative value,
-then its negation (which cannot be represented in two's-complement
-form), is still the least negative value.</p>
-
-<h2>Pins</h2>
-
-<dl>
-
-<dt>West edge (input, bit width matches Data Bits attribute)
-<dd>The value to negate.
-
-<dt>East edge, labeled -<var>x</var> (output, bit width matches Data Bits attribute)
-<dd>The negation of the input. If the input happens to be the least
-negative value representable in <var>dataBits</var> bits, however, then
-the output matches the input.
-
-</dl>
-
-<h2>Attributes</h2>
-
-<p>When the component is selected or being added,
-Alt-0 through Alt-9 alter its <q>Data Bits</q> attribute.</p>
-
-<dl>
-
-<dt>Data Bits</dt>
-<dd>The bit width of the component's input and output.</dd>
-
-</dl>
-
-<h2>Poke Tool Behavior</h2>
-
-<p>None.</p>
-
-<h2>Text Tool Behavior</h2>
-
-<p>None.</p>
-
-<p><a href="../index.html">Back to <em>Library Reference</em></a></p>
-
-</body>
-</html>
->>>>>>> 5ecb02a1
+<html>
+<head>
+<title>Negator</title>
+</head>
+
+<body bgcolor="FFFFFF">
+
+<h1><img  align="center" src="../../../../icons/negator.gif" width="32" height="32">
+<em>Negator</em></h1>
+
+<p><table>
+<tr><td><strong>Library:</strong></td>
+	<td><a href="index.html">Arithmetic</a></td></tr>
+<tr><td><strong>Introduced:</strong></td>
+	<td>2.0 Beta 22</td></tr>
+<tr><td valign="top"><strong>Appearance:</strong></td>
+	<td valign="top"><img src="../../../../img-libs/negator.png" width="44" height="43"></td></tr>
+</table></p>
+
+<h2>Behavior</h2>
+
+<p>Computes the two's-complement negation of the input.  This negation
+is performed by maintaining all the lower-order bits up to the
+lowest-order 1, and complementing all bits above that.</p>
+
+<p>If the value to be negated happens to be the least negative value,
+then its negation (which cannot be represented in two's-complement
+form), is still the least negative value.</p>
+
+<h2>Pins</h2>
+
+<dl>
+
+<dt>West edge (input, bit width matches Data Bits attribute)
+<dd>The value to negate.
+
+<dt>East edge, labeled -<var>x</var> (output, bit width matches Data Bits attribute)
+<dd>The negation of the input. If the input happens to be the least
+negative value representable in <var>dataBits</var> bits, however, then
+the output matches the input.
+
+</dl>
+
+<h2>Attributes</h2>
+
+<p>When the component is selected or being added,
+Alt-0 through Alt-9 alter its <q>Data Bits</q> attribute.</p>
+
+<dl>
+
+<dt>Data Bits</dt>
+<dd>The bit width of the component's input and output.</dd>
+
+</dl>
+
+<h2>Poke Tool Behavior</h2>
+
+<p>None.</p>
+
+<h2>Text Tool Behavior</h2>
+
+<p>None.</p>
+
+<p><a href="../index.html">Back to <em>Library Reference</em></a></p>
+
+</body>
+</html>