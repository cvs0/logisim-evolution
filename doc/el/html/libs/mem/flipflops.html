--- conflicted
+++ resolved
@@ -1,387 +1,192 @@
-<<<<<<< HEAD
-<html>
-<head>
-<title>D/T/J-K/S-R Flip-Flop</title>
-</head>
-
-<body bgcolor="FFFFFF">
-
-<h1><img  align="center" src="../../../../en/icons/dFlipFlop.gif" width="32" height="32">
-<img  align="center" src="../../../../en/icons/tFlipFlop.gif" width="32" height="32">
-<img  align="center" src="../../../../en/icons/jkFlipFlop.gif" width="32" height="32">
-<img  align="center" src="../../../../en/icons/srFlipFlop.gif" width="32" height="32">
-<em>D/T/J-K/S-R Flip-Flop</em></h1>
-
-<p><table>
-<tr><td><strong>Library:</strong></td>
-	<td><a href="index.html">Memory</a></td></tr>
-<tr><td><strong>Introduced:</strong></td>
-	<td>2.0 Beta 1</td></tr>
-<tr><td valign="top"><strong>Appearance:</strong></td>
-	<td valign="top"><img src="../../../../en/img-libs/flipflops.png" width="225" height="43"></td></tr>
-</table></p>
-
-<h2>Behavior</h2>
-
-<p>Each flip-flop stores a single bit of data, which is emitted through
-the <var>Q</var> output on the east side. Normally, the value can be
-controlled via the inputs to the west side. In particular, the value
-changes when the <strong>clock</strong> input, marked by a triangle on
-each flip-flop, rises from 0 to 1 (or otherwise as configured); on this rising
-edge, the value changes according to the table below.</p>
-
-<center><table>
-<tr><th>D Flip-Flop</th>
-    <th>T Flip-Flop</th>
-    <th>J-K Flip-Flop</th>
-    <th>S-R Flip-Flop</th></tr>
-<tr><td align="center" valign="top">
-<table>
-<tr><th><var>D</var></th><th><var>Q</var></th></tr>
-<tr><td align="center">0</td><td align="center">0</td></tr>
-<tr><td align="center">1</td><td align="center">1</td></tr>
-</table>
-</td><td align="center" valign="top">
-<table>
-<tr><th><var>T</var></th><th><var>Q</var></th></tr>
-<tr><td align="center">0</td><td align="center"><var>Q</var></td></tr>
-<tr><td align="center">1</td><td align="center"><var>Q</var>'</td></tr>
-</table>
-</td><td align="center" valign="top">
-<table>
-<tr><th><var>J</var></th><th><var>K</var></th><th><var>Q</var></th></tr>
-<tr><td align="center">0</td><td align="center">0</td>
-  <td align="center"><var>Q</var></td></tr>
-<tr><td align="center">0</td><td align="center">1</td>
-  <td align="center">0</td></tr>
-<tr><td align="center">1</td><td align="center">0</td>
-  <td align="center">1</td></tr>
-<tr><td align="center">1</td><td align="center">1</td>
-  <td align="center"><var>Q</var>'</td></tr>
-</table>
-</td><td align="center" valign="top">
-<table>
-<tr><th><var>S</var></th><th><var>R</var></th><th><var>Q</var></th></tr>
-<tr><td align="center">0</td><td align="center">0</td>
-  <td align="center"><var>Q</var></td></tr>
-<tr><td align="center">0</td><td align="center">1</td>
-  <td align="center">0</td></tr>
-<tr><td align="center">1</td><td align="center">0</td>
-  <td align="center">1</td></tr>
-<tr><td align="center">1</td><td align="center">1</td>
-  <td align="center"><em>??</em></td></tr>
-</table>
-</tr></table></center>
-
-<p>Another way of describing the different behavior of the flip-flops
-is in English text.</p>
-<ul>
-
-<li><p><strong>D Flip-Flop:</strong> When the clock triggers, the
-value remembered by the flip-flop becomes the value of the <var>D</var>
-input (<em>Data</em>) at that instant.</p></li>
-
-<li><p><strong>T Flip-Flop:</strong> When the clock triggers, the
-value remembered by the flip-flop either toggles or remains the same
-depending on whether the <var>T</var>
-input (<em>Toggle</em>) is 1 or 0.</p></li>
-
-<li><p><strong>J-K Flip-Flop:</strong> When the clock triggers,
-the value remembered by the flip-flop
-toggles if the <var>J</var> and <var>K</var> inputs are both 1
-and the value remains the same if both are 0;
-if they are different, then the value becomes 1 if the <var>J</var>
-(<em>Jump</em>) input is 1 and 0 if the <var>K</var> (<em>Kill</em>)
-input is 1.</p></li>
-
-<li><p><strong>S-R Flip-Flop:</strong> When the clock triggers,
-the value remembered by the flip-flop
-remains unchanged if <var>R</var> and <var>S</var> are both 0,
-becomes 0 if the <var>R</var> input (<em>Reset</em>) is 1, and
-becomes 1 if the <var>S</var> input (<em>Set</em>) is 1.
-The behavior in unspecified if both inputs are 1.
-(In Logisim, the value in the flip-flop remains unchanged.)</p></li>
-
-</ul>
-
-<p>By default, the clock triggers on a rising edge &mdash; that is, when the
-clock input changes from 0 to 1. However, the
-Trigger attribute allows this to change to a falling edge (when the clock
-input changes from 1 to 0), a high level (for the duration that the clock input
-is 1), or a low level (for the duration that the clock input is 0). The
-level-trigger options are unavailable for the T and J-K flip-flops, because
-a flip-flop behaves unpredictably when told to toggle for an indeterminate
-amount of time.</p>
-
-<h2>Pins</h2>
-
-<dl>
-
-<dt>West edge, marked by triangle (input, bit width 1)</dt>
-<dd>Clock input: At the instant that this input value switches from 0 to
-1 (the rising edge), the value will be updated according to the other
-inputs on the west edge.  As long as this remains 0 or 1, the other
-inputs on the west edge have no effect.</dd>
-
-<dt>West edge, other labeled pin(s) (input(s), bit width 1)</dt>
-<dd>These inputs control how the flip-flop's value changes during the
-rising edge of the clock. Their exact behavior depends on the
-flip-flop; the above tables summarize their behavior.</dd>
-
-<dt>East edge, labeled <var>Q</var>, north end (output, bit width 1)</dt>
-<dd>Outputs the value currently stored by the flip-flop.</dd>
-
-<dt>East edge, south end (output, bit width 1)</dt>
-<dd>Outputs the complement of the value currently stored by the
-flip-flop.</dd>
-
-<dt>South edge, east end (input, bit width 1)</dt>
-<dd>Asynchronous reset: When 0 or undefined, this input has no effect.
-As long as it is 1, the flip-flop's value is pinned to 0. This occurs
-asynchronously - that is, without regard to the current clock input
-value. As long as this is 1, the other inputs have no effect.</dd>
-
-<dt>South edge, center end (input, bit width 1)</dt>
-<dd>Enable: When this is 0, clock triggers are ignored. The current bit
-continues to appear on the output. The clock triggers are enabled when this
-input is 1 or undefined.</dd>
-
-<dt>South edge, west end (input, bit width 1)</dt>
-<dd>Asynchronous set: When 1 or undefined, this input has no effect.
-When 1, the flip-flop's value is pinned to 1. This occurs asynchronously
-- that is, without regard to the current clock input value. As long as
-this input is 1, the other inputs have no effect, except for the
-asynchronous reset input, which has priority.</dd>
-
-</dl>
-
-<h2>Attributes</h2>
-
-<dl>
-
-<dt>Trigger</dt>
-<dd>Configures how the clock input is interpreted. The value <q>rising edge</q>
-indicates that the flip-flop should update its value at the instant when the
-clock rises from 0 to 1. The <q>falling edge</q> value indicates that it should
-update at the instant the clock falls from 1 to 0. The <q>high level</q> value
-indicates that the flip-flop should update continuously whenever the clock
-input is 1. And the <q>low level</q> value indicates that it should update
-continuously when the clock input is 0. Note that the latter two options
-are unavailable for T and J-K flip-flops.</dd>
-
-<dt>Label</dt>
-<dd>The text within the label associated with the flip-flop.</dd>
-
-<dt>Label Font</dt>
-<dd>The font with which to render the label.</dd>
-
-</dl>
-
-<h2>Poke Tool Behavior</h2>
-
-<p>Clicking a flip-flop using the Poke Tool toggles the bit stored in
-the flip-flop, unless the asynchronous set/reset inputs currently
-pin the flip-flop's value.</p>
-
-<h2>Text Tool Behavior</h2>
-
-<p>Allows the label associated with the component to be edited.</p>
-
-<p><a href="../index.html">Back to <em>Library Reference</em></a></p>
-
-</body>
-</html>
-=======
-<html>
-<head>
-<title>D/T/J-K/S-R Flip-Flop</title>
-</head>
-
-<body bgcolor="FFFFFF">
-
-<h1><img  align="center" src="../../../../icons/dFlipFlop.gif" width="32" height="32">
-<img  align="center" src="../../../../icons/tFlipFlop.gif" width="32" height="32">
-<img  align="center" src="../../../../icons/jkFlipFlop.gif" width="32" height="32">
-<img  align="center" src="../../../../icons/srFlipFlop.gif" width="32" height="32">
-<em>D/T/J-K/S-R Flip-Flop</em></h1>
-
-<p><table>
-<tr><td><strong>Library:</strong></td>
-	<td><a href="index.html">Memory</a></td></tr>
-<tr><td><strong>Introduced:</strong></td>
-	<td>2.0 Beta 1</td></tr>
-<tr><td valign="top"><strong>Appearance:</strong></td>
-	<td valign="top"><img src="../../../../img-libs/flipflops.png" width="225" height="43"></td></tr>
-</table></p>
-
-<h2>Behavior</h2>
-
-<p>Each flip-flop stores a single bit of data, which is emitted through
-the <var>Q</var> output on the east side. Normally, the value can be
-controlled via the inputs to the west side. In particular, the value
-changes when the <strong>clock</strong> input, marked by a triangle on
-each flip-flop, rises from 0 to 1 (or otherwise as configured); on this rising
-edge, the value changes according to the table below.</p>
-
-<center><table>
-<tr><th>D Flip-Flop</th>
-    <th>T Flip-Flop</th>
-    <th>J-K Flip-Flop</th>
-    <th>S-R Flip-Flop</th></tr>
-<tr><td align="center" valign="top">
-<table>
-<tr><th><var>D</var></th><th><var>Q</var></th></tr>
-<tr><td align="center">0</td><td align="center">0</td></tr>
-<tr><td align="center">1</td><td align="center">1</td></tr>
-</table>
-</td><td align="center" valign="top">
-<table>
-<tr><th><var>T</var></th><th><var>Q</var></th></tr>
-<tr><td align="center">0</td><td align="center"><var>Q</var></td></tr>
-<tr><td align="center">1</td><td align="center"><var>Q</var>'</td></tr>
-</table>
-</td><td align="center" valign="top">
-<table>
-<tr><th><var>J</var></th><th><var>K</var></th><th><var>Q</var></th></tr>
-<tr><td align="center">0</td><td align="center">0</td>
-  <td align="center"><var>Q</var></td></tr>
-<tr><td align="center">0</td><td align="center">1</td>
-  <td align="center">0</td></tr>
-<tr><td align="center">1</td><td align="center">0</td>
-  <td align="center">1</td></tr>
-<tr><td align="center">1</td><td align="center">1</td>
-  <td align="center"><var>Q</var>'</td></tr>
-</table>
-</td><td align="center" valign="top">
-<table>
-<tr><th><var>S</var></th><th><var>R</var></th><th><var>Q</var></th></tr>
-<tr><td align="center">0</td><td align="center">0</td>
-  <td align="center"><var>Q</var></td></tr>
-<tr><td align="center">0</td><td align="center">1</td>
-  <td align="center">0</td></tr>
-<tr><td align="center">1</td><td align="center">0</td>
-  <td align="center">1</td></tr>
-<tr><td align="center">1</td><td align="center">1</td>
-  <td align="center"><em>??</em></td></tr>
-</table>
-</tr></table></center>
-
-<p>Another way of describing the different behavior of the flip-flops
-is in English text.</p>
-<ul>
-
-<li><p><strong>D Flip-Flop:</strong> When the clock triggers, the
-value remembered by the flip-flop becomes the value of the <var>D</var>
-input (<em>Data</em>) at that instant.</p></li>
-
-<li><p><strong>T Flip-Flop:</strong> When the clock triggers, the
-value remembered by the flip-flop either toggles or remains the same
-depending on whether the <var>T</var>
-input (<em>Toggle</em>) is 1 or 0.</p></li>
-
-<li><p><strong>J-K Flip-Flop:</strong> When the clock triggers,
-the value remembered by the flip-flop
-toggles if the <var>J</var> and <var>K</var> inputs are both 1
-and the value remains the same if both are 0;
-if they are different, then the value becomes 1 if the <var>J</var>
-(<em>Jump</em>) input is 1 and 0 if the <var>K</var> (<em>Kill</em>)
-input is 1.</p></li>
-
-<li><p><strong>S-R Flip-Flop:</strong> When the clock triggers,
-the value remembered by the flip-flop
-remains unchanged if <var>R</var> and <var>S</var> are both 0,
-becomes 0 if the <var>R</var> input (<em>Reset</em>) is 1, and
-becomes 1 if the <var>S</var> input (<em>Set</em>) is 1.
-The behavior in unspecified if both inputs are 1.
-(In Logisim, the value in the flip-flop remains unchanged.)</p></li>
-
-</ul>
-
-<p>By default, the clock triggers on a rising edge &mdash; that is, when the
-clock input changes from 0 to 1. However, the
-Trigger attribute allows this to change to a falling edge (when the clock
-input changes from 1 to 0), a high level (for the duration that the clock input
-is 1), or a low level (for the duration that the clock input is 0). The
-level-trigger options are unavailable for the T and J-K flip-flops, because
-a flip-flop behaves unpredictably when told to toggle for an indeterminate
-amount of time.</p>
-
-<h2>Pins</h2>
-
-<dl>
-
-<dt>West edge, marked by triangle (input, bit width 1)</dt>
-<dd>Clock input: At the instant that this input value switches from 0 to
-1 (the rising edge), the value will be updated according to the other
-inputs on the west edge.  As long as this remains 0 or 1, the other
-inputs on the west edge have no effect.</dd>
-
-<dt>West edge, other labeled pin(s) (input(s), bit width 1)</dt>
-<dd>These inputs control how the flip-flop's value changes during the
-rising edge of the clock. Their exact behavior depends on the
-flip-flop; the above tables summarize their behavior.</dd>
-
-<dt>East edge, labeled <var>Q</var>, north end (output, bit width 1)</dt>
-<dd>Outputs the value currently stored by the flip-flop.</dd>
-
-<dt>East edge, south end (output, bit width 1)</dt>
-<dd>Outputs the complement of the value currently stored by the
-flip-flop.</dd>
-
-<dt>South edge, east end (input, bit width 1)</dt>
-<dd>Asynchronous reset: When 0 or undefined, this input has no effect.
-As long as it is 1, the flip-flop's value is pinned to 0. This occurs
-asynchronously - that is, without regard to the current clock input
-value. As long as this is 1, the other inputs have no effect.</dd>
-
-<dt>South edge, center end (input, bit width 1)</dt>
-<dd>Enable: When this is 0, clock triggers are ignored. The current bit
-continues to appear on the output. The clock triggers are enabled when this
-input is 1 or undefined.</dd>
-
-<dt>South edge, west end (input, bit width 1)</dt>
-<dd>Asynchronous set: When 1 or undefined, this input has no effect.
-When 1, the flip-flop's value is pinned to 1. This occurs asynchronously
-- that is, without regard to the current clock input value. As long as
-this input is 1, the other inputs have no effect, except for the
-asynchronous reset input, which has priority.</dd>
-
-</dl>
-
-<h2>Attributes</h2>
-
-<dl>
-
-<dt>Trigger</dt>
-<dd>Configures how the clock input is interpreted. The value <q>rising edge</q>
-indicates that the flip-flop should update its value at the instant when the
-clock rises from 0 to 1. The <q>falling edge</q> value indicates that it should
-update at the instant the clock falls from 1 to 0. The <q>high level</q> value
-indicates that the flip-flop should update continuously whenever the clock
-input is 1. And the <q>low level</q> value indicates that it should update
-continuously when the clock input is 0. Note that the latter two options
-are unavailable for T and J-K flip-flops.</dd>
-
-<dt>Label</dt>
-<dd>The text within the label associated with the flip-flop.</dd>
-
-<dt>Label Font</dt>
-<dd>The font with which to render the label.</dd>
-
-</dl>
-
-<h2>Poke Tool Behavior</h2>
-
-<p>Clicking a flip-flop using the Poke Tool toggles the bit stored in
-the flip-flop, unless the asynchronous set/reset inputs currently
-pin the flip-flop's value.</p>
-
-<h2>Text Tool Behavior</h2>
-
-<p>Allows the label associated with the component to be edited.</p>
-
-<p><a href="../index.html">Back to <em>Library Reference</em></a></p>
-
-</body>
-</html>
->>>>>>> 5ecb02a1
+<html>
+<head>
+<title>D/T/J-K/S-R Flip-Flop</title>
+</head>
+
+<body bgcolor="FFFFFF">
+
+<h1><img  align="center" src="../../../../icons/dFlipFlop.gif" width="32" height="32">
+<img  align="center" src="../../../../icons/tFlipFlop.gif" width="32" height="32">
+<img  align="center" src="../../../../icons/jkFlipFlop.gif" width="32" height="32">
+<img  align="center" src="../../../../icons/srFlipFlop.gif" width="32" height="32">
+<em>D/T/J-K/S-R Flip-Flop</em></h1>
+
+<p><table>
+<tr><td><strong>Library:</strong></td>
+	<td><a href="index.html">Memory</a></td></tr>
+<tr><td><strong>Introduced:</strong></td>
+	<td>2.0 Beta 1</td></tr>
+<tr><td valign="top"><strong>Appearance:</strong></td>
+	<td valign="top"><img src="../../../../img-libs/flipflops.png" width="225" height="43"></td></tr>
+</table></p>
+
+<h2>Behavior</h2>
+
+<p>Each flip-flop stores a single bit of data, which is emitted through
+the <var>Q</var> output on the east side. Normally, the value can be
+controlled via the inputs to the west side. In particular, the value
+changes when the <strong>clock</strong> input, marked by a triangle on
+each flip-flop, rises from 0 to 1 (or otherwise as configured); on this rising
+edge, the value changes according to the table below.</p>
+
+<center><table>
+<tr><th>D Flip-Flop</th>
+    <th>T Flip-Flop</th>
+    <th>J-K Flip-Flop</th>
+    <th>S-R Flip-Flop</th></tr>
+<tr><td align="center" valign="top">
+<table>
+<tr><th><var>D</var></th><th><var>Q</var></th></tr>
+<tr><td align="center">0</td><td align="center">0</td></tr>
+<tr><td align="center">1</td><td align="center">1</td></tr>
+</table>
+</td><td align="center" valign="top">
+<table>
+<tr><th><var>T</var></th><th><var>Q</var></th></tr>
+<tr><td align="center">0</td><td align="center"><var>Q</var></td></tr>
+<tr><td align="center">1</td><td align="center"><var>Q</var>'</td></tr>
+</table>
+</td><td align="center" valign="top">
+<table>
+<tr><th><var>J</var></th><th><var>K</var></th><th><var>Q</var></th></tr>
+<tr><td align="center">0</td><td align="center">0</td>
+  <td align="center"><var>Q</var></td></tr>
+<tr><td align="center">0</td><td align="center">1</td>
+  <td align="center">0</td></tr>
+<tr><td align="center">1</td><td align="center">0</td>
+  <td align="center">1</td></tr>
+<tr><td align="center">1</td><td align="center">1</td>
+  <td align="center"><var>Q</var>'</td></tr>
+</table>
+</td><td align="center" valign="top">
+<table>
+<tr><th><var>S</var></th><th><var>R</var></th><th><var>Q</var></th></tr>
+<tr><td align="center">0</td><td align="center">0</td>
+  <td align="center"><var>Q</var></td></tr>
+<tr><td align="center">0</td><td align="center">1</td>
+  <td align="center">0</td></tr>
+<tr><td align="center">1</td><td align="center">0</td>
+  <td align="center">1</td></tr>
+<tr><td align="center">1</td><td align="center">1</td>
+  <td align="center"><em>??</em></td></tr>
+</table>
+</tr></table></center>
+
+<p>Another way of describing the different behavior of the flip-flops
+is in English text.</p>
+<ul>
+
+<li><p><strong>D Flip-Flop:</strong> When the clock triggers, the
+value remembered by the flip-flop becomes the value of the <var>D</var>
+input (<em>Data</em>) at that instant.</p></li>
+
+<li><p><strong>T Flip-Flop:</strong> When the clock triggers, the
+value remembered by the flip-flop either toggles or remains the same
+depending on whether the <var>T</var>
+input (<em>Toggle</em>) is 1 or 0.</p></li>
+
+<li><p><strong>J-K Flip-Flop:</strong> When the clock triggers,
+the value remembered by the flip-flop
+toggles if the <var>J</var> and <var>K</var> inputs are both 1
+and the value remains the same if both are 0;
+if they are different, then the value becomes 1 if the <var>J</var>
+(<em>Jump</em>) input is 1 and 0 if the <var>K</var> (<em>Kill</em>)
+input is 1.</p></li>
+
+<li><p><strong>S-R Flip-Flop:</strong> When the clock triggers,
+the value remembered by the flip-flop
+remains unchanged if <var>R</var> and <var>S</var> are both 0,
+becomes 0 if the <var>R</var> input (<em>Reset</em>) is 1, and
+becomes 1 if the <var>S</var> input (<em>Set</em>) is 1.
+The behavior in unspecified if both inputs are 1.
+(In Logisim, the value in the flip-flop remains unchanged.)</p></li>
+
+</ul>
+
+<p>By default, the clock triggers on a rising edge &mdash; that is, when the
+clock input changes from 0 to 1. However, the
+Trigger attribute allows this to change to a falling edge (when the clock
+input changes from 1 to 0), a high level (for the duration that the clock input
+is 1), or a low level (for the duration that the clock input is 0). The
+level-trigger options are unavailable for the T and J-K flip-flops, because
+a flip-flop behaves unpredictably when told to toggle for an indeterminate
+amount of time.</p>
+
+<h2>Pins</h2>
+
+<dl>
+
+<dt>West edge, marked by triangle (input, bit width 1)</dt>
+<dd>Clock input: At the instant that this input value switches from 0 to
+1 (the rising edge), the value will be updated according to the other
+inputs on the west edge.  As long as this remains 0 or 1, the other
+inputs on the west edge have no effect.</dd>
+
+<dt>West edge, other labeled pin(s) (input(s), bit width 1)</dt>
+<dd>These inputs control how the flip-flop's value changes during the
+rising edge of the clock. Their exact behavior depends on the
+flip-flop; the above tables summarize their behavior.</dd>
+
+<dt>East edge, labeled <var>Q</var>, north end (output, bit width 1)</dt>
+<dd>Outputs the value currently stored by the flip-flop.</dd>
+
+<dt>East edge, south end (output, bit width 1)</dt>
+<dd>Outputs the complement of the value currently stored by the
+flip-flop.</dd>
+
+<dt>South edge, east end (input, bit width 1)</dt>
+<dd>Asynchronous reset: When 0 or undefined, this input has no effect.
+As long as it is 1, the flip-flop's value is pinned to 0. This occurs
+asynchronously - that is, without regard to the current clock input
+value. As long as this is 1, the other inputs have no effect.</dd>
+
+<dt>South edge, center end (input, bit width 1)</dt>
+<dd>Enable: When this is 0, clock triggers are ignored. The current bit
+continues to appear on the output. The clock triggers are enabled when this
+input is 1 or undefined.</dd>
+
+<dt>South edge, west end (input, bit width 1)</dt>
+<dd>Asynchronous set: When 1 or undefined, this input has no effect.
+When 1, the flip-flop's value is pinned to 1. This occurs asynchronously
+- that is, without regard to the current clock input value. As long as
+this input is 1, the other inputs have no effect, except for the
+asynchronous reset input, which has priority.</dd>
+
+</dl>
+
+<h2>Attributes</h2>
+
+<dl>
+
+<dt>Trigger</dt>
+<dd>Configures how the clock input is interpreted. The value <q>rising edge</q>
+indicates that the flip-flop should update its value at the instant when the
+clock rises from 0 to 1. The <q>falling edge</q> value indicates that it should
+update at the instant the clock falls from 1 to 0. The <q>high level</q> value
+indicates that the flip-flop should update continuously whenever the clock
+input is 1. And the <q>low level</q> value indicates that it should update
+continuously when the clock input is 0. Note that the latter two options
+are unavailable for T and J-K flip-flops.</dd>
+
+<dt>Label</dt>
+<dd>The text within the label associated with the flip-flop.</dd>
+
+<dt>Label Font</dt>
+<dd>The font with which to render the label.</dd>
+
+</dl>
+
+<h2>Poke Tool Behavior</h2>
+
+<p>Clicking a flip-flop using the Poke Tool toggles the bit stored in
+the flip-flop, unless the asynchronous set/reset inputs currently
+pin the flip-flop's value.</p>
+
+<h2>Text Tool Behavior</h2>
+
+<p>Allows the label associated with the component to be edited.</p>
+
+<p><a href="../index.html">Back to <em>Library Reference</em></a></p>
+
+</body>
+</html>