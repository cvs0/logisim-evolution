<<<<<<< HEAD
<html>
<head>
<title>Oscillation errors</title>
</head>

<body bgcolor="FFFFFF">

<h1>Oscillation errors</h1>

<p>The propagation algorithm, which normally works silently without any
problems, will become very visible
when you create a circuit that oscillates.</p>
<center><img src="../../../../en/img-guide/prop-oscillate-before.png" width="335" height="223"></center>
<p>This circuit is currently in a stable condition. But if you change the
input to 1, the circuit will effectively enter an infinite loop. After
a while, Logisim will simply give up and show an "Oscillation apparent" message
telling you that it believes that the circuit is oscillating.</p>
<center><img src="../../../../en/img-guide/prop-oscillate-error.png" width="335" height="223"></center>
<p>It will display the values it has at the time it gives up. These values
will look wrong - in this screen shot, the AND gate is emitting 1
although one of its inputs is 0, but it could be that the NOT gate
has a 1 input and a 1 output.</p>

<p>Logisim helpfully circles in red each location that seems to be
involved in the oscillation. If an involved point lies within a
subcircuit, Logisim will draw that subcircuit's outline in red.</p>

<p>When Logisim detects oscillation, it shuts down all
further simulation. You can re-enable simulation using the
Simulate menu's Simulation Enabled option.</p>

<p>Logisim detects oscillation using a fairly simple technique: If the
circuit simulation seems to many iterations, then it will simply give up
and report oscillation. (The points it identifies as being involved are
those that were touched in the last 25% of the iterations.)
Thus, it could erroneously report oscillation,
particularly if you are working with an exceptionally large circuit; but
it would be one that is larger than any I have built using Logisim.
In any case, if you are confident that the reporting is in error, you
can configure the number of iterations
completed before oscillation occurs via the
<a href="../opts/index.html">Project Options</a> window's
<a href="../opts/simulate.html">Simulation tab</a>.</p>

<p><strong>Next:</strong> <a href="shortcome.html">Shortcomings</a>.</p>

</body>
</html>
=======
<!DOCTYPE html PUBLIC "-//W3C//DTD HTML 4.01 Transitional//EN">
<html>
  <head>
    <meta name="viewport" content="width=device-width, initial-scale=1.0">
    <meta name="created" content="2018-10-23T06:18:10.521000000">
    <meta name="changed" content="2018-10-23T06:18:42.262000000">
    <meta http-equiv="content-type" content="text/html; charset=utf-8">
    <meta http-equiv="Content-Language" content="en">
    <title>
      Oscillation errors
    </title>
    <link rel="stylesheet" type="text/css" href="../../style.css">
  </head>
  <body>
    <div class="maindiv">
      <h1>
        Oscillation errors
      </h1>
      <p>
        The propagation algorithm, which normally works silently without any problems, will become very visible when you create a circuit that oscillates.
      </p>
      <center>
        <img src="../../../img-guide/prop-oscillate-before.png" alt="#########">
      </center>
      <p>
        This circuit is currently in a stable condition. But if you change the input to 1, the circuit will effectively enter an infinite loop. After a while, Logisim will simply give up and show an "Oscillation apparent" message telling you that it believes that the circuit is oscillating.
      </p>
      <center>
        <img src="../../../img-guide/prop-oscillate-error.png" alt="#########">
      </center>
      <p>
        It will display the values it has at the time it gives up. These values will look wrong - in this screen shot, the AND gate is emitting 1 although one of its inputs is 0, but it could be that the NOT gate has a 1 input and a 1 output.
      </p>
      <p>
        Logisim helpfully circles in red each location that seems to be involved in the oscillation. If an involved point lies within a subcircuit, Logisim will draw that subcircuit's outline in red.
      </p>
      <p>
        When Logisim detects oscillation, it shuts down all further simulation. You can re-enable simulation using the Simulate menu's Simulation Enabled option.
      </p>
      <p>
        Logisim detects oscillation using a fairly simple technique: If the circuit simulation seems to many iterations, then it will simply give up and report oscillation. (The points it identifies as being involved are those that were touched in the last 25% of the iterations.) Thus, it could erroneously report oscillation, particularly if you are working with an exceptionally large circuit; but it would be one that is larger than any I have built using Logisim. In any case, if you are confident that the reporting is in error, you can configure the number of iterations completed before oscillation occurs via the <a href="../opts/index.html">Project Options</a> window's <a href="../opts/simulate.html">Simulation tab</a>.
      </p>
      <p>
        <b>Next:</b> <a href="shortcome.html">Shortcomings</a>.
      </p>
    </div>
  </body>
</html>
>>>>>>> 5ecb02a1
<|MERGE_RESOLUTION|>--- conflicted
+++ resolved
@@ -1,99 +1,48 @@
-<<<<<<< HEAD
-<html>
-<head>
-<title>Oscillation errors</title>
-</head>
-
-<body bgcolor="FFFFFF">
-
-<h1>Oscillation errors</h1>
-
-<p>The propagation algorithm, which normally works silently without any
-problems, will become very visible
-when you create a circuit that oscillates.</p>
-<center><img src="../../../../en/img-guide/prop-oscillate-before.png" width="335" height="223"></center>
-<p>This circuit is currently in a stable condition. But if you change the
-input to 1, the circuit will effectively enter an infinite loop. After
-a while, Logisim will simply give up and show an "Oscillation apparent" message
-telling you that it believes that the circuit is oscillating.</p>
-<center><img src="../../../../en/img-guide/prop-oscillate-error.png" width="335" height="223"></center>
-<p>It will display the values it has at the time it gives up. These values
-will look wrong - in this screen shot, the AND gate is emitting 1
-although one of its inputs is 0, but it could be that the NOT gate
-has a 1 input and a 1 output.</p>
-
-<p>Logisim helpfully circles in red each location that seems to be
-involved in the oscillation. If an involved point lies within a
-subcircuit, Logisim will draw that subcircuit's outline in red.</p>
-
-<p>When Logisim detects oscillation, it shuts down all
-further simulation. You can re-enable simulation using the
-Simulate menu's Simulation Enabled option.</p>
-
-<p>Logisim detects oscillation using a fairly simple technique: If the
-circuit simulation seems to many iterations, then it will simply give up
-and report oscillation. (The points it identifies as being involved are
-those that were touched in the last 25% of the iterations.)
-Thus, it could erroneously report oscillation,
-particularly if you are working with an exceptionally large circuit; but
-it would be one that is larger than any I have built using Logisim.
-In any case, if you are confident that the reporting is in error, you
-can configure the number of iterations
-completed before oscillation occurs via the
-<a href="../opts/index.html">Project Options</a> window's
-<a href="../opts/simulate.html">Simulation tab</a>.</p>
-
-<p><strong>Next:</strong> <a href="shortcome.html">Shortcomings</a>.</p>
-
-</body>
-</html>
-=======
-<!DOCTYPE html PUBLIC "-//W3C//DTD HTML 4.01 Transitional//EN">
-<html>
-  <head>
-    <meta name="viewport" content="width=device-width, initial-scale=1.0">
-    <meta name="created" content="2018-10-23T06:18:10.521000000">
-    <meta name="changed" content="2018-10-23T06:18:42.262000000">
-    <meta http-equiv="content-type" content="text/html; charset=utf-8">
-    <meta http-equiv="Content-Language" content="en">
-    <title>
-      Oscillation errors
-    </title>
-    <link rel="stylesheet" type="text/css" href="../../style.css">
-  </head>
-  <body>
-    <div class="maindiv">
-      <h1>
-        Oscillation errors
-      </h1>
-      <p>
-        The propagation algorithm, which normally works silently without any problems, will become very visible when you create a circuit that oscillates.
-      </p>
-      <center>
-        <img src="../../../img-guide/prop-oscillate-before.png" alt="#########">
-      </center>
-      <p>
-        This circuit is currently in a stable condition. But if you change the input to 1, the circuit will effectively enter an infinite loop. After a while, Logisim will simply give up and show an "Oscillation apparent" message telling you that it believes that the circuit is oscillating.
-      </p>
-      <center>
-        <img src="../../../img-guide/prop-oscillate-error.png" alt="#########">
-      </center>
-      <p>
-        It will display the values it has at the time it gives up. These values will look wrong - in this screen shot, the AND gate is emitting 1 although one of its inputs is 0, but it could be that the NOT gate has a 1 input and a 1 output.
-      </p>
-      <p>
-        Logisim helpfully circles in red each location that seems to be involved in the oscillation. If an involved point lies within a subcircuit, Logisim will draw that subcircuit's outline in red.
-      </p>
-      <p>
-        When Logisim detects oscillation, it shuts down all further simulation. You can re-enable simulation using the Simulate menu's Simulation Enabled option.
-      </p>
-      <p>
-        Logisim detects oscillation using a fairly simple technique: If the circuit simulation seems to many iterations, then it will simply give up and report oscillation. (The points it identifies as being involved are those that were touched in the last 25% of the iterations.) Thus, it could erroneously report oscillation, particularly if you are working with an exceptionally large circuit; but it would be one that is larger than any I have built using Logisim. In any case, if you are confident that the reporting is in error, you can configure the number of iterations completed before oscillation occurs via the <a href="../opts/index.html">Project Options</a> window's <a href="../opts/simulate.html">Simulation tab</a>.
-      </p>
-      <p>
-        <b>Next:</b> <a href="shortcome.html">Shortcomings</a>.
-      </p>
-    </div>
-  </body>
-</html>
->>>>>>> 5ecb02a1
+<!DOCTYPE html PUBLIC "-//W3C//DTD HTML 4.01 Transitional//EN">
+<html>
+  <head>
+    <meta name="viewport" content="width=device-width, initial-scale=1.0">
+    <meta name="created" content="2018-10-23T06:18:10.521000000">
+    <meta name="changed" content="2018-10-23T06:18:42.262000000">
+    <meta http-equiv="content-type" content="text/html; charset=utf-8">
+    <meta http-equiv="Content-Language" content="en">
+    <title>
+      Oscillation errors
+    </title>
+    <link rel="stylesheet" type="text/css" href="../../style.css">
+  </head>
+  <body>
+    <div class="maindiv">
+      <h1>
+        Oscillation errors
+      </h1>
+      <p>
+        The propagation algorithm, which normally works silently without any problems, will become very visible when you create a circuit that oscillates.
+      </p>
+      <center>
+        <img src="../../../img-guide/prop-oscillate-before.png" alt="#########">
+      </center>
+      <p>
+        This circuit is currently in a stable condition. But if you change the input to 1, the circuit will effectively enter an infinite loop. After a while, Logisim will simply give up and show an "Oscillation apparent" message telling you that it believes that the circuit is oscillating.
+      </p>
+      <center>
+        <img src="../../../img-guide/prop-oscillate-error.png" alt="#########">
+      </center>
+      <p>
+        It will display the values it has at the time it gives up. These values will look wrong - in this screen shot, the AND gate is emitting 1 although one of its inputs is 0, but it could be that the NOT gate has a 1 input and a 1 output.
+      </p>
+      <p>
+        Logisim helpfully circles in red each location that seems to be involved in the oscillation. If an involved point lies within a subcircuit, Logisim will draw that subcircuit's outline in red.
+      </p>
+      <p>
+        When Logisim detects oscillation, it shuts down all further simulation. You can re-enable simulation using the Simulate menu's Simulation Enabled option.
+      </p>
+      <p>
+        Logisim detects oscillation using a fairly simple technique: If the circuit simulation seems to many iterations, then it will simply give up and report oscillation. (The points it identifies as being involved are those that were touched in the last 25% of the iterations.) Thus, it could erroneously report oscillation, particularly if you are working with an exceptionally large circuit; but it would be one that is larger than any I have built using Logisim. In any case, if you are confident that the reporting is in error, you can configure the number of iterations completed before oscillation occurs via the <a href="../opts/index.html">Project Options</a> window's <a href="../opts/simulate.html">Simulation tab</a>.
+      </p>
+      <p>
+        <b>Next:</b> <a href="shortcome.html">Shortcomings</a>.
+      </p>
+    </div>
+  </body>
+</html>