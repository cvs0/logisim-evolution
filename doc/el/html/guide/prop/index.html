<<<<<<< HEAD
<html>
<head>
<title>Value propagation</title>
</head>

<body bgcolor="FFFFFF">

<h1>Value propagation</h1>

<p>Logisim's algorithm for simulating the propagation of values through
circuits is not something that you normally need to worry about. Suffice
it to say that the algorithm is sophisticated enough to account for gate
delays, but not realistic enough to account for more difficult
phenomena like varying voltages or race conditions.</p>

<p>Do you still want to know more?
<blockquote><a href="delays.html">Gate delays</a>
	<br><a href="oscillate.html">Oscillation errors</a>
	<br><a href="shortcome.html">Shortcomings</a>
</blockquote></p>

<p><strong>Next:</strong> <a href="delays.html">Gate delays</a>.</p>

</body>
</html>
=======
<!DOCTYPE html PUBLIC "-//W3C//DTD HTML 4.01 Transitional//EN">
<html>
  <head>
    <meta name="viewport" content="width=device-width, initial-scale=1.0">
    <meta name="created" content="2018-10-23T06:18:10.521000000">
    <meta name="changed" content="2018-10-23T06:18:42.262000000">
    <meta http-equiv="content-type" content="text/html; charset=utf-8">
    <meta http-equiv="Content-Language" content="en">
    <title>
      Value propagation
    </title>
    <link rel="stylesheet" type="text/css" href="../../style.css">
  </head>
  <body>
    <div class="maindiv">
      <h1>
        Value propagation
      </h1>
      <p>
        Logisim's algorithm for simulating the propagation of values through circuits is not something that you normally need to worry about. Suffice it to say that the algorithm is sophisticated enough to account for gate delays, but not realistic enough to account for more difficult phenomena like varying voltages or race conditions.
      </p>
      <p>
        Do you still want to know more?
      </p>
      <blockquote>
        <a href="delays.html">Gate delays</a><br>
        <a href="oscillate.html">Oscillation errors</a><br>
        <a href="shortcome.html">Shortcomings</a>
      </blockquote>
      <p>
        <b>Next:</b> <a href="delays.html">Gate delays</a>.
      </p>
    </div>
  </body>
</html>
>>>>>>> 5ecb02a1
<|MERGE_RESOLUTION|>--- conflicted
+++ resolved
@@ -1,63 +1,35 @@
-<<<<<<< HEAD
-<html>
-<head>
-<title>Value propagation</title>
-</head>
-
-<body bgcolor="FFFFFF">
-
-<h1>Value propagation</h1>
-
-<p>Logisim's algorithm for simulating the propagation of values through
-circuits is not something that you normally need to worry about. Suffice
-it to say that the algorithm is sophisticated enough to account for gate
-delays, but not realistic enough to account for more difficult
-phenomena like varying voltages or race conditions.</p>
-
-<p>Do you still want to know more?
-<blockquote><a href="delays.html">Gate delays</a>
-	<br><a href="oscillate.html">Oscillation errors</a>
-	<br><a href="shortcome.html">Shortcomings</a>
-</blockquote></p>
-
-<p><strong>Next:</strong> <a href="delays.html">Gate delays</a>.</p>
-
-</body>
-</html>
-=======
-<!DOCTYPE html PUBLIC "-//W3C//DTD HTML 4.01 Transitional//EN">
-<html>
-  <head>
-    <meta name="viewport" content="width=device-width, initial-scale=1.0">
-    <meta name="created" content="2018-10-23T06:18:10.521000000">
-    <meta name="changed" content="2018-10-23T06:18:42.262000000">
-    <meta http-equiv="content-type" content="text/html; charset=utf-8">
-    <meta http-equiv="Content-Language" content="en">
-    <title>
-      Value propagation
-    </title>
-    <link rel="stylesheet" type="text/css" href="../../style.css">
-  </head>
-  <body>
-    <div class="maindiv">
-      <h1>
-        Value propagation
-      </h1>
-      <p>
-        Logisim's algorithm for simulating the propagation of values through circuits is not something that you normally need to worry about. Suffice it to say that the algorithm is sophisticated enough to account for gate delays, but not realistic enough to account for more difficult phenomena like varying voltages or race conditions.
-      </p>
-      <p>
-        Do you still want to know more?
-      </p>
-      <blockquote>
-        <a href="delays.html">Gate delays</a><br>
-        <a href="oscillate.html">Oscillation errors</a><br>
-        <a href="shortcome.html">Shortcomings</a>
-      </blockquote>
-      <p>
-        <b>Next:</b> <a href="delays.html">Gate delays</a>.
-      </p>
-    </div>
-  </body>
-</html>
->>>>>>> 5ecb02a1
+<!DOCTYPE html PUBLIC "-//W3C//DTD HTML 4.01 Transitional//EN">
+<html>
+  <head>
+    <meta name="viewport" content="width=device-width, initial-scale=1.0">
+    <meta name="created" content="2018-10-23T06:18:10.521000000">
+    <meta name="changed" content="2018-10-23T06:18:42.262000000">
+    <meta http-equiv="content-type" content="text/html; charset=utf-8">
+    <meta http-equiv="Content-Language" content="en">
+    <title>
+      Value propagation
+    </title>
+    <link rel="stylesheet" type="text/css" href="../../style.css">
+  </head>
+  <body>
+    <div class="maindiv">
+      <h1>
+        Value propagation
+      </h1>
+      <p>
+        Logisim's algorithm for simulating the propagation of values through circuits is not something that you normally need to worry about. Suffice it to say that the algorithm is sophisticated enough to account for gate delays, but not realistic enough to account for more difficult phenomena like varying voltages or race conditions.
+      </p>
+      <p>
+        Do you still want to know more?
+      </p>
+      <blockquote>
+        <a href="delays.html">Gate delays</a><br>
+        <a href="oscillate.html">Oscillation errors</a><br>
+        <a href="shortcome.html">Shortcomings</a>
+      </blockquote>
+      <p>
+        <b>Next:</b> <a href="delays.html">Gate delays</a>.
+      </p>
+    </div>
+  </body>
+</html>