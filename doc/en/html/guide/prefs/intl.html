<<<<<<< HEAD
<html>
<head>
	<title>The International tab</title>
</head>
<body bgcolor="FFFFFF">

<h1>The International tab</h1>

<center><img src="../../../img-guide/prefs-intl.png" width="375" height="321"></center>

<p>This tab allows configuration of Logisim according to
regional preferences.</p>
<ul>

<li><p><b>Gate shape:</b> Logisim supports three standards for drawing gates:
<em>shaped</em> gates, <em>rectangular</em> gates, and <em>DIN 40700</em>
gates. The following table illustrates the
distinction.</p>

<center><table>
	<tr><th></th>
		<th width="125">Shaped</th>
		<th width="125">Rectangular</th>
		<th width="125">DIN 40700</th>
		</tr>
	<tr><th valign="middle" height="65">AND</th>
	    <td rowspan="3" colspan="4">
	       <img src="../../../img-guide/prefs-gates.png" width="391" height="139">
	    </td></tr>
	<tr><th valign="middle" height="65">OR</th></tr>
</table></center>

<p>Because the shaped style tends to be more popular in the U.S., while the
rectangular style tends to be more popular in Europe, some people refer to
these styles according to these regions; but the region-neutral terms
<em>shaped</em> and <em>rectangular</em> are preferred.
The DIN 40700 standard was a standard for drafting digital and analog
electronic components adopted by DIN, a German standards organization. DIN
adopted the rectangular standard for digital components in 1976, but some
engineers continue to use the older style; they appear to be increasingly
rare.</p>

<p>Logisim does not follow any standard exactly; it steers a middle
ground to allow switching between them. In particular, the shaped gates
are more square than the dimensions defined by the relevant IEEE
standard. And, although XOR and XNOR gates really ought to be the same
width as OR and NOR gates with the rectangular style, they are not
because of difficulties compressing the shaped-XOR gate.</p></li>

<li><p><b>Language:</b>
Change between languages. The current version is supplied with
English, Spanish, Russian, and German translations.</p>

<ul>

<li>The <b>German</b> translation was introduced with Logisim 2.6.1 and remains current.
It is by Uwe Zimmermann, a faculty member at Uppsala University in Sweden.</li>

<li>The <b>Greek</b> translation was introduced with Logisim 2.7.0 and remains current.
It is by Thanos Kakarountas, a faculty member at Technological Educational Institute of Ionian Islands in Greece.</li>

<li>The <b>Portuguese</b> translation was introduced with Logisim 2.6.2 and remains current.
It is by Theldo Cruz Franqueira, a faculty member at Pontifícia Universidade Católica de Minas Gerais in Brazil.</li>

<li>The <b>Russian</b> translation was introduced with Logisim 2.4.0 and remains current.
It is by Ilia Lilov, from Russia.</li>

<li>The <b>Spanish</b> translation was complete as of Logisim 2.1.0,
but subsequent Logisim versions have added new options that remain untranslated.
It was contributed by Pablo Leal Ramos, from Spain.</li>

</ul>

<p>Translations of Logisim into other languages are welcome! If you
are interested, contact me, Carl Burch. This will not be a commitment:
I will be happy to hear of your interest, and I will tell
you whether I know of somebody who is working on it already,
prepare a version for you to work with, and send you instructions.
The translation process does not require an understanding of Java.</p></li>

<li><p><b>Replace accented characters:</b>
Some platforms have poor support for characters (such as
&ntilde; or &ouml;) that do not appear in the 7-bit ASCII character
set. When this is checked, Logisim will replace all instances of the
characters with the appropriate equivalent 7-bit ASCII characters.
The checkbox is disabled when the current language does not have
any equivalents available (as with English).</p></li>

</ul>

<p><strong>Next:</strong> <em><a href="window.html">The Window tab</a></em>.</p>

</body>
</html>
=======
<!DOCTYPE html PUBLIC "-//W3C//DTD HTML 4.01 Transitional//EN">
<html>
  <head>
    <meta name="viewport" content="width=device-width, initial-scale=1.0">
    <meta name="created" content="2018-10-23T06:18:10.521000000">
    <meta name="changed" content="2018-10-23T06:18:42.262000000">
    <meta http-equiv="content-type" content="text/html; charset=utf-8">
    <meta http-equiv="Content-Language" content="en">
    <title>
      The International tab
    </title>
    <link rel="stylesheet" type="text/css" href="../../style.css">
  </head>
  <body>
    <div class="maindiv">
      <h1>
        The International tab
      </h1>
      <center>
        <img src="../../../img-guide/prefs-intl.png" alt="#########">
      </center>
      <p>
        This tab allows configuration of Logisim according to regional preferences.
      </p>
      <ul>
        <li>
          <p>
            <b>Gate shape:</b> Logisim supports three standards for drawing gates: <em>shaped</em> gates, <em>rectangular</em> gates, and <em>DIN 40700</em> gates. The following table illustrates the distinction.
          </p>
          <center>
            <table>
              <tbody>
                <tr>
                  <th></th>
                  <th width="125">
                    Shaped
                  </th>
                  <th width="125">
                    Rectangular
                  </th>
                  <th width="125">
                    DIN 40700
                  </th>
                </tr>
                <tr>
                  <th valign="middle" height="65">
                    AND
                  </th>
                  <td rowspan="3" colspan="4">
                    <img src="../../../../img-guide/prefs-gates.png" alt="#########">
                  </td>
                </tr>
                <tr>
                  <th valign="middle" height="65">
                    OR
                  </th>
                </tr>
              </tbody>
            </table>
          </center>
          <p>
            Because the shaped style tends to be more popular in the U.S., while the rectangular style tends to be more popular in Europe, some people refer to these styles according to these regions; but the region-neutral terms <em>shaped</em> and <em>rectangular</em> are preferred. The DIN 40700 standard was a standard for drafting digital and analog electronic components adopted by DIN, a German standards organization. DIN adopted the rectangular standard for digital components in 1976, but some engineers continue to use the older style; they appear to be increasingly rare.
          </p>
          <p>
            Logisim does not follow any standard exactly; it steers a middle ground to allow switching between them. In particular, the shaped gates are more square than the dimensions defined by the relevant IEEE standard. And, although XOR and XNOR gates really ought to be the same width as OR and NOR gates with the rectangular style, they are not because of difficulties compressing the shaped-XOR gate.
          </p>
        </li>
        <li>
          <p>
            <b>Language:</b> Change between languages. The current version is supplied with English, Spanish, Russian, and German translations.
          </p>
          <ul>
            <li>The <b>German</b> translation was introduced with Logisim 2.6.1 and remains current. It is by Uwe Zimmermann, a faculty member at Uppsala University in Sweden.
            </li>
            <li>The <b>Greek</b> translation was introduced with Logisim 2.7.0 and remains current. It is by Thanos Kakarountas, a faculty member at Technological Educational Institute of Ionian Islands in Greece.
            </li>
            <li>The <b>Portuguese</b> translation was introduced with Logisim 2.6.2 and remains current. It is by Theldo Cruz Franqueira, a faculty member at Pontifícia Universidade Católica de Minas Gerais in Brazil.
            </li>
            <li>The <b>Russian</b> translation was introduced with Logisim 2.4.0 and remains current. It is by Ilia Lilov, from Russia.
            </li>
            <li>The <b>Spanish</b> translation was complete as of Logisim 2.1.0, but subsequent Logisim versions have added new options that remain untranslated. It was contributed by Pablo Leal Ramos, from Spain.
            </li>
            <li>The <b>French</b> translation was introduced partially with Logisim 2.13.22. Produced by Roberto Rigamonti and completed in Logisim 2.14.2 by Marc-André Baillifard Université de Lausanne
            </li>
          </ul>
          <p>
            Translations of Logisim into other languages are welcome! If you are interested, contact me, Carl Burch. This will not be a commitment: I will be happy to hear of your interest, and I will tell you whether I know of somebody who is working on it already, prepare a version for you to work with, and send you instructions. The translation process does not require an understanding of Java.
          </p>
        </li>
        <li>
          <p>
            <b>Replace accented characters:</b> Some platforms have poor support for characters (such as ñ or ö) that do not appear in the 7-bit ASCII character set. When this is checked, Logisim will replace all instances of the characters with the appropriate equivalent 7-bit ASCII characters. The checkbox is disabled when the current language does not have any equivalents available (as with English).
          </p>
        </li>
      </ul>
      <p>
        <b>Next:</b> <a href="window.html">The Window tab</a>.
      </p>
    </div>
  </body>
</html>
>>>>>>> 5ecb02a1
<|MERGE_RESOLUTION|>--- conflicted
+++ resolved
@@ -1,198 +1,101 @@
-<<<<<<< HEAD
-<html>
-<head>
-	<title>The International tab</title>
-</head>
-<body bgcolor="FFFFFF">
-
-<h1>The International tab</h1>
-
-<center><img src="../../../img-guide/prefs-intl.png" width="375" height="321"></center>
-
-<p>This tab allows configuration of Logisim according to
-regional preferences.</p>
-<ul>
-
-<li><p><b>Gate shape:</b> Logisim supports three standards for drawing gates:
-<em>shaped</em> gates, <em>rectangular</em> gates, and <em>DIN 40700</em>
-gates. The following table illustrates the
-distinction.</p>
-
-<center><table>
-	<tr><th></th>
-		<th width="125">Shaped</th>
-		<th width="125">Rectangular</th>
-		<th width="125">DIN 40700</th>
-		</tr>
-	<tr><th valign="middle" height="65">AND</th>
-	    <td rowspan="3" colspan="4">
-	       <img src="../../../img-guide/prefs-gates.png" width="391" height="139">
-	    </td></tr>
-	<tr><th valign="middle" height="65">OR</th></tr>
-</table></center>
-
-<p>Because the shaped style tends to be more popular in the U.S., while the
-rectangular style tends to be more popular in Europe, some people refer to
-these styles according to these regions; but the region-neutral terms
-<em>shaped</em> and <em>rectangular</em> are preferred.
-The DIN 40700 standard was a standard for drafting digital and analog
-electronic components adopted by DIN, a German standards organization. DIN
-adopted the rectangular standard for digital components in 1976, but some
-engineers continue to use the older style; they appear to be increasingly
-rare.</p>
-
-<p>Logisim does not follow any standard exactly; it steers a middle
-ground to allow switching between them. In particular, the shaped gates
-are more square than the dimensions defined by the relevant IEEE
-standard. And, although XOR and XNOR gates really ought to be the same
-width as OR and NOR gates with the rectangular style, they are not
-because of difficulties compressing the shaped-XOR gate.</p></li>
-
-<li><p><b>Language:</b>
-Change between languages. The current version is supplied with
-English, Spanish, Russian, and German translations.</p>
-
-<ul>
-
-<li>The <b>German</b> translation was introduced with Logisim 2.6.1 and remains current.
-It is by Uwe Zimmermann, a faculty member at Uppsala University in Sweden.</li>
-
-<li>The <b>Greek</b> translation was introduced with Logisim 2.7.0 and remains current.
-It is by Thanos Kakarountas, a faculty member at Technological Educational Institute of Ionian Islands in Greece.</li>
-
-<li>The <b>Portuguese</b> translation was introduced with Logisim 2.6.2 and remains current.
-It is by Theldo Cruz Franqueira, a faculty member at Pontifícia Universidade Católica de Minas Gerais in Brazil.</li>
-
-<li>The <b>Russian</b> translation was introduced with Logisim 2.4.0 and remains current.
-It is by Ilia Lilov, from Russia.</li>
-
-<li>The <b>Spanish</b> translation was complete as of Logisim 2.1.0,
-but subsequent Logisim versions have added new options that remain untranslated.
-It was contributed by Pablo Leal Ramos, from Spain.</li>
-
-</ul>
-
-<p>Translations of Logisim into other languages are welcome! If you
-are interested, contact me, Carl Burch. This will not be a commitment:
-I will be happy to hear of your interest, and I will tell
-you whether I know of somebody who is working on it already,
-prepare a version for you to work with, and send you instructions.
-The translation process does not require an understanding of Java.</p></li>
-
-<li><p><b>Replace accented characters:</b>
-Some platforms have poor support for characters (such as
-&ntilde; or &ouml;) that do not appear in the 7-bit ASCII character
-set. When this is checked, Logisim will replace all instances of the
-characters with the appropriate equivalent 7-bit ASCII characters.
-The checkbox is disabled when the current language does not have
-any equivalents available (as with English).</p></li>
-
-</ul>
-
-<p><strong>Next:</strong> <em><a href="window.html">The Window tab</a></em>.</p>
-
-</body>
-</html>
-=======
-<!DOCTYPE html PUBLIC "-//W3C//DTD HTML 4.01 Transitional//EN">
-<html>
-  <head>
-    <meta name="viewport" content="width=device-width, initial-scale=1.0">
-    <meta name="created" content="2018-10-23T06:18:10.521000000">
-    <meta name="changed" content="2018-10-23T06:18:42.262000000">
-    <meta http-equiv="content-type" content="text/html; charset=utf-8">
-    <meta http-equiv="Content-Language" content="en">
-    <title>
-      The International tab
-    </title>
-    <link rel="stylesheet" type="text/css" href="../../style.css">
-  </head>
-  <body>
-    <div class="maindiv">
-      <h1>
-        The International tab
-      </h1>
-      <center>
-        <img src="../../../img-guide/prefs-intl.png" alt="#########">
-      </center>
-      <p>
-        This tab allows configuration of Logisim according to regional preferences.
-      </p>
-      <ul>
-        <li>
-          <p>
-            <b>Gate shape:</b> Logisim supports three standards for drawing gates: <em>shaped</em> gates, <em>rectangular</em> gates, and <em>DIN 40700</em> gates. The following table illustrates the distinction.
-          </p>
-          <center>
-            <table>
-              <tbody>
-                <tr>
-                  <th></th>
-                  <th width="125">
-                    Shaped
-                  </th>
-                  <th width="125">
-                    Rectangular
-                  </th>
-                  <th width="125">
-                    DIN 40700
-                  </th>
-                </tr>
-                <tr>
-                  <th valign="middle" height="65">
-                    AND
-                  </th>
-                  <td rowspan="3" colspan="4">
-                    <img src="../../../../img-guide/prefs-gates.png" alt="#########">
-                  </td>
-                </tr>
-                <tr>
-                  <th valign="middle" height="65">
-                    OR
-                  </th>
-                </tr>
-              </tbody>
-            </table>
-          </center>
-          <p>
-            Because the shaped style tends to be more popular in the U.S., while the rectangular style tends to be more popular in Europe, some people refer to these styles according to these regions; but the region-neutral terms <em>shaped</em> and <em>rectangular</em> are preferred. The DIN 40700 standard was a standard for drafting digital and analog electronic components adopted by DIN, a German standards organization. DIN adopted the rectangular standard for digital components in 1976, but some engineers continue to use the older style; they appear to be increasingly rare.
-          </p>
-          <p>
-            Logisim does not follow any standard exactly; it steers a middle ground to allow switching between them. In particular, the shaped gates are more square than the dimensions defined by the relevant IEEE standard. And, although XOR and XNOR gates really ought to be the same width as OR and NOR gates with the rectangular style, they are not because of difficulties compressing the shaped-XOR gate.
-          </p>
-        </li>
-        <li>
-          <p>
-            <b>Language:</b> Change between languages. The current version is supplied with English, Spanish, Russian, and German translations.
-          </p>
-          <ul>
-            <li>The <b>German</b> translation was introduced with Logisim 2.6.1 and remains current. It is by Uwe Zimmermann, a faculty member at Uppsala University in Sweden.
-            </li>
-            <li>The <b>Greek</b> translation was introduced with Logisim 2.7.0 and remains current. It is by Thanos Kakarountas, a faculty member at Technological Educational Institute of Ionian Islands in Greece.
-            </li>
-            <li>The <b>Portuguese</b> translation was introduced with Logisim 2.6.2 and remains current. It is by Theldo Cruz Franqueira, a faculty member at Pontifícia Universidade Católica de Minas Gerais in Brazil.
-            </li>
-            <li>The <b>Russian</b> translation was introduced with Logisim 2.4.0 and remains current. It is by Ilia Lilov, from Russia.
-            </li>
-            <li>The <b>Spanish</b> translation was complete as of Logisim 2.1.0, but subsequent Logisim versions have added new options that remain untranslated. It was contributed by Pablo Leal Ramos, from Spain.
-            </li>
-            <li>The <b>French</b> translation was introduced partially with Logisim 2.13.22. Produced by Roberto Rigamonti and completed in Logisim 2.14.2 by Marc-André Baillifard Université de Lausanne
-            </li>
-          </ul>
-          <p>
-            Translations of Logisim into other languages are welcome! If you are interested, contact me, Carl Burch. This will not be a commitment: I will be happy to hear of your interest, and I will tell you whether I know of somebody who is working on it already, prepare a version for you to work with, and send you instructions. The translation process does not require an understanding of Java.
-          </p>
-        </li>
-        <li>
-          <p>
-            <b>Replace accented characters:</b> Some platforms have poor support for characters (such as ñ or ö) that do not appear in the 7-bit ASCII character set. When this is checked, Logisim will replace all instances of the characters with the appropriate equivalent 7-bit ASCII characters. The checkbox is disabled when the current language does not have any equivalents available (as with English).
-          </p>
-        </li>
-      </ul>
-      <p>
-        <b>Next:</b> <a href="window.html">The Window tab</a>.
-      </p>
-    </div>
-  </body>
-</html>
->>>>>>> 5ecb02a1
+<!DOCTYPE html PUBLIC "-//W3C//DTD HTML 4.01 Transitional//EN">
+<html>
+  <head>
+    <meta name="viewport" content="width=device-width, initial-scale=1.0">
+    <meta name="created" content="2018-10-23T06:18:10.521000000">
+    <meta name="changed" content="2018-10-23T06:18:42.262000000">
+    <meta http-equiv="content-type" content="text/html; charset=utf-8">
+    <meta http-equiv="Content-Language" content="en">
+    <title>
+      The International tab
+    </title>
+    <link rel="stylesheet" type="text/css" href="../../style.css">
+  </head>
+  <body>
+    <div class="maindiv">
+      <h1>
+        The International tab
+      </h1>
+      <center>
+        <img src="../../../img-guide/prefs-intl.png" alt="#########">
+      </center>
+      <p>
+        This tab allows configuration of Logisim according to regional preferences.
+      </p>
+      <ul>
+        <li>
+          <p>
+            <b>Gate shape:</b> Logisim supports three standards for drawing gates: <em>shaped</em> gates, <em>rectangular</em> gates, and <em>DIN 40700</em> gates. The following table illustrates the distinction.
+          </p>
+          <center>
+            <table>
+              <tbody>
+                <tr>
+                  <th></th>
+                  <th width="125">
+                    Shaped
+                  </th>
+                  <th width="125">
+                    Rectangular
+                  </th>
+                  <th width="125">
+                    DIN 40700
+                  </th>
+                </tr>
+                <tr>
+                  <th valign="middle" height="65">
+                    AND
+                  </th>
+                  <td rowspan="3" colspan="4">
+                    <img src="../../../../img-guide/prefs-gates.png" alt="#########">
+                  </td>
+                </tr>
+                <tr>
+                  <th valign="middle" height="65">
+                    OR
+                  </th>
+                </tr>
+              </tbody>
+            </table>
+          </center>
+          <p>
+            Because the shaped style tends to be more popular in the U.S., while the rectangular style tends to be more popular in Europe, some people refer to these styles according to these regions; but the region-neutral terms <em>shaped</em> and <em>rectangular</em> are preferred. The DIN 40700 standard was a standard for drafting digital and analog electronic components adopted by DIN, a German standards organization. DIN adopted the rectangular standard for digital components in 1976, but some engineers continue to use the older style; they appear to be increasingly rare.
+          </p>
+          <p>
+            Logisim does not follow any standard exactly; it steers a middle ground to allow switching between them. In particular, the shaped gates are more square than the dimensions defined by the relevant IEEE standard. And, although XOR and XNOR gates really ought to be the same width as OR and NOR gates with the rectangular style, they are not because of difficulties compressing the shaped-XOR gate.
+          </p>
+        </li>
+        <li>
+          <p>
+            <b>Language:</b> Change between languages. The current version is supplied with English, Spanish, Russian, and German translations.
+          </p>
+          <ul>
+            <li>The <b>German</b> translation was introduced with Logisim 2.6.1 and remains current. It is by Uwe Zimmermann, a faculty member at Uppsala University in Sweden.
+            </li>
+            <li>The <b>Greek</b> translation was introduced with Logisim 2.7.0 and remains current. It is by Thanos Kakarountas, a faculty member at Technological Educational Institute of Ionian Islands in Greece.
+            </li>
+            <li>The <b>Portuguese</b> translation was introduced with Logisim 2.6.2 and remains current. It is by Theldo Cruz Franqueira, a faculty member at Pontifícia Universidade Católica de Minas Gerais in Brazil.
+            </li>
+            <li>The <b>Russian</b> translation was introduced with Logisim 2.4.0 and remains current. It is by Ilia Lilov, from Russia.
+            </li>
+            <li>The <b>Spanish</b> translation was complete as of Logisim 2.1.0, but subsequent Logisim versions have added new options that remain untranslated. It was contributed by Pablo Leal Ramos, from Spain.
+            </li>
+            <li>The <b>French</b> translation was introduced partially with Logisim 2.13.22. Produced by Roberto Rigamonti and completed in Logisim 2.14.2 by Marc-André Baillifard Université de Lausanne
+            </li>
+          </ul>
+          <p>
+            Translations of Logisim into other languages are welcome! If you are interested, contact me, Carl Burch. This will not be a commitment: I will be happy to hear of your interest, and I will tell you whether I know of somebody who is working on it already, prepare a version for you to work with, and send you instructions. The translation process does not require an understanding of Java.
+          </p>
+        </li>
+        <li>
+          <p>
+            <b>Replace accented characters:</b> Some platforms have poor support for characters (such as ñ or ö) that do not appear in the 7-bit ASCII character set. When this is checked, Logisim will replace all instances of the characters with the appropriate equivalent 7-bit ASCII characters. The checkbox is disabled when the current language does not have any equivalents available (as with English).
+          </p>
+        </li>
+      </ul>
+      <p>
+        <b>Next:</b> <a href="window.html">The Window tab</a>.
+      </p>
+    </div>
+  </body>
+</html>