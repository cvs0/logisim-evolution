--- conflicted
+++ resolved
@@ -1,80 +1,45 @@
-<<<<<<< HEAD
-<html>
-<head>
-<title>Creating circuits</title>
-</head>
-
-<body bgcolor="FFFFFF">
-
-<h1>Creating circuits</h1>
-
-<p>Every Logisim project is actually a library of circuits. In
-its simplest form, each project has only one circuit (called
-"main" by default), but it is easy to add more:
-Select Add Circuit... from the Project menu, and type any name
-you like for the new circuit you want to create.</p>
-
-<p>Suppose we want to build a 2-to-1 multiplexer named "2:1 MUX."
-After adding the circuit, Logisim will look like this.</p>
-<center><img src="../../../img-guide/subcirc-2-add.png" width="393" height="285"></center>
-<p>In the explorer pane, you can now see that the project now
-contains two circuits, "main", and "2:1 MUX." Logisim draws a
-magnifying glass over the icon of the circuit currently being
-viewed; the current circuit name also appears in the window's
-title bar.</p>
-
-<p>After editing the circuit to appear like a 2:1 multiplexer,
-we might end up with the following circuit.</p>
-<center><img src="../../../img-guide/subcirc-2-done.png" width="393" height="285"></center>
-
-<p><strong>Next:</strong> <a href="using.html">Using subcircuits</a>.</p>
-
-</body>
-</html>
-=======
-<!DOCTYPE html PUBLIC "-//W3C//DTD HTML 4.01 Transitional//EN">
-<html>
-  <head>
-    <meta name="viewport" content="width=device-width, initial-scale=1.0">
-    <meta name="created" content="2018-10-23T06:18:10.521000000">
-    <meta name="changed" content="2018-10-23T06:18:42.262000000">
-    <meta http-equiv="content-type" content="text/html; charset=utf-8">
-    <meta http-equiv="Content-Language" content="en">
-    <title>
-      Creating circuits
-    </title>
-    <link rel="stylesheet" type="text/css" href="../../style.css">
-  </head>
-  <body>
-    <div class="maindiv">
-      <h1>
-        Creating circuits
-      </h1>
-      <p>
-        Every Logisim project is actually a library of circuits. In its simplest form, each project has only one circuit (called <b class="reffig">main</b> by default), but it is easy to add more: Select Add Circuit... from the <b class="menu">|&nbsp;Project&nbsp;|</b>→<b class="menu">|&nbsp;Add Circuit...&nbsp;|</b> or click on the <img class="notscal" src="../../../../icons/projadd.gif" alt="#########"> of the <a href="../attrlib/toolsbar.html#4">small menu bar</a> above the navigation panel and type any name you like for the new circuit you want to create.
-      </p>
-      <p>
-        <b class="note">Note:</b> The name of the circuits must begin with a letter (A..Z, a..z) it can contain the signs (., _) And numbers.
-      </p>
-      <p>
-        Suppose we want to build a 2-to-1 multiplexer named <b class="reffig">Mux_2to1</b>." After adding the circuit, Logisim will look like this.
-      </p>
-      <center>
-        <img src="../../../img-guide/subcirc-2-add.png" alt="#########">
-      </center>
-      <p>
-        In the explorer pane, you can now see that the project now contains two circuits, <b class="reffig">main</b>, and <b class="reffig">Mux_2to1</b> Logisim draws a magnifying glass over the icon of the circuit currently being viewed; the current circuit name also appears in the window's title bar.
-      </p>
-      <p>
-        After editing the circuit to appear like a <b class="reffig">Mux_2to1</b>, we might end up with the following circuit.
-      </p>
-      <center>
-        <img src="../../../img-guide/subcirc-2-done.png" alt="#########">
-      </center>
-      <p>
-        <b>Next:</b> <a href="using.html">Using subcircuits</a>.
-      </p>
-    </div>
-  </body>
-</html>
->>>>>>> 5ecb02a1
+<!DOCTYPE html PUBLIC "-//W3C//DTD HTML 4.01 Transitional//EN">
+<html>
+  <head>
+    <meta name="viewport" content="width=device-width, initial-scale=1.0">
+    <meta name="created" content="2018-10-23T06:18:10.521000000">
+    <meta name="changed" content="2018-10-23T06:18:42.262000000">
+    <meta http-equiv="content-type" content="text/html; charset=utf-8">
+    <meta http-equiv="Content-Language" content="en">
+    <title>
+      Creating circuits
+    </title>
+    <link rel="stylesheet" type="text/css" href="../../style.css">
+  </head>
+  <body>
+    <div class="maindiv">
+      <h1>
+        Creating circuits
+      </h1>
+      <p>
+        Every Logisim project is actually a library of circuits. In its simplest form, each project has only one circuit (called <b class="reffig">main</b> by default), but it is easy to add more: Select Add Circuit... from the <b class="menu">|&nbsp;Project&nbsp;|</b>→<b class="menu">|&nbsp;Add Circuit...&nbsp;|</b> or click on the <img class="notscal" src="../../../../icons/projadd.gif" alt="#########"> of the <a href="../attrlib/toolsbar.html#4">small menu bar</a> above the navigation panel and type any name you like for the new circuit you want to create.
+      </p>
+      <p>
+        <b class="note">Note:</b> The name of the circuits must begin with a letter (A..Z, a..z) it can contain the signs (., _) And numbers.
+      </p>
+      <p>
+        Suppose we want to build a 2-to-1 multiplexer named <b class="reffig">Mux_2to1</b>." After adding the circuit, Logisim will look like this.
+      </p>
+      <center>
+        <img src="../../../img-guide/subcirc-2-add.png" alt="#########">
+      </center>
+      <p>
+        In the explorer pane, you can now see that the project now contains two circuits, <b class="reffig">main</b>, and <b class="reffig">Mux_2to1</b> Logisim draws a magnifying glass over the icon of the circuit currently being viewed; the current circuit name also appears in the window's title bar.
+      </p>
+      <p>
+        After editing the circuit to appear like a <b class="reffig">Mux_2to1</b>, we might end up with the following circuit.
+      </p>
+      <center>
+        <img src="../../../img-guide/subcirc-2-done.png" alt="#########">
+      </center>
+      <p>
+        <b>Next:</b> <a href="using.html">Using subcircuits</a>.
+      </p>
+    </div>
+  </body>
+</html>