<<<<<<< HEAD
<html>
<head>
	<title>Pop-up menus and files</title>
</head>
<body bgcolor="FFFFFF">

<h1>Pop-up menus and files</h1>

<p>The pop-up menu for memory includes four options in addition
to the options common to all components:</p>
<ul>

<li>Edit Contents: Bring up a hex editor for editing the contents
of memory.</li>

<li>Clear Contents: Resets all values in memory to 0.</li>

<li>Load Image...: Resets all values in memory based on the values
found in a file using the format described below.</li>

<li>Save Image...: Stores all values in memory into a file using
the format described below.</li>

</ul>

<p>The file format used for image files is intentionally simple;
this permits you to write a program, such as an assembler, that
generates memory images that can then be loaded into memory.
As an example of this file format, if we had a 256-byte memory whose
first five bytes were 2, 3, 0, 20, and -1, and all subsequent values
were 0, then the image would be the following text file.</p>
<blockquote><pre>
v2.0 raw
02
03
00
14
ff
</pre></blockquote>
<p>The first line identifies the file format used (currently, there is only
one file format recognized). Subsequent values list the values in
hexadecimal, starting from address 0; you can place several such
values on the same line. If there are more memory locations than are identified
in the file, Logisim will load 0 into the other memory locations.</p>

<p>The image file can use run-length encoding; for example, rather than
list the value <tt>00</tt> sixteen times in a row, the file can include
<tt>16*00</tt>. Notice
than the number of repetitions is written in base 10.
Files produced by Logisim will use run-length encoding for runs of
at least four values.</p>

<p>You can place comments into the file by using the '#' symbol: All characters
in the line starting from the '#' symbol will be ignored by Logisim.</p>

<p><strong>Next:</strong> <a href="hex.html">Hex editor</a>.</p>

</body>
</html>
=======
<!DOCTYPE html PUBLIC "-//W3C//DTD HTML 4.0//EN">
<html>
  <head>
    <meta name="viewport" content="width=device-width, initial-scale=1.0">
    <meta name="created" content="2018-10-23T06:18:10.521000000">
    <meta name="changed" content="2018-10-23T06:18:42.262000000">
    <meta http-equiv="content-type" content="text/html; charset=utf-8">
    <meta http-equiv="Content-Language" content="en">
    <title>
      Pop-up menus and files
    </title>
    <link rel="stylesheet" type="text/css" href="../../style.css">
  </head>
  <body>
    <div class="maindiv">
      <h1>
        Pop-up menus and files
      </h1>
      <h2>
        Pop-up menu
      </h2>
      <p>
        The pop-up menu for memory includes four options in addition to the options common to all components:
      </p>
      <dl>
        <dt>
          <b>Edit Contents:</b>
        </dt>
        <dd>
          <p>
            Bring up a hex editor for editing the contents of memory.
          </p>
        </dd>
        <dt>
          <b>Clear Contents:</b>
        </dt>
        <dd>
          <p>
            Resets all values in memory to 0.
          </p>
        </dd>
        <dt>
          <b>Load Image...:</b>
        </dt>
        <dd>
          <p>
            Resets all values in memory based on the values found in a file using the format described below.
          </p>
        </dd>
        <dt>
          <b>Save Image...:</b>
        </dt>
        <dd>
          <p>
            Stores all values in memory into a file using the format described below.
          </p>
        </dd>
      </dl>
      <h2>
        File format
      </h2>
      <p>
        The file format used for image files is intentionally simple; this permits you to write a program, such as an assembler, that generates memory images that can then be loaded into memory. As an example of this file format, if we had a 256-byte memory whose first five bytes were 2, 3, 0, 20, and -1, and all subsequent values were 0, then the image would be the following text file.
      </p>
      <blockquote>
        <pre>v2.0 raw
11 23 9*11 78 90 12 14 fe
34 ef 1 54 23 12
</pre>
      </blockquote>
      <p>
        The first line identifies the file format used (currently, there is only one file format recognized). Subsequent values list the values in hexadecimal, starting from address 0; you can place several such values on the same line. If there are more memory locations than are identified in the file, Logisim will load 0 into the other memory locations.
      </p>
      <p>
        The image file can use run-length encoding; for example, rather than list the value <tt>00</tt> sixteen times in a row, the file can include <tt>16*00</tt>. Notice than the number of repetitions is written in base 10. Files produced by Logisim will use run-length encoding for runs of at least four values.
      </p>
      <p>
        You can place comments into the file by using the '#' symbol: All characters in the line starting from the '#' symbol will be ignored by Logisim.
      </p>
      <p>
        <b>Next:</b> <a href="hex.html">Hex editor</a>.
      </p>
    </div>
  </body>
</html>
>>>>>>> 5ecb02a1
<|MERGE_RESOLUTION|>--- conflicted
+++ resolved
@@ -1,147 +1,85 @@
-<<<<<<< HEAD
-<html>
-<head>
-	<title>Pop-up menus and files</title>
-</head>
-<body bgcolor="FFFFFF">
-
-<h1>Pop-up menus and files</h1>
-
-<p>The pop-up menu for memory includes four options in addition
-to the options common to all components:</p>
-<ul>
-
-<li>Edit Contents: Bring up a hex editor for editing the contents
-of memory.</li>
-
-<li>Clear Contents: Resets all values in memory to 0.</li>
-
-<li>Load Image...: Resets all values in memory based on the values
-found in a file using the format described below.</li>
-
-<li>Save Image...: Stores all values in memory into a file using
-the format described below.</li>
-
-</ul>
-
-<p>The file format used for image files is intentionally simple;
-this permits you to write a program, such as an assembler, that
-generates memory images that can then be loaded into memory.
-As an example of this file format, if we had a 256-byte memory whose
-first five bytes were 2, 3, 0, 20, and -1, and all subsequent values
-were 0, then the image would be the following text file.</p>
-<blockquote><pre>
-v2.0 raw
-02
-03
-00
-14
-ff
-</pre></blockquote>
-<p>The first line identifies the file format used (currently, there is only
-one file format recognized). Subsequent values list the values in
-hexadecimal, starting from address 0; you can place several such
-values on the same line. If there are more memory locations than are identified
-in the file, Logisim will load 0 into the other memory locations.</p>
-
-<p>The image file can use run-length encoding; for example, rather than
-list the value <tt>00</tt> sixteen times in a row, the file can include
-<tt>16*00</tt>. Notice
-than the number of repetitions is written in base 10.
-Files produced by Logisim will use run-length encoding for runs of
-at least four values.</p>
-
-<p>You can place comments into the file by using the '#' symbol: All characters
-in the line starting from the '#' symbol will be ignored by Logisim.</p>
-
-<p><strong>Next:</strong> <a href="hex.html">Hex editor</a>.</p>
-
-</body>
-</html>
-=======
-<!DOCTYPE html PUBLIC "-//W3C//DTD HTML 4.0//EN">
-<html>
-  <head>
-    <meta name="viewport" content="width=device-width, initial-scale=1.0">
-    <meta name="created" content="2018-10-23T06:18:10.521000000">
-    <meta name="changed" content="2018-10-23T06:18:42.262000000">
-    <meta http-equiv="content-type" content="text/html; charset=utf-8">
-    <meta http-equiv="Content-Language" content="en">
-    <title>
-      Pop-up menus and files
-    </title>
-    <link rel="stylesheet" type="text/css" href="../../style.css">
-  </head>
-  <body>
-    <div class="maindiv">
-      <h1>
-        Pop-up menus and files
-      </h1>
-      <h2>
-        Pop-up menu
-      </h2>
-      <p>
-        The pop-up menu for memory includes four options in addition to the options common to all components:
-      </p>
-      <dl>
-        <dt>
-          <b>Edit Contents:</b>
-        </dt>
-        <dd>
-          <p>
-            Bring up a hex editor for editing the contents of memory.
-          </p>
-        </dd>
-        <dt>
-          <b>Clear Contents:</b>
-        </dt>
-        <dd>
-          <p>
-            Resets all values in memory to 0.
-          </p>
-        </dd>
-        <dt>
-          <b>Load Image...:</b>
-        </dt>
-        <dd>
-          <p>
-            Resets all values in memory based on the values found in a file using the format described below.
-          </p>
-        </dd>
-        <dt>
-          <b>Save Image...:</b>
-        </dt>
-        <dd>
-          <p>
-            Stores all values in memory into a file using the format described below.
-          </p>
-        </dd>
-      </dl>
-      <h2>
-        File format
-      </h2>
-      <p>
-        The file format used for image files is intentionally simple; this permits you to write a program, such as an assembler, that generates memory images that can then be loaded into memory. As an example of this file format, if we had a 256-byte memory whose first five bytes were 2, 3, 0, 20, and -1, and all subsequent values were 0, then the image would be the following text file.
-      </p>
-      <blockquote>
-        <pre>v2.0 raw
-11 23 9*11 78 90 12 14 fe
-34 ef 1 54 23 12
-</pre>
-      </blockquote>
-      <p>
-        The first line identifies the file format used (currently, there is only one file format recognized). Subsequent values list the values in hexadecimal, starting from address 0; you can place several such values on the same line. If there are more memory locations than are identified in the file, Logisim will load 0 into the other memory locations.
-      </p>
-      <p>
-        The image file can use run-length encoding; for example, rather than list the value <tt>00</tt> sixteen times in a row, the file can include <tt>16*00</tt>. Notice than the number of repetitions is written in base 10. Files produced by Logisim will use run-length encoding for runs of at least four values.
-      </p>
-      <p>
-        You can place comments into the file by using the '#' symbol: All characters in the line starting from the '#' symbol will be ignored by Logisim.
-      </p>
-      <p>
-        <b>Next:</b> <a href="hex.html">Hex editor</a>.
-      </p>
-    </div>
-  </body>
-</html>
->>>>>>> 5ecb02a1
+<!DOCTYPE html PUBLIC "-//W3C//DTD HTML 4.0//EN">
+<html>
+  <head>
+    <meta name="viewport" content="width=device-width, initial-scale=1.0">
+    <meta name="created" content="2018-10-23T06:18:10.521000000">
+    <meta name="changed" content="2018-10-23T06:18:42.262000000">
+    <meta http-equiv="content-type" content="text/html; charset=utf-8">
+    <meta http-equiv="Content-Language" content="en">
+    <title>
+      Pop-up menus and files
+    </title>
+    <link rel="stylesheet" type="text/css" href="../../style.css">
+  </head>
+  <body>
+    <div class="maindiv">
+      <h1>
+        Pop-up menus and files
+      </h1>
+      <h2>
+        Pop-up menu
+      </h2>
+      <p>
+        The pop-up menu for memory includes four options in addition to the options common to all components:
+      </p>
+      <dl>
+        <dt>
+          <b>Edit Contents:</b>
+        </dt>
+        <dd>
+          <p>
+            Bring up a hex editor for editing the contents of memory.
+          </p>
+        </dd>
+        <dt>
+          <b>Clear Contents:</b>
+        </dt>
+        <dd>
+          <p>
+            Resets all values in memory to 0.
+          </p>
+        </dd>
+        <dt>
+          <b>Load Image...:</b>
+        </dt>
+        <dd>
+          <p>
+            Resets all values in memory based on the values found in a file using the format described below.
+          </p>
+        </dd>
+        <dt>
+          <b>Save Image...:</b>
+        </dt>
+        <dd>
+          <p>
+            Stores all values in memory into a file using the format described below.
+          </p>
+        </dd>
+      </dl>
+      <h2>
+        File format
+      </h2>
+      <p>
+        The file format used for image files is intentionally simple; this permits you to write a program, such as an assembler, that generates memory images that can then be loaded into memory. As an example of this file format, if we had a 256-byte memory whose first five bytes were 2, 3, 0, 20, and -1, and all subsequent values were 0, then the image would be the following text file.
+      </p>
+      <blockquote>
+        <pre>v2.0 raw
+11 23 9*11 78 90 12 14 fe
+34 ef 1 54 23 12
+</pre>
+      </blockquote>
+      <p>
+        The first line identifies the file format used (currently, there is only one file format recognized). Subsequent values list the values in hexadecimal, starting from address 0; you can place several such values on the same line. If there are more memory locations than are identified in the file, Logisim will load 0 into the other memory locations.
+      </p>
+      <p>
+        The image file can use run-length encoding; for example, rather than list the value <tt>00</tt> sixteen times in a row, the file can include <tt>16*00</tt>. Notice than the number of repetitions is written in base 10. Files produced by Logisim will use run-length encoding for runs of at least four values.
+      </p>
+      <p>
+        You can place comments into the file by using the '#' symbol: All characters in the line starting from the '#' symbol will be ignored by Logisim.
+      </p>
+      <p>
+        <b>Next:</b> <a href="hex.html">Hex editor</a>.
+      </p>
+    </div>
+  </body>
+</html>