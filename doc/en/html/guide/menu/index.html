--- conflicted
+++ resolved
@@ -1,65 +1,34 @@
-<<<<<<< HEAD
-<html>
-<head>
-	<title>Menu Reference</title>
-</head>
-<body bgcolor="FFFFFF">
-
-<h1>Menu Reference</h1>
-
-<p>This section explains the six menus that accompany
-every major Logisim window.
-<blockquote>
-	<a href="file.html">The File menu</a>
-	<br><a href="edit.html">The Edit menu</a>
-	<br><a href="project.html">The Project menu</a>
-	<br><a href="simulate.html">The Simulate menu</a>
-	<br><a href="winhelp.html">The Window and Help menus</a>
-</blockquote>
-Many menu items relate specifically to a currently opened
-project.  But some Logisim windows (particularly the <a
-href="../analyze/index.html">Combinational Analysis window</a> and the
-<a href="../prefs/index.html">Application Preferences window</a>) are
-not associated with projects. For these windows, the project-specific
-menu items will be disabled.
-
-<p><strong>Next:</strong> <a href="file.html">The File menu</a>.</p>
-
-</body>
-</html>
-=======
-<!DOCTYPE html PUBLIC "-//W3C//DTD HTML 4.01 Transitional//EN">
-<html>
-  <head>
-    <meta name="viewport" content="width=device-width, initial-scale=1.0">
-    <meta name="created" content="2018-10-23T06:18:10.521000000">
-    <meta name="changed" content="2018-10-23T06:18:42.262000000">
-    <meta http-equiv="content-type" content="text/html; charset=utf-8">
-    <meta http-equiv="Content-Language" content="en">
-    <title>
-      Menu Reference
-    </title>
-    <link rel="stylesheet" type="text/css" href="../../style.css">
-  </head>
-  <body>
-    <div class="maindiv">
-      <h1>
-        Menu Reference
-      </h1>
-      <p>
-        This section explains the six menus that accompany every major Logisim window.
-      </p>
-      <blockquote>
-        <a href="file.html">The File menu</a><br>
-        <a href="edit.html">The Edit menu</a><br>
-        <a href="project.html">The Project menu</a><br>
-        <a href="simulate.html">The Simulate menu</a><br>
-        <a href="winhelp.html">The Window and Help menus</a>
-      </blockquote>Many menu items relate specifically to a currently opened project. But some Logisim windows (particularly the <a href="../analyze/index.html">Combinational Analysis window</a> and the <a href="../prefs/index.html">Application Preferences window</a>) are not associated with projects. For these windows, the project-specific menu items will be disabled.
-      <p>
-        <b>Next:</b> <a href="file.html">The File menu</a>.
-      </p>
-    </div>
-  </body>
-</html>
->>>>>>> 5ecb02a1
+<!DOCTYPE html PUBLIC "-//W3C//DTD HTML 4.01 Transitional//EN">
+<html>
+  <head>
+    <meta name="viewport" content="width=device-width, initial-scale=1.0">
+    <meta name="created" content="2018-10-23T06:18:10.521000000">
+    <meta name="changed" content="2018-10-23T06:18:42.262000000">
+    <meta http-equiv="content-type" content="text/html; charset=utf-8">
+    <meta http-equiv="Content-Language" content="en">
+    <title>
+      Menu Reference
+    </title>
+    <link rel="stylesheet" type="text/css" href="../../style.css">
+  </head>
+  <body>
+    <div class="maindiv">
+      <h1>
+        Menu Reference
+      </h1>
+      <p>
+        This section explains the six menus that accompany every major Logisim window.
+      </p>
+      <blockquote>
+        <a href="file.html">The File menu</a><br>
+        <a href="edit.html">The Edit menu</a><br>
+        <a href="project.html">The Project menu</a><br>
+        <a href="simulate.html">The Simulate menu</a><br>
+        <a href="winhelp.html">The Window and Help menus</a>
+      </blockquote>Many menu items relate specifically to a currently opened project. But some Logisim windows (particularly the <a href="../analyze/index.html">Combinational Analysis window</a> and the <a href="../prefs/index.html">Application Preferences window</a>) are not associated with projects. For these windows, the project-specific menu items will be disabled.
+      <p>
+        <b>Next:</b> <a href="file.html">The File menu</a>.
+      </p>
+    </div>
+  </body>
+</html>