<<<<<<< HEAD
<html>
<head>
	<title>The File menu</title>
</head>
<body bgcolor="FFFFFF">

<h1>The File menu</h1>

<dl>

<dt><strong>New</strong></dt>
<dd><p>Opens a new project in a new window. The project will
initially be a copy of <a href="../prefs/template.html">the
currently selected template</a>.</p></dd>

<dt><strong>Open...</strong></dt>
<dd><p>Opens an existing file as a project in a new window.</p></dd>

<dt><strong>Open Recent</strong></dt>
<dd><p>Opens a recently opened project in a new window
without prompting the user to navigate through a file selection dialog.</p></dd>

<dt><strong>Close</strong></dt>
<dd><p>Closes all windows associated with the currently viewed
project.</p></dd>

<dt><strong>Save</strong></dt>
<dd><p>Saves the currently viewed project, overwriting what was
previously in the file.</p></dd>

<dt><strong>Save As...</strong></dt>
<dd><p>Saves the currently viewed project, prompting the user to
save into a different file than before.</p></dd>

<dt><strong>Export Image...</strong></dt>
<dd><p>Creates image file(s) corresponding to circuits.
The configuration dialog box is described below.</p></dd>

<dt><strong>Print...</strong></dt>
<dd><p>Sends circuit(s) to a printer. The configuration dialog box
is described below.</p></dd>

<dt><strong>Preferences...</strong></dt>
<dd><p>Displays the <a href="../prefs/index.html">application
preferences</a> window. (On Mac OS systems, this will appear
in the Logisim menu.)</p></dd>

<dt><strong>Exit</strong></dt>
<dd><p>Closes all currently open projects and terminates Logisim.
(On Mac OS systems, this will appear
as Quit in the Logisim menu.)</p></dd>

</dl>

<h2>Configuring Export</h2>

<p>When you select Export Image..., Logisim displays a dialog box
with four options.</P>
<ul>

<li><b>Circuits:</b> A list where you can select one or more circuits
that should be exported into image files. (Empty circuits are not
displayed as options.)</li>

<li><b>Image Format:</b> You can create PNG, GIF, and JPEG files. I would
recommend PNG files: The GIF format is quite dated, and the JPEG format will
introduce artifacts into the image, as the JPEG format is
really meant for photographic images.</li>

<li><b>Scale Factor:</b> You can scale the images as they are dumped
into image files using this slider.</li>

<li><b>Printer View:</b> Whether to use
"<a href="../prefs/layout.html">printer view</a>" in exporting
the circuits.</li>

</ul>
<p>After clicking OK, Logisim will display a file selection dialog
box. If you have selected one circuit, select the file into which
the image should be placed. If you have selected multiple circuits,
select a directory where the files should be placed; Logisim will
name the images based on the circuits' names (<tt>main.png</tt>,
for example).</p>

<h2>Configuring Print</h2>

<p>When you choose Print..., Logisim displays a dialog box for
configuring what is printed.</p>
<ul>

<li><b>Circuits:</b> A list where you can select one or more circuits
to be printed. (Empty circuits are not
displayed as options.) Logisim will print one circuit per page. If the circuit is too
large for the page, the image will be scaled down to fit.</li>

<li><b>Header:</b> Text that should appear centered at the top of
each page. The following substitutions will be made into the text.
<center><table>
<tr><td><tt>%n</tt></td><td>Name of circuit on page</td></tr>
<tr><td><tt>%p</tt></td><td>Page number</td></tr>
<tr><td><tt>%P</tt></td><td>Total page count</td></tr>
<tr><td><tt>%%</tt></td><td>A single percent sign ('%')</td></tr>
</table></center></li>

<li><b>Rotate To Fit:</b> If checked, then Logisim will rotate
each circuit by 90 degrees when the circuit is too large to
fit onto the page and it does not need to be scaled as
small when rotated 90 degrees.</li>

<li><b>Printer View:</b> Whether to use
"<a href="../prefs/layout.html">printer view</a>" in printing
the circuits.</li>

</ul>
<p>After clicking OK, Logisim will display the standard page setup
dialog box before printing the circuits.</p>

<p><strong>Next:</strong> <a href="edit.html">The Edit menu</a>.</p>

</body>
</html>
=======
<!DOCTYPE html PUBLIC "-//W3C//DTD HTML 4.01 Transitional//EN">
<html>
  <head>
    <meta name="viewport" content="width=device-width, initial-scale=1.0">
    <meta name="created" content="2018-10-23T06:18:10.521000000">
    <meta name="changed" content="2018-10-23T06:18:42.262000000">
    <meta http-equiv="content-type" content="text/html; charset=utf-8">
    <meta http-equiv="Content-Language" content="en">
    <title>
      The File menu
    </title>
    <link rel="stylesheet" type="text/css" href="../../style.css">
  </head>
  <body>
    <div class="maindiv">
      <h1>
        The File menu
      </h1>
      <dl>
        <dt>
          <strong>New</strong>&nbsp;&nbsp;<b class="tkeybd">Ctrl-N</b>
        </dt>
        <dd>
          <p>
            Opens a new project in a new window. The project will initially be a copy of <a href="../prefs/template.html">the currently selected template</a>.
          </p>
        </dd>
        <dt>
          <strong>Merge</strong>&nbsp;&nbsp;<b class="tkeybd">Ctrl-M</b>
        </dt>
        <dd>
          <p>
            Merges the components of a project with the current project, the components of both projects must not have a similar name.
          </p>
        </dd>
        <dt>
          <strong>Open...</strong>&nbsp;&nbsp;<b class="tkeybd">Ctrl-O</b>
        </dt>
        <dd>
          <p>
            Opens an existing file as a project in a new window.
          </p>
        </dd>
        <dt>
          <strong>Open Recent</strong>
        </dt>
        <dd>
          <p>
            Opens a recently opened project in a new window without prompting the user to navigate through a file selection dialog.
          </p>
        </dd>
        <dt>
          <strong>Close</strong>&nbsp;&nbsp;<b class="tkeybd">Ctrl-Maj-W</b>
        </dt>
        <dd>
          <p>
            Closes all windows associated with the currently viewed project.
          </p>
        </dd>
        <dt>
          <strong>Save</strong>&nbsp;&nbsp;<b class="tkeybd">Ctrl-S</b>
        </dt>
        <dd>
          <p>
            Saves the currently viewed project, overwriting what was previously in the file.
          </p>
        </dd>
        <dt>
          <strong>Save As...</strong>&nbsp;&nbsp;<b class="tkeybd">Ctrl-Maj-S</b>
        </dt>
        <dd>
          <p>
            Saves the currently viewed project, prompting the user to save into a different file than before.
          </p>
        </dd>
        <dt>
          <strong>Export Image...</strong>
        </dt>
        <dd>
          <p>
            Creates image file(s) corresponding to circuits. The configuration dialog box is described below.
          </p>
        </dd>
        <dt>
          <strong>Print...</strong>&nbsp;&nbsp;<b class="tkeybd">Ctrl-P</b>
        </dt>
        <dd>
          <p>
            Sends circuit(s) to a printer. The configuration dialog box is described below.
          </p>
        </dd>
        <dt>
          <strong>Preferences...</strong>
        </dt>
        <dd>
          <p>
            Displays the <a href="../prefs/index.html">application preferences</a> window. (On Mac OS systems, this will appear in the Logisim menu.)
          </p>
        </dd>
        <dt>
          <strong>Exit</strong>&nbsp;&nbsp;<b class="tkeybd">Ctrl-Q</b>
        </dt>
        <dd>
          <p>
            Closes all currently open projects and terminates Logisim. (On Mac OS systems, this will appear as Quit in the Logisim menu.)
          </p>
        </dd>
      </dl>
      <h2>
        Configuring Export
      </h2>
      <p>
        When you select Export Image..., Logisim displays a dialog box with four options.
      </p>
      <ul>
        <li>
          <b>Circuits:</b> A list where you can select one or more circuits that should be exported into image files. (Empty circuits are not displayed as options.)
        </li>
        <li>
          <b>Image Format:</b> You can create PNG, GIF, and JPEG files. I would recommend PNG files: The GIF format is quite dated, and the JPEG format will introduce artifacts into the image, as the JPEG format is really meant for photographic images.
        </li>
        <li>
          <b>Scale Factor:</b> You can scale the images as they are dumped into image files using this slider.
        </li>
        <li>
          <b>Printer View:</b> Whether to use "<a href="../prefs/layout.html">printer view</a>" in exporting the circuits.
        </li>
      </ul>
      <p>
        After clicking OK, Logisim will display a file selection dialog box. If you have selected one circuit, select the file into which the image should be placed. If you have selected multiple circuits, select a directory where the files should be placed; Logisim will name the images based on the circuits' names (<tt>main.png</tt>, for example).
      </p>
      <h2>
        Configuring Print
      </h2>
      <p>
        When you choose Print..., Logisim displays a dialog box for configuring what is printed.
      </p>
      <ul>
        <li>
          <b>Circuits:</b> A list where you can select one or more circuits to be printed. (Empty circuits are not displayed as options.) Logisim will print one circuit per page. If the circuit is too large for the page, the image will be scaled down to fit.
        </li>
        <li>
          <b>Header:</b> Text that should appear centered at the top of each page. The following substitutions will be made into the text.
          <center>
            <table>
              <tbody>
                <tr>
                  <td>
                    <tt>%n</tt>
                  </td>
                  <td>
                    Name of circuit on page
                  </td>
                </tr>
                <tr>
                  <td>
                    <tt>%p</tt>
                  </td>
                  <td>
                    Page number
                  </td>
                </tr>
                <tr>
                  <td>
                    <tt>%P</tt>
                  </td>
                  <td>
                    Total page count
                  </td>
                </tr>
                <tr>
                  <td>
                    <tt>%%</tt>
                  </td>
                  <td>
                    A single percent sign ('%')
                  </td>
                </tr>
              </tbody>
            </table>
          </center>
        </li>
        <li>
          <b>Rotate To Fit:</b> If checked, then Logisim will rotate each circuit by 90 degrees when the circuit is too large to fit onto the page and it does not need to be scaled as small when rotated 90 degrees.
        </li>
        <li>
          <b>Printer View:</b> Whether to use "<a href="../prefs/layout.html">printer view</a>" in printing the circuits.
        </li>
      </ul>
      <p>
        After clicking OK, Logisim will display the standard page setup dialog box before printing the circuits.
      </p>
      <p>
        <b>Next:</b> <a href="edit.html">The Edit menu</a>.
      </p>
    </div>
  </body>
</html>
>>>>>>> 5ecb02a1
<|MERGE_RESOLUTION|>--- conflicted
+++ resolved
@@ -1,322 +1,198 @@
-<<<<<<< HEAD
-<html>
-<head>
-	<title>The File menu</title>
-</head>
-<body bgcolor="FFFFFF">
-
-<h1>The File menu</h1>
-
-<dl>
-
-<dt><strong>New</strong></dt>
-<dd><p>Opens a new project in a new window. The project will
-initially be a copy of <a href="../prefs/template.html">the
-currently selected template</a>.</p></dd>
-
-<dt><strong>Open...</strong></dt>
-<dd><p>Opens an existing file as a project in a new window.</p></dd>
-
-<dt><strong>Open Recent</strong></dt>
-<dd><p>Opens a recently opened project in a new window
-without prompting the user to navigate through a file selection dialog.</p></dd>
-
-<dt><strong>Close</strong></dt>
-<dd><p>Closes all windows associated with the currently viewed
-project.</p></dd>
-
-<dt><strong>Save</strong></dt>
-<dd><p>Saves the currently viewed project, overwriting what was
-previously in the file.</p></dd>
-
-<dt><strong>Save As...</strong></dt>
-<dd><p>Saves the currently viewed project, prompting the user to
-save into a different file than before.</p></dd>
-
-<dt><strong>Export Image...</strong></dt>
-<dd><p>Creates image file(s) corresponding to circuits.
-The configuration dialog box is described below.</p></dd>
-
-<dt><strong>Print...</strong></dt>
-<dd><p>Sends circuit(s) to a printer. The configuration dialog box
-is described below.</p></dd>
-
-<dt><strong>Preferences...</strong></dt>
-<dd><p>Displays the <a href="../prefs/index.html">application
-preferences</a> window. (On Mac OS systems, this will appear
-in the Logisim menu.)</p></dd>
-
-<dt><strong>Exit</strong></dt>
-<dd><p>Closes all currently open projects and terminates Logisim.
-(On Mac OS systems, this will appear
-as Quit in the Logisim menu.)</p></dd>
-
-</dl>
-
-<h2>Configuring Export</h2>
-
-<p>When you select Export Image..., Logisim displays a dialog box
-with four options.</P>
-<ul>
-
-<li><b>Circuits:</b> A list where you can select one or more circuits
-that should be exported into image files. (Empty circuits are not
-displayed as options.)</li>
-
-<li><b>Image Format:</b> You can create PNG, GIF, and JPEG files. I would
-recommend PNG files: The GIF format is quite dated, and the JPEG format will
-introduce artifacts into the image, as the JPEG format is
-really meant for photographic images.</li>
-
-<li><b>Scale Factor:</b> You can scale the images as they are dumped
-into image files using this slider.</li>
-
-<li><b>Printer View:</b> Whether to use
-"<a href="../prefs/layout.html">printer view</a>" in exporting
-the circuits.</li>
-
-</ul>
-<p>After clicking OK, Logisim will display a file selection dialog
-box. If you have selected one circuit, select the file into which
-the image should be placed. If you have selected multiple circuits,
-select a directory where the files should be placed; Logisim will
-name the images based on the circuits' names (<tt>main.png</tt>,
-for example).</p>
-
-<h2>Configuring Print</h2>
-
-<p>When you choose Print..., Logisim displays a dialog box for
-configuring what is printed.</p>
-<ul>
-
-<li><b>Circuits:</b> A list where you can select one or more circuits
-to be printed. (Empty circuits are not
-displayed as options.) Logisim will print one circuit per page. If the circuit is too
-large for the page, the image will be scaled down to fit.</li>
-
-<li><b>Header:</b> Text that should appear centered at the top of
-each page. The following substitutions will be made into the text.
-<center><table>
-<tr><td><tt>%n</tt></td><td>Name of circuit on page</td></tr>
-<tr><td><tt>%p</tt></td><td>Page number</td></tr>
-<tr><td><tt>%P</tt></td><td>Total page count</td></tr>
-<tr><td><tt>%%</tt></td><td>A single percent sign ('%')</td></tr>
-</table></center></li>
-
-<li><b>Rotate To Fit:</b> If checked, then Logisim will rotate
-each circuit by 90 degrees when the circuit is too large to
-fit onto the page and it does not need to be scaled as
-small when rotated 90 degrees.</li>
-
-<li><b>Printer View:</b> Whether to use
-"<a href="../prefs/layout.html">printer view</a>" in printing
-the circuits.</li>
-
-</ul>
-<p>After clicking OK, Logisim will display the standard page setup
-dialog box before printing the circuits.</p>
-
-<p><strong>Next:</strong> <a href="edit.html">The Edit menu</a>.</p>
-
-</body>
-</html>
-=======
-<!DOCTYPE html PUBLIC "-//W3C//DTD HTML 4.01 Transitional//EN">
-<html>
-  <head>
-    <meta name="viewport" content="width=device-width, initial-scale=1.0">
-    <meta name="created" content="2018-10-23T06:18:10.521000000">
-    <meta name="changed" content="2018-10-23T06:18:42.262000000">
-    <meta http-equiv="content-type" content="text/html; charset=utf-8">
-    <meta http-equiv="Content-Language" content="en">
-    <title>
-      The File menu
-    </title>
-    <link rel="stylesheet" type="text/css" href="../../style.css">
-  </head>
-  <body>
-    <div class="maindiv">
-      <h1>
-        The File menu
-      </h1>
-      <dl>
-        <dt>
-          <strong>New</strong>&nbsp;&nbsp;<b class="tkeybd">Ctrl-N</b>
-        </dt>
-        <dd>
-          <p>
-            Opens a new project in a new window. The project will initially be a copy of <a href="../prefs/template.html">the currently selected template</a>.
-          </p>
-        </dd>
-        <dt>
-          <strong>Merge</strong>&nbsp;&nbsp;<b class="tkeybd">Ctrl-M</b>
-        </dt>
-        <dd>
-          <p>
-            Merges the components of a project with the current project, the components of both projects must not have a similar name.
-          </p>
-        </dd>
-        <dt>
-          <strong>Open...</strong>&nbsp;&nbsp;<b class="tkeybd">Ctrl-O</b>
-        </dt>
-        <dd>
-          <p>
-            Opens an existing file as a project in a new window.
-          </p>
-        </dd>
-        <dt>
-          <strong>Open Recent</strong>
-        </dt>
-        <dd>
-          <p>
-            Opens a recently opened project in a new window without prompting the user to navigate through a file selection dialog.
-          </p>
-        </dd>
-        <dt>
-          <strong>Close</strong>&nbsp;&nbsp;<b class="tkeybd">Ctrl-Maj-W</b>
-        </dt>
-        <dd>
-          <p>
-            Closes all windows associated with the currently viewed project.
-          </p>
-        </dd>
-        <dt>
-          <strong>Save</strong>&nbsp;&nbsp;<b class="tkeybd">Ctrl-S</b>
-        </dt>
-        <dd>
-          <p>
-            Saves the currently viewed project, overwriting what was previously in the file.
-          </p>
-        </dd>
-        <dt>
-          <strong>Save As...</strong>&nbsp;&nbsp;<b class="tkeybd">Ctrl-Maj-S</b>
-        </dt>
-        <dd>
-          <p>
-            Saves the currently viewed project, prompting the user to save into a different file than before.
-          </p>
-        </dd>
-        <dt>
-          <strong>Export Image...</strong>
-        </dt>
-        <dd>
-          <p>
-            Creates image file(s) corresponding to circuits. The configuration dialog box is described below.
-          </p>
-        </dd>
-        <dt>
-          <strong>Print...</strong>&nbsp;&nbsp;<b class="tkeybd">Ctrl-P</b>
-        </dt>
-        <dd>
-          <p>
-            Sends circuit(s) to a printer. The configuration dialog box is described below.
-          </p>
-        </dd>
-        <dt>
-          <strong>Preferences...</strong>
-        </dt>
-        <dd>
-          <p>
-            Displays the <a href="../prefs/index.html">application preferences</a> window. (On Mac OS systems, this will appear in the Logisim menu.)
-          </p>
-        </dd>
-        <dt>
-          <strong>Exit</strong>&nbsp;&nbsp;<b class="tkeybd">Ctrl-Q</b>
-        </dt>
-        <dd>
-          <p>
-            Closes all currently open projects and terminates Logisim. (On Mac OS systems, this will appear as Quit in the Logisim menu.)
-          </p>
-        </dd>
-      </dl>
-      <h2>
-        Configuring Export
-      </h2>
-      <p>
-        When you select Export Image..., Logisim displays a dialog box with four options.
-      </p>
-      <ul>
-        <li>
-          <b>Circuits:</b> A list where you can select one or more circuits that should be exported into image files. (Empty circuits are not displayed as options.)
-        </li>
-        <li>
-          <b>Image Format:</b> You can create PNG, GIF, and JPEG files. I would recommend PNG files: The GIF format is quite dated, and the JPEG format will introduce artifacts into the image, as the JPEG format is really meant for photographic images.
-        </li>
-        <li>
-          <b>Scale Factor:</b> You can scale the images as they are dumped into image files using this slider.
-        </li>
-        <li>
-          <b>Printer View:</b> Whether to use "<a href="../prefs/layout.html">printer view</a>" in exporting the circuits.
-        </li>
-      </ul>
-      <p>
-        After clicking OK, Logisim will display a file selection dialog box. If you have selected one circuit, select the file into which the image should be placed. If you have selected multiple circuits, select a directory where the files should be placed; Logisim will name the images based on the circuits' names (<tt>main.png</tt>, for example).
-      </p>
-      <h2>
-        Configuring Print
-      </h2>
-      <p>
-        When you choose Print..., Logisim displays a dialog box for configuring what is printed.
-      </p>
-      <ul>
-        <li>
-          <b>Circuits:</b> A list where you can select one or more circuits to be printed. (Empty circuits are not displayed as options.) Logisim will print one circuit per page. If the circuit is too large for the page, the image will be scaled down to fit.
-        </li>
-        <li>
-          <b>Header:</b> Text that should appear centered at the top of each page. The following substitutions will be made into the text.
-          <center>
-            <table>
-              <tbody>
-                <tr>
-                  <td>
-                    <tt>%n</tt>
-                  </td>
-                  <td>
-                    Name of circuit on page
-                  </td>
-                </tr>
-                <tr>
-                  <td>
-                    <tt>%p</tt>
-                  </td>
-                  <td>
-                    Page number
-                  </td>
-                </tr>
-                <tr>
-                  <td>
-                    <tt>%P</tt>
-                  </td>
-                  <td>
-                    Total page count
-                  </td>
-                </tr>
-                <tr>
-                  <td>
-                    <tt>%%</tt>
-                  </td>
-                  <td>
-                    A single percent sign ('%')
-                  </td>
-                </tr>
-              </tbody>
-            </table>
-          </center>
-        </li>
-        <li>
-          <b>Rotate To Fit:</b> If checked, then Logisim will rotate each circuit by 90 degrees when the circuit is too large to fit onto the page and it does not need to be scaled as small when rotated 90 degrees.
-        </li>
-        <li>
-          <b>Printer View:</b> Whether to use "<a href="../prefs/layout.html">printer view</a>" in printing the circuits.
-        </li>
-      </ul>
-      <p>
-        After clicking OK, Logisim will display the standard page setup dialog box before printing the circuits.
-      </p>
-      <p>
-        <b>Next:</b> <a href="edit.html">The Edit menu</a>.
-      </p>
-    </div>
-  </body>
-</html>
->>>>>>> 5ecb02a1
+<!DOCTYPE html PUBLIC "-//W3C//DTD HTML 4.01 Transitional//EN">
+<html>
+  <head>
+    <meta name="viewport" content="width=device-width, initial-scale=1.0">
+    <meta name="created" content="2018-10-23T06:18:10.521000000">
+    <meta name="changed" content="2018-10-23T06:18:42.262000000">
+    <meta http-equiv="content-type" content="text/html; charset=utf-8">
+    <meta http-equiv="Content-Language" content="en">
+    <title>
+      The File menu
+    </title>
+    <link rel="stylesheet" type="text/css" href="../../style.css">
+  </head>
+  <body>
+    <div class="maindiv">
+      <h1>
+        The File menu
+      </h1>
+      <dl>
+        <dt>
+          <strong>New</strong>&nbsp;&nbsp;<b class="tkeybd">Ctrl-N</b>
+        </dt>
+        <dd>
+          <p>
+            Opens a new project in a new window. The project will initially be a copy of <a href="../prefs/template.html">the currently selected template</a>.
+          </p>
+        </dd>
+        <dt>
+          <strong>Merge</strong>&nbsp;&nbsp;<b class="tkeybd">Ctrl-M</b>
+        </dt>
+        <dd>
+          <p>
+            Merges the components of a project with the current project, the components of both projects must not have a similar name.
+          </p>
+        </dd>
+        <dt>
+          <strong>Open...</strong>&nbsp;&nbsp;<b class="tkeybd">Ctrl-O</b>
+        </dt>
+        <dd>
+          <p>
+            Opens an existing file as a project in a new window.
+          </p>
+        </dd>
+        <dt>
+          <strong>Open Recent</strong>
+        </dt>
+        <dd>
+          <p>
+            Opens a recently opened project in a new window without prompting the user to navigate through a file selection dialog.
+          </p>
+        </dd>
+        <dt>
+          <strong>Close</strong>&nbsp;&nbsp;<b class="tkeybd">Ctrl-Maj-W</b>
+        </dt>
+        <dd>
+          <p>
+            Closes all windows associated with the currently viewed project.
+          </p>
+        </dd>
+        <dt>
+          <strong>Save</strong>&nbsp;&nbsp;<b class="tkeybd">Ctrl-S</b>
+        </dt>
+        <dd>
+          <p>
+            Saves the currently viewed project, overwriting what was previously in the file.
+          </p>
+        </dd>
+        <dt>
+          <strong>Save As...</strong>&nbsp;&nbsp;<b class="tkeybd">Ctrl-Maj-S</b>
+        </dt>
+        <dd>
+          <p>
+            Saves the currently viewed project, prompting the user to save into a different file than before.
+          </p>
+        </dd>
+        <dt>
+          <strong>Export Image...</strong>
+        </dt>
+        <dd>
+          <p>
+            Creates image file(s) corresponding to circuits. The configuration dialog box is described below.
+          </p>
+        </dd>
+        <dt>
+          <strong>Print...</strong>&nbsp;&nbsp;<b class="tkeybd">Ctrl-P</b>
+        </dt>
+        <dd>
+          <p>
+            Sends circuit(s) to a printer. The configuration dialog box is described below.
+          </p>
+        </dd>
+        <dt>
+          <strong>Preferences...</strong>
+        </dt>
+        <dd>
+          <p>
+            Displays the <a href="../prefs/index.html">application preferences</a> window. (On Mac OS systems, this will appear in the Logisim menu.)
+          </p>
+        </dd>
+        <dt>
+          <strong>Exit</strong>&nbsp;&nbsp;<b class="tkeybd">Ctrl-Q</b>
+        </dt>
+        <dd>
+          <p>
+            Closes all currently open projects and terminates Logisim. (On Mac OS systems, this will appear as Quit in the Logisim menu.)
+          </p>
+        </dd>
+      </dl>
+      <h2>
+        Configuring Export
+      </h2>
+      <p>
+        When you select Export Image..., Logisim displays a dialog box with four options.
+      </p>
+      <ul>
+        <li>
+          <b>Circuits:</b> A list where you can select one or more circuits that should be exported into image files. (Empty circuits are not displayed as options.)
+        </li>
+        <li>
+          <b>Image Format:</b> You can create PNG, GIF, and JPEG files. I would recommend PNG files: The GIF format is quite dated, and the JPEG format will introduce artifacts into the image, as the JPEG format is really meant for photographic images.
+        </li>
+        <li>
+          <b>Scale Factor:</b> You can scale the images as they are dumped into image files using this slider.
+        </li>
+        <li>
+          <b>Printer View:</b> Whether to use "<a href="../prefs/layout.html">printer view</a>" in exporting the circuits.
+        </li>
+      </ul>
+      <p>
+        After clicking OK, Logisim will display a file selection dialog box. If you have selected one circuit, select the file into which the image should be placed. If you have selected multiple circuits, select a directory where the files should be placed; Logisim will name the images based on the circuits' names (<tt>main.png</tt>, for example).
+      </p>
+      <h2>
+        Configuring Print
+      </h2>
+      <p>
+        When you choose Print..., Logisim displays a dialog box for configuring what is printed.
+      </p>
+      <ul>
+        <li>
+          <b>Circuits:</b> A list where you can select one or more circuits to be printed. (Empty circuits are not displayed as options.) Logisim will print one circuit per page. If the circuit is too large for the page, the image will be scaled down to fit.
+        </li>
+        <li>
+          <b>Header:</b> Text that should appear centered at the top of each page. The following substitutions will be made into the text.
+          <center>
+            <table>
+              <tbody>
+                <tr>
+                  <td>
+                    <tt>%n</tt>
+                  </td>
+                  <td>
+                    Name of circuit on page
+                  </td>
+                </tr>
+                <tr>
+                  <td>
+                    <tt>%p</tt>
+                  </td>
+                  <td>
+                    Page number
+                  </td>
+                </tr>
+                <tr>
+                  <td>
+                    <tt>%P</tt>
+                  </td>
+                  <td>
+                    Total page count
+                  </td>
+                </tr>
+                <tr>
+                  <td>
+                    <tt>%%</tt>
+                  </td>
+                  <td>
+                    A single percent sign ('%')
+                  </td>
+                </tr>
+              </tbody>
+            </table>
+          </center>
+        </li>
+        <li>
+          <b>Rotate To Fit:</b> If checked, then Logisim will rotate each circuit by 90 degrees when the circuit is too large to fit onto the page and it does not need to be scaled as small when rotated 90 degrees.
+        </li>
+        <li>
+          <b>Printer View:</b> Whether to use "<a href="../prefs/layout.html">printer view</a>" in printing the circuits.
+        </li>
+      </ul>
+      <p>
+        After clicking OK, Logisim will display the standard page setup dialog box before printing the circuits.
+      </p>
+      <p>
+        <b>Next:</b> <a href="edit.html">The Edit menu</a>.
+      </p>
+    </div>
+  </body>
+</html>