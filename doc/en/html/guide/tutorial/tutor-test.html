--- conflicted
+++ resolved
@@ -1,55 +1,3 @@
-<<<<<<< HEAD
-<html>
-<head>
-	<title>Tutorial: Testing your circuit</title>
-</head>
-<body bgcolor="FFFFFF">
-
-<p><b>Next:</b> <em><a href="../index.html">User's Guide</a></em></p> 
-
-<h2>Step 4: Testing your circuit</h2>
-
-<p>Our final step is to test our circuit to ensure that it really does
-what we intended. Logisim is already simulating the circuit. Let's look
-again at where we were.
-<center><img src="../../../img-guide/tutorial-shot-all.png" width="498" height="302"></center>
-Note that the input pins both contain 0s; and so does the output pin.
-This already tells us that the circuit already computes a 0 when both
-inputs are 0.</p>
-
-<p>Now to try another combination of inputs. Select the poke tool
-(<img src="../../../icons/poke.gif" width="16" height="16">) and start poking the
-inputs by clicking on them. Each time you poke an input, its value will
-toggle.  For example, we might first poke the bottom input.
-<center><img src="../../../img-guide/tutorial-shot-test.png" width="498" height="302"></center>
-When you change the input value, Logisim will show you what values
-travel down the wires by drawing them light green to indicate a 1 value
-or dark green (almost black) to indicate a 0 value. You can also see
-that the output value has changed to 1.</p>
-
-<p>So far, we have tested the first two rows of our truth table, and the
-outputs (0 and 1) match the desired outputs.
-<center><img src="../../../img-guide/tutorial-xor-table.png" width="163" height="131"></center>
-By poking the switches through different combinations, we can verify the
-other two rows. If they all match, then we're done: The circuit works!</p>
-
-<br><br>
-
-<p>To archive your completed work, you might want to save or print
-your circuit.  The File menu allows this, and of course it also allows
-you to exit Logisim. But why quit now?</p>
-
-<p>Now that you are finished with tutorial, you can experiment with
-Logisim by building your own circuits. If you want to build circuits
-with more sophisticated features, then you should navigate through
-the rest of the help system to see what else you can do.  Logisim is
-a powerful program, allowing you to build up and test huge circuits;
-this step-by-step process just scratches the surface.</p>
-
-<p><b>Next:</b> <em><a href="../index.html">User's Guide</a></em></p> 
-
-</body>
-=======
 <!DOCTYPE html PUBLIC "-//W3C//DTD HTML 4.01 Transitional//EN">
 <html>
   <head>
@@ -164,5 +112,4 @@
       </p>
     </div>
   </body>
->>>>>>> 5ecb02a1
 </html>