<<<<<<< HEAD
<html>
<head>
<title>Beginner's tutorial</title>
</head>

<body bgcolor="FFFFFF">

<h1>Beginner's tutorial</h1>

<p><b>Next:</b> <a href="tutor-orient.html">Step 0: Orienting yourself</a></p>

<p>Welcome to Logisim!</p>

<p>Logisim allows you to design and simulate digital circuits. It
is intended as an educational tool, to help you learn how circuits
work.</p>

<p>To practice using Logisim, let's build a XOR circuit -
that is, a circuit that takes two inputs (which we'll call <em>x</em> and
<em>y</em>) and outputs 0 if the inputs
are the same and 1 if they are different.
The following truth table illustrates.
<center><img src="../../../img-guide/tutorial-xor-table.png" width="163" height="131"></center>
We might design such a circuit on paper.
<center><img src="../../../img-guide/tutorial-xor-circ.png" width="323" height="147"></center>
But just because it's on paper doesn't mean it's right. To verify our
work, we'll draw it in Logisim and test it. As an added bonus, we'll get
a circuit that's looks nicer than what you probably would draw by hand.</p>

<p><a href="tutor-orient.html">Step 0: Orienting yourself</a>
<br><a href="tutor-gates.html">Step 1: Adding gates</a>
<br><a href="tutor-wires.html">Step 2: Adding wires</a>
<br><a href="tutor-text.html">Step 3: Adding text</a>
<br><a href="tutor-test.html">Step 4: Testing your circuit</a>
</p>

<p>Enjoy your circuit-building!</p>

<p><b>Next:</b> <a href="tutor-orient.html">Step 0: Orienting yourself</a></p>

</body>
=======
<!DOCTYPE html PUBLIC "-//W3C//DTD HTML 4.01 Transitional//EN">
<html>
  <head>
    <meta name="viewport" content="width=device-width, initial-scale=1.0">
    <meta name="created" content="2018-10-23T06:18:10.521000000">
    <meta name="changed" content="2018-10-23T06:18:42.262000000">
    <meta http-equiv="content-type" content="text/html; charset=utf-8">
    <meta http-equiv="Content-Language" content="en">
    <title>
      Beginner's tutorial
    </title>
    <link rel="stylesheet" type="text/css" href="../../style.css">
  </head>
  <body>
    <div class="maindiv">
      <h1>
        Beginner's tutorial
      </h1>
      <p>
        Welcome to <b>Logisim-evolution</b>
      </p>
      <p>
        Logisim-evolution allows you to design and simulate digital circuits. It is intended as an educational tool, to help you learn how circuits work.
      </p>
      <p>
        To practice using Logisim, let's build a XOR circuit - that is, a circuit that takes two inputs (which we'll call <var>x</var> and <var>y</var>) and outputs 0 if the inputs are the same and 1 if they are different. The following truth table illustrates.
      </p>
      <center>
        <table class="tblver">
          <tbody>
            <tr class="tblvertitl">
              <th width="20">
                x
              </th>
              <th width="20">
                y
              </th>
              <th width="30">
                x&nbsp;XOR&nbsp;y
              </th>
            </tr>
            <tr>
              <td class="zerov">
                0
              </td>
              <td class="zerov">
                0
              </td>
              <td class="zerov">
                0
              </td>
            </tr>
            <tr>
              <td class="unov">
                1
              </td>
              <td class="zerov">
                0
              </td>
              <td class="unov">
                1
              </td>
            </tr>
            <tr>
              <td class="zerov">
                0
              </td>
              <td class="unov">
                1
              </td>
              <td class="unov">
                1
              </td>
            </tr>
            <tr>
              <td class="unov">
                1
              </td>
              <td class="unov">
                1
              </td>
              <td class="zerov">
                0
              </td>
            </tr>
          </tbody>
        </table><br>
        We might design such a circuit on paper.<br>
        <img class="notscal" src="../../../../img-guide/tutorial-xor-circ.png" alt="#########">
      </center>
      <p>
        But just because it's on paper doesn't mean it's right. To verify our work, we'll draw it in Logisim and test it. As an added bonus, we'll get a circuit that's looks nicer than what you probably would draw by hand.
      </p>
      <p>
        <a href="tutor-orient.html">Step 0: Orienting yourself</a><br>
        <a href="tutor-gates.html">Step 1: Adding gates</a><br>
        <a href="tutor-wires.html">Step 2: Adding wires</a><br>
        <a href="tutor-text.html">Step 3: Adding text</a><br>
        <a href="tutor-test.html">Step 4: Testing your circuit</a><br>
        <a href="tutor-test.html">Step 5: Step by step mode</a>
      </p>
      <p>
        Enjoy your circuit-building!
      </p>
      <p>
        <b>Next:</b> <a href="tutor-orient.html">Step 0: Orienting yourself</a>
      </p>
    </div>
  </body>
>>>>>>> 5ecb02a1
</html><|MERGE_RESOLUTION|>--- conflicted
+++ resolved
@@ -1,46 +1,3 @@
-<<<<<<< HEAD
-<html>
-<head>
-<title>Beginner's tutorial</title>
-</head>
-
-<body bgcolor="FFFFFF">
-
-<h1>Beginner's tutorial</h1>
-
-<p><b>Next:</b> <a href="tutor-orient.html">Step 0: Orienting yourself</a></p>
-
-<p>Welcome to Logisim!</p>
-
-<p>Logisim allows you to design and simulate digital circuits. It
-is intended as an educational tool, to help you learn how circuits
-work.</p>
-
-<p>To practice using Logisim, let's build a XOR circuit -
-that is, a circuit that takes two inputs (which we'll call <em>x</em> and
-<em>y</em>) and outputs 0 if the inputs
-are the same and 1 if they are different.
-The following truth table illustrates.
-<center><img src="../../../img-guide/tutorial-xor-table.png" width="163" height="131"></center>
-We might design such a circuit on paper.
-<center><img src="../../../img-guide/tutorial-xor-circ.png" width="323" height="147"></center>
-But just because it's on paper doesn't mean it's right. To verify our
-work, we'll draw it in Logisim and test it. As an added bonus, we'll get
-a circuit that's looks nicer than what you probably would draw by hand.</p>
-
-<p><a href="tutor-orient.html">Step 0: Orienting yourself</a>
-<br><a href="tutor-gates.html">Step 1: Adding gates</a>
-<br><a href="tutor-wires.html">Step 2: Adding wires</a>
-<br><a href="tutor-text.html">Step 3: Adding text</a>
-<br><a href="tutor-test.html">Step 4: Testing your circuit</a>
-</p>
-
-<p>Enjoy your circuit-building!</p>
-
-<p><b>Next:</b> <a href="tutor-orient.html">Step 0: Orienting yourself</a></p>
-
-</body>
-=======
 <!DOCTYPE html PUBLIC "-//W3C//DTD HTML 4.01 Transitional//EN">
 <html>
   <head>
@@ -150,5 +107,4 @@
       </p>
     </div>
   </body>
->>>>>>> 5ecb02a1
 </html>