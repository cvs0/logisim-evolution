--- conflicted
+++ resolved
@@ -1,110 +1,54 @@
-<<<<<<< HEAD
-<html>
-<head>
-	<title>Tool Attributes</title>
-</head>
-<body bgcolor="FFFFFF">
-
-<h1>Tool attributes</h1>
-
-<p>Every tool for adding components to a circuit also has a set of
-attributes, which are imparted to the components created by the tool,
-although the components' attributes may be changed later without
-affecting the tool's attributes.  When you select a tool, Logisim
-will change the attribute table to display that tool's attributes.</p>
-
-<p>For example, suppose we want to create smaller AND gates.
-Right now, each time we select the AND tool, it creates a large AND gate.
-But if we edit the Gate Size attribute just after selecting the tool (before
-placing its AND gate into the circuit), we'll be changing
-the attributes for the tool, so that future AND gates added using the tool
-would be narrow instead.</p>
-<center><img src="../../../img-guide/attrlib-and-narrow.png" width="505" height="301"></center>
-<p>Now, we can delete the two existing AND gates and add two new
-AND gates in their place. This time, they will be narrow.
-(If you chose to reduce the number of inputs to 3, the AND gate
-would not have vertical extension on the left side. But you'd also
-have to rewire the circuit so that the wires hit the AND gate's left
-side.)</p>
-<center><img src="../../../img-guide/attrlib-and-replace.png" width="505" height="299"></center>
-<p>With some tools, the tool's icon reflects some of the attributes'
-values. One example of this is the Pin tool, whose icon
-faces the same way as its Facing attribute says.</p>
-
-<p>The tools in the toolbar each have a separate attribute set from
-the corresponding tools in the explorer pane. Thus, even though we
-changed the toolbar's AND tool to create narrow AND gates, the AND
-tool in the Gates library will still create wide AND gates unless
-you change its attributes too.</p>
-
-<p>In fact, the input pin and output pin tools in the default
-toolbar are both instances of the Wiring library's Pin tool, but
-the attribute sets are different. The icon for the Pin tool
-is drawn as a circle or a square depending on the value of its
-"Output?" attribute.</p>
-
-<p>Logisim provides a handy shortcut for changing the Facing attribute
-that controls the direction in which many components face: Typing an
-arrow key while that tool is selected automatically changes the
-direction of the component.</p>
-
-<p><strong>Next:</strong> <em><a href="../index.html">User's Guide</a>.</em></p>
-
-</body>
-</html>
-=======
-<!DOCTYPE html PUBLIC "-//W3C//DTD HTML 4.01 Transitional//EN">
-<html>
-  <head>
-    <meta name="viewport" content="width=device-width, initial-scale=1.0">
-    <meta name="created" content="2018-10-23T06:18:10.521000000">
-    <meta name="changed" content="2018-10-23T06:18:42.262000000">
-    <meta http-equiv="content-type" content="text/html; charset=utf-8">
-    <meta http-equiv="Content-Language" content="en">
-    <title>
-      Attributes of tools and components
-    </title>
-    <link rel="stylesheet" type="text/css" href="../../style.css">
-  </head>
-  <body>
-    <div class="maindiv">
-      <h1>
-        Attributes of tools and components
-      </h1>
-      <p>
-        Every tool for adding components to a circuit also has a set of attributes, which are imparted to the components created by the tool, although the components' attributes may be changed later without affecting the tool's attributes. When you select a tool, Logisim will change the attribute table to display that tool's attributes.
-      </p>
-      <p>
-        For example, suppose we want to create smaller AND gates. Right now, each time we select the AND tool, it creates a large AND gate. But if we edit the Gate Size attribute just after selecting the tool (before placing its AND gate into the circuit), we'll be changing the attributes for the tool, so that future AND gates added using the tool would be narrow instead.
-      </p>
-      <center>
-        <img src="../../../img-guide/attrlib-and-narrow.png" alt="#########">
-      </center>
-      <p>
-        Now, we can delete the two existing AND gates and add two new AND gates in their place. This time, they will be narrow. (If you chose to reduce the number of inputs to 3, the AND gate would not have vertical extension on the left side. But you'd also have to rewire the circuit so that the wires hit the AND gate's left side.)
-      </p>
-      <center>
-        <img src="../../../img-guide/attrlib-and-replace.png" alt="#########">
-      </center>
-      <p>
-        With some tools, the tool's icon reflects some of the attributes' values. One example of this is the Pin tool, whose icon faces the same way as its Facing attribute says.
-      </p>
-      <p>
-        The tools in the toolbar each have a separate attribute set from the corresponding tools in the explorer pane. Thus, even though we changed the toolbar's AND tool to create narrow AND gates, the AND tool in the Gates library will still create wide AND gates unless you change its attributes too.
-      </p>
-      <p>
-        In fact, the input pin and output pin tools in the default toolbar are both instances of the Wiring library's Pin tool, but the attribute sets are different. The icon for the Pin tool is drawn as a circle or a square depending on the value of its <b class="propertie">Output?</b> attribute.
-      </p>
-      <center>
-        <img class=notscal src="../../../../img-guide/attrlib-output.png" alt="#########">
-      </center>
-      <p>
-        Logisim provides a handy shortcut for changing the Facing attribute that controls the direction in which many components face: Typing an <b class="tkeybd">arrow key</b> while that tool is selected automatically changes the direction of the component.
-      </p>
-      <p>
-        <b>Next:</b> <a href="../index.html">User's Guide</a>.
-      </p>
-    </div>
-  </body>
-</html>
->>>>>>> 5ecb02a1
+<!DOCTYPE html PUBLIC "-//W3C//DTD HTML 4.01 Transitional//EN">
+<html>
+  <head>
+    <meta name="viewport" content="width=device-width, initial-scale=1.0">
+    <meta name="created" content="2018-10-23T06:18:10.521000000">
+    <meta name="changed" content="2018-10-23T06:18:42.262000000">
+    <meta http-equiv="content-type" content="text/html; charset=utf-8">
+    <meta http-equiv="Content-Language" content="en">
+    <title>
+      Attributes of tools and components
+    </title>
+    <link rel="stylesheet" type="text/css" href="../../style.css">
+  </head>
+  <body>
+    <div class="maindiv">
+      <h1>
+        Attributes of tools and components
+      </h1>
+      <p>
+        Every tool for adding components to a circuit also has a set of attributes, which are imparted to the components created by the tool, although the components' attributes may be changed later without affecting the tool's attributes. When you select a tool, Logisim will change the attribute table to display that tool's attributes.
+      </p>
+      <p>
+        For example, suppose we want to create smaller AND gates. Right now, each time we select the AND tool, it creates a large AND gate. But if we edit the Gate Size attribute just after selecting the tool (before placing its AND gate into the circuit), we'll be changing the attributes for the tool, so that future AND gates added using the tool would be narrow instead.
+      </p>
+      <center>
+        <img src="../../../img-guide/attrlib-and-narrow.png" alt="#########">
+      </center>
+      <p>
+        Now, we can delete the two existing AND gates and add two new AND gates in their place. This time, they will be narrow. (If you chose to reduce the number of inputs to 3, the AND gate would not have vertical extension on the left side. But you'd also have to rewire the circuit so that the wires hit the AND gate's left side.)
+      </p>
+      <center>
+        <img src="../../../img-guide/attrlib-and-replace.png" alt="#########">
+      </center>
+      <p>
+        With some tools, the tool's icon reflects some of the attributes' values. One example of this is the Pin tool, whose icon faces the same way as its Facing attribute says.
+      </p>
+      <p>
+        The tools in the toolbar each have a separate attribute set from the corresponding tools in the explorer pane. Thus, even though we changed the toolbar's AND tool to create narrow AND gates, the AND tool in the Gates library will still create wide AND gates unless you change its attributes too.
+      </p>
+      <p>
+        In fact, the input pin and output pin tools in the default toolbar are both instances of the Wiring library's Pin tool, but the attribute sets are different. The icon for the Pin tool is drawn as a circle or a square depending on the value of its <b class="propertie">Output?</b> attribute.
+      </p>
+      <center>
+        <img class=notscal src="../../../../img-guide/attrlib-output.png" alt="#########">
+      </center>
+      <p>
+        Logisim provides a handy shortcut for changing the Facing attribute that controls the direction in which many components face: Typing an <b class="tkeybd">arrow key</b> while that tool is selected automatically changes the direction of the component.
+      </p>
+      <p>
+        <b>Next:</b> <a href="../index.html">User's Guide</a>.
+      </p>
+    </div>
+  </body>
+</html>