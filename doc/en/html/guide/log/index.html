--- conflicted
+++ resolved
@@ -1,100 +1,36 @@
-<<<<<<< HEAD
-<html>
-<head>
-	<title>Logging</title>
-</head>
-<body bgcolor="FFFFFF">
-
-<h1>Logging</h1>
-
-<p>In testing a large circuit, and for documenting a circuit's
-behavior, a log of past circuit behavior can be useful. This is the purpose for
-Logisim's logging module, which allows you to select components whose
-values should be logged; optionally, you can specify a file into which
-the log should be placed.</p>
-
-<p>Another way to test a circuit is using a <strong>test vector</strong>.
-Logisim's test vector module allows you to load a file specifying
-circuit inputs and the values that should be output by the circuit.
-Logisim will run the simulation and compare the actual outputs against
-the desired outputs. Currently, test vectors are only designed to work
-for combinational circuits.</p>
-
-<p><strong>Note:</strong> The logging and test vector modules are in
-alpha phase; they may be buggy, and they are subject to significant
-changes in the future. While bug reports and suggestions are welcome
-for all of Logisim, they are particularly welcome concerning these
-relatively new features. If you do not send comments, then they will
-likely not change.</p>
-
-<p>You can enter the test vector module via the Test Vector... option
-from the Simulate menu. See <a href="test.html">Test Vectors</a> for
-documentation on how to use this module.</p>
-
-<p>You can enter the logging module via the Logging...
-option from the Simulate menu. It brings up a window with three tabs.</p>
-<center>
-<img src="../../../img-guide/log-selection.png" width="466" height="387">
-</center>
-<p>We will discuss each of these tabs separately.</p>
-<blockquote>
-	<a href="selection.html">The Selection tab</a>
-	<br><a href="table.html">The Table tab</a>
-	<br><a href="file.html">The File tab</a>
-</blockquote></p>
-
-<p>Each project has only one logging window; when you switch to viewing
-another circuit within the project, the logging window switches
-automatically to logging the other circuit instead. That is, it does
-this unless you are <a href="../subcirc/debug.html">moving up or down
-within the same simulation</a>, in which case the logging module does
-not change.</p>
-
-<p>Note that when the logging module switches to logging another
-simulation, it will cease any logging into a file. Should you switch
-back to the simulation again, it will remember the configuration for
-that simulation, but you will need to re-enable the file logging
-manually.</p>
-
-<p><strong>Next:</strong> <a href="selection.html">The Selection tab</a>.</p>
-
-</body>
-</html>
-=======
-<!DOCTYPE HTML PUBLIC "-//W3C//DTD HTML 4.0//EN">
-<html>
-<head>
-	<META name="viewport" content="width=device-width, initial-scale=1.0"> 
-	<meta name="created" content="2018-10-23T06:18:10.521000000"/>
-	<meta name="changed" content="2018-10-23T06:18:42.262000000"/>
-	<META http-equiv="content-type" content="text/html; charset=UTF-8">
-	<META http-equiv="Content-Language" content="en">
-	<title>Chronogram</title>
-	<LINK rel="stylesheet" type="text/css" href="../../style.css">
-</head>
-
-<body><div class=maindiv>
-
-<h1>Chronogram</h1>
-<blockquote><em>Subsections:</em>
-<br><a href="selection.html">Signal selection</a>
-<br><a href="timetable.html">Chronogram window</a>
-</blockquote>
-
-<p>To understand or debug a circuit it is often very useful to be able to observe the different signals in a visual way. This is the purpose of the timeline. This module allows the recording of signals in graphical form or in a table of value in a text file.</p>
-<center>
-<img src="../../../img-guide/log-graph1.png">
-</center>
-<p>You can enter the logging module via the menu  <b class=menu>|&nbsp;Simulate&nbsp;|</b>&rarr;<b class=menu>|&nbsp;Chronogram&nbsp;|</b>.  It brings up the signal selection window.</p>
-<p>The circuit below is an illustrative example for the timing module.<br>
-<center>
-<img class=notscal src="../../../../img-guide/log-counter.png">
-</center>
-<p>These are the clocks that serve as a driver for displaying signals. The simulation knows two particular clocks. One is imperative and named <var> sysclk </var> and another optional and secondary named <var> clk </var></p>
-<p><b class=note>Note:</b> it is imperative that a clock named <var> sysclk </var> appears in your circuit. It will be used as a time base by the chronogram module. It does not have to be connected to your circuit. It is in principle the fastest and is set to a duty cycle 1/1 tic.<p>
-
-<p><b>Next:</b> <a href="selection.html">The Selection tab</a>.</p>
-</div>
-</body>
-</html>
->>>>>>> 5ecb02a1
+<!DOCTYPE HTML PUBLIC "-//W3C//DTD HTML 4.0//EN">
+<html>
+<head>
+	<META name="viewport" content="width=device-width, initial-scale=1.0"> 
+	<meta name="created" content="2018-10-23T06:18:10.521000000"/>
+	<meta name="changed" content="2018-10-23T06:18:42.262000000"/>
+	<META http-equiv="content-type" content="text/html; charset=UTF-8">
+	<META http-equiv="Content-Language" content="en">
+	<title>Chronogram</title>
+	<LINK rel="stylesheet" type="text/css" href="../../style.css">
+</head>
+
+<body><div class=maindiv>
+
+<h1>Chronogram</h1>
+<blockquote><em>Subsections:</em>
+<br><a href="selection.html">Signal selection</a>
+<br><a href="timetable.html">Chronogram window</a>
+</blockquote>
+
+<p>To understand or debug a circuit it is often very useful to be able to observe the different signals in a visual way. This is the purpose of the timeline. This module allows the recording of signals in graphical form or in a table of value in a text file.</p>
+<center>
+<img src="../../../img-guide/log-graph1.png">
+</center>
+<p>You can enter the logging module via the menu  <b class=menu>|&nbsp;Simulate&nbsp;|</b>&rarr;<b class=menu>|&nbsp;Chronogram&nbsp;|</b>.  It brings up the signal selection window.</p>
+<p>The circuit below is an illustrative example for the timing module.<br>
+<center>
+<img class=notscal src="../../../../img-guide/log-counter.png">
+</center>
+<p>These are the clocks that serve as a driver for displaying signals. The simulation knows two particular clocks. One is imperative and named <var> sysclk </var> and another optional and secondary named <var> clk </var></p>
+<p><b class=note>Note:</b> it is imperative that a clock named <var> sysclk </var> appears in your circuit. It will be used as a time base by the chronogram module. It does not have to be connected to your circuit. It is in principle the fastest and is set to a duty cycle 1/1 tic.<p>
+
+<p><b>Next:</b> <a href="selection.html">The Selection tab</a>.</p>
+</div>
+</body>
+</html>