# DO NOT QUOTE STRINGS!
#
group = com.cburch
name = logisim-evolution

# Current application version. Supported formats:
#  x.y.z (i.e. "3.6.9"
#  x.y.z-suffix (i.e. "3.6.9-beta1")
#
# * Suffix is optional and MUST be kept empty for **stable** rleases.
# * For non-stable builds use anything that reflects build state (i.e. "dev", "beta1", "rc1").
#
# NOTE: if you use suffix, you MUST separate it from the version number with a hypen.
<<<<<<< HEAD
version = 3.8.0
=======
version = 3.9.0-dev
>>>>>>> 1ec2995c

# Project website URL (the shorter the better)
url = https://github.com/logisim-evolution/<|MERGE_RESOLUTION|>--- conflicted
+++ resolved
@@ -11,11 +11,9 @@
 # * For non-stable builds use anything that reflects build state (i.e. "dev", "beta1", "rc1").
 #
 # NOTE: if you use suffix, you MUST separate it from the version number with a hypen.
-<<<<<<< HEAD
-version = 3.8.0
-=======
+
 version = 3.9.0-dev
->>>>>>> 1ec2995c
+
 
 # Project website URL (the shorter the better)
 url = https://github.com/logisim-evolution/