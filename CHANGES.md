--- conflicted
+++ resolved
@@ -4,11 +4,9 @@
 
 * @dev (????-??-??)
   * Added Telnet component
-<<<<<<< HEAD
+  * Added Metal graphics acceleration
   * Added option to hide/show toolbar
-=======
-  * Added Metal graphics acceleration
->>>>>>> 4be1d129
+
 
 * v3.9.0 (2024-08-15)
   * Updated Java requirement to Java 21.
