[![Logisim-evolution](docs/img/logisim-evolution-logo.png)](https://github.com/logisim-evolution/logisim-evolution)

# Changes #

* @dev (????-??-??)
<<<<<<< HEAD
  * Fixed bug preventing TTL 7442, 7443 and 7444 from being placed on the circuit canvas.
=======
  * Fixed Simulate -> Timing Diagram not opening when using "Nimbus" look and feel.
>>>>>>> d1e64795

* v3.7.2 (2021-11-09)
  * Fixed Preferences/Window "Reset window layout to defaults" not doing much.
  * Fixed Gradle builder failing to compile LSe if sources were not checked out from Git.
  * You can now swap the placement of main canvas and component tree/properties pane.
  * Several bug fixes.

* v3.7.1 (2021-10-21)
  * Logisim has now an internal font-chooser to comply to the font-values used.
  * Several bug fixes.

* v3.7.0 (2021-10-12)
  * Reworked the slider component in the I/O extra library.
  * Tick clock frequency display moved to left corner. It's also bigger and text color is configurable.
  * Completely rewritten command line argument parser:
    * All options have both short and long version now,
    * All long arguments require `--` prefix i.e. `--version`,
    * All short arguments require single `-` as prefix i.e. `-v`,
    * `-clearprefs` is now `--clear-prefs`,
    * `-clearprops` option is removed (use `--clear-prefs` instead),
    * `-geom` is now `--geometry`,
    * `-nosplash` is now `--no-splash` or `-ns`,
    * `-sub` is now `--substitute` or `-s`,
    * `-testvector` is now `--test-vector` or `-w`,
    * `-test-fpga-implementation` is now `--test-fpga` or `-f`,
    * `-questa` is removed.
  * PortIO HDL generator and component bug-fixed.
  * Cleanup/rework of the HDL-generation.
  * Each circuit stores/restores the last board used for Download (handy for templates to give to students)
  * Fixed startup crash related to incorrectly localized date format.
  * Added a setting to select lower- or upper-case VHDL keywords.
  * Added project export feature.
  * Cleaned-up the written .circ file.

* v3.6.1 (2021-09-27)
  * Fixed bug in LED-array

* v3.6.0 (2021-09-05)
  * Introducing project logo.
  * Fixed project loader to correctly handle hex values with a 1 in bit 63rd.
  * Added TTL74x34 hex buffer gate.
  * Made pins' tooltips more descriptive for 74161.
  * Added new component LED Bar.
  * Added 74157 and 74158: Quad 2-line to1-line selectors.
  * Added option to configure canvas' and grid's colors.
  * Added DIP switch state visual feedback for ON state.
  * Augmented direction verbal labels (East, North, etc), with corresponding arrow symbols.
  * Application title string now adds app name/version at the very end of the title.
  * Added option to configure size of connection pin markers.
  * Added TTL 74x139: dual 2-line to 4-lines decoders.
  * Fixed missing port on DotMatrix.
  * Combined `Select Location` from Plexers and `Gate Location` from Wiring to one attribute.
    * Breaks backwards comparability for Transistors and Transmission Gates.
      When opening old .circ files, they will have the default `Select Location` ("Bottom/Left").
  * Replace DarkLaf with FlatLaf for better compatibility.
  * Adds "Rotate Left" context menu action.
  * Display "Too few inputs for table" if Karnaugh Map has only 1 input.
  * HexDisplay is stays blank if no valid data is fed instead of showing "H" [#365].
  * Project's "Dirty" (unsaved) state is now also reflected by adding `*` marker to the window title.
  * Support for `AnimatedIcon` has been completely removed.
  * Canvas Zoom controls new offer wider range of zoom and three level of granularity.
  * Added predefined quick zoom buttons.
  * Tons of code cleanup and internal improvements.
  * Added duplicated component placement on same location refusal
  * Fixed pin duplication on load in case a custom apearance is used for a circuit
  * Added LED-array support for FPGA-boards
  * Improved partial placement on FPGA-boards for multi-pin components
  * Fixed several small bugs
  * Each circuit will now remember, restore, and save:
    * The last tick-frequency used for simulation
    * The last download frequency used
  * Removed obsolete VHDL-Architecture attribute from circuit

* v3.5.0 (2021-05-25)
  * Many code-cleanups, bug fixes and again the chronogram.<|MERGE_RESOLUTION|>--- conflicted
+++ resolved
@@ -3,11 +3,8 @@
 # Changes #
 
 * @dev (????-??-??)
-<<<<<<< HEAD
   * Fixed bug preventing TTL 7442, 7443 and 7444 from being placed on the circuit canvas.
-=======
   * Fixed Simulate -> Timing Diagram not opening when using "Nimbus" look and feel.
->>>>>>> d1e64795
 
 * v3.7.2 (2021-11-09)
   * Fixed Preferences/Window "Reset window layout to defaults" not doing much.
