--- conflicted
+++ resolved
@@ -6,12 +6,9 @@
   * Fixed bug preventing TTL 7442, 7443 and 7444 from being placed on the circuit canvas.
   * Sub-circuit can now be deleted with `DELETE` key, along with `BACKSPACE` used so far.
   * Fixed `Simulate` -> `Timing Diagram` not opening when using "Nimbus" look and feel.
-<<<<<<< HEAD
+  * Fixed pressing `CTRL`+`0` selecting the wrong element in the toolbar.
   * Fixed TTL 7485 `7485HdlGenerator` generating wrong HDL type.
   * Fixed TTL 74139, 7447 outputting inverted logic
-=======
-  * Fixed pressing `CTRL`+`0` selecting the wrong element in the toolbar.
->>>>>>> 35ebc2df
 
 * v3.7.2 (2021-11-09)
   * Fixed Preferences/Window "Reset window layout to defaults" not doing much.
