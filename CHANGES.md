[![Logisim-evolution](docs/img/logisim-evolution-logo.png)](https://github.com/logisim-evolution/logisim-evolution)

# Changes #

* @dev (????-??-??)
<<<<<<< HEAD
  * Introduced user-defined colors for components.
=======

* v3.8.0 (2022-10-02)
  * Added reset value attribute to input pins
  * Fixed boolean algebra minimal form bug
  * Fixed random fill Rom bug
  * Added TTL 74164, 74192 and 74193.
  * Fixed off grid components bug that could lead to OutOfMemory error.
  * Removed autolabler for tunnels, such that all get the same label in case of renaming.
>>>>>>> 16419656
  * Fixed bug preventing TTL 7442, 7443 and 7444 from being placed on the circuit canvas.
  * Sub-circuit can now be deleted with `DELETE` key, along with `BACKSPACE` used so far.
  * Fixed `Simulate` -> `Timing Diagram` not opening when using "Nimbus" look and feel.
  * Fixed pressing `CTRL`+`0` selecting the wrong element in the toolbar.
  * Fixed TTL 7485 `7485HdlGenerator` generating wrong HDL type.
  * Fixed TTL 74139, 7447 outputting inverted logic
  * Fixed TTL 74175, CLR inverted
  * Fixed TTL 7436 pin arrangement
  * Added TTL 74138: 3-line to 8-line decoder
  * Added TTL 74240, 74241, 74244: octal buffers with three-state outputs.
  * Added TTL 74245: octal bus transceivers with three-state outputs.
  * Moved TTL 74266 to 747266, correctly reimplemented 74266 with open-collector outputs.
  * Fixed TTL 74165, correct order of inputs, load asynchronously
  * Added TTL 74166: 8-bit parallel-to-serial shift register with clear
  * Removed fixed LM_Licence setting

* v3.7.2 (2021-11-09)
  * Fixed Preferences/Window "Reset window layout to defaults" not doing much.
  * Fixed Gradle builder failing to compile LSe if sources were not checked out from Git.
  * You can now swap the placement of main canvas and component tree/properties pane.
  * Several bug fixes.

* v3.7.1 (2021-10-21)
  * Logisim has now an internal font-chooser to comply to the font-values used.
  * Several bug fixes.

* v3.7.0 (2021-10-12)
  * Reworked the slider component in the I/O extra library.
  * Tick clock frequency display moved to left corner. It's also bigger and text color is configurable.
  * Completely rewritten command line argument parser:
    * All options have both short and long version now,
    * All long arguments require `--` prefix i.e. `--version`,
    * All short arguments require single `-` as prefix i.e. `-v`,
    * `-clearprefs` is now `--clear-prefs`,
    * `-clearprops` option is removed (use `--clear-prefs` instead),
    * `-geom` is now `--geometry`,
    * `-nosplash` is now `--no-splash` or `-ns`,
    * `-sub` is now `--substitute` or `-s`,
    * `-testvector` is now `--test-vector` or `-w`,
    * `-test-fpga-implementation` is now `--test-fpga` or `-f`,
    * `-questa` is removed.
  * PortIO HDL generator and component bug-fixed.
  * Cleanup/rework of the HDL-generation.
  * Each circuit stores/restores the last board used for Download (handy for templates to give to students)
  * Fixed startup crash related to incorrectly localized date format.
  * Added a setting to select lower- or upper-case VHDL keywords.
  * Added project export feature.
  * Cleaned-up the written .circ file.

* v3.6.1 (2021-09-27)
  * Fixed bug in LED-array

* v3.6.0 (2021-09-05)
  * Introducing project logo.
  * Fixed project loader to correctly handle hex values with a 1 in bit 63rd.
  * Added TTL74x34 hex buffer gate.
  * Made pins' tooltips more descriptive for 74161.
  * Added new component LED Bar.
  * Added 74157 and 74158: Quad 2-line to1-line selectors.
  * Added option to configure canvas' and grid's colors.
  * Added DIP switch state visual feedback for ON state.
  * Augmented direction verbal labels (East, North, etc), with corresponding arrow symbols.
  * Application title string now adds app name/version at the very end of the title.
  * Added option to configure size of connection pin markers.
  * Added TTL 74x139: dual 2-line to 4-lines decoders.
  * Fixed missing port on DotMatrix.
  * Combined `Select Location` from Plexers and `Gate Location` from Wiring to one attribute.
    * Breaks backwards comparability for Transistors and Transmission Gates.
      When opening old .circ files, they will have the default `Select Location` ("Bottom/Left").
  * Replace DarkLaf with FlatLaf for better compatibility.
  * Adds "Rotate Left" context menu action.
  * Display "Too few inputs for table" if Karnaugh Map has only 1 input.
  * HexDisplay is stays blank if no valid data is fed instead of showing "H" [#365].
  * Project's "Dirty" (unsaved) state is now also reflected by adding `*` marker to the window title.
  * Support for `AnimatedIcon` has been completely removed.
  * Canvas Zoom controls new offer wider range of zoom and three level of granularity.
  * Added predefined quick zoom buttons.
  * Tons of code cleanup and internal improvements.
  * Added duplicated component placement on same location refusal
  * Fixed pin duplication on load in case a custom apearance is used for a circuit
  * Added LED-array support for FPGA-boards
  * Improved partial placement on FPGA-boards for multi-pin components
  * Fixed several small bugs
  * Each circuit will now remember, restore, and save:
    * The last tick-frequency used for simulation
    * The last download frequency used
  * Removed obsolete VHDL-Architecture attribute from circuit

* v3.5.0 (2021-05-25)
  * Many code-cleanups, bug fixes and again the chronogram.<|MERGE_RESOLUTION|>--- conflicted
+++ resolved
@@ -3,9 +3,7 @@
 # Changes #
 
 * @dev (????-??-??)
-<<<<<<< HEAD
   * Introduced user-defined colors for components.
-=======
 
 * v3.8.0 (2022-10-02)
   * Added reset value attribute to input pins
@@ -14,7 +12,6 @@
   * Added TTL 74164, 74192 and 74193.
   * Fixed off grid components bug that could lead to OutOfMemory error.
   * Removed autolabler for tunnels, such that all get the same label in case of renaming.
->>>>>>> 16419656
   * Fixed bug preventing TTL 7442, 7443 and 7444 from being placed on the circuit canvas.
   * Sub-circuit can now be deleted with `DELETE` key, along with `BACKSPACE` used so far.
   * Fixed `Simulate` -> `Timing Diagram` not opening when using "Nimbus" look and feel.
