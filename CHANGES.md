[![Logisim-evolution](docs/img/logisim-evolution-logo.png)](https://github.com/logisim-evolution/logisim-evolution)

# Changes #

* @dev (????-??-??)
<<<<<<< HEAD
  * Introduced user-defined color for components.
=======
  * Added TTL 74182: look-ahead carry generator
  * Added TTL 74181: arithmetic logic unit
  * Fixed Karnaugh map color index bug
  * Added TTL 74381: arithmetic logic unit
>>>>>>> 7d5394a4

* v3.8.0 (2022-10-02)
  * Added reset value attribute to input pins
  * Fixed boolean algebra minimal form bug
  * Fixed random fill Rom bug
  * Added TTL 74164, 74192 and 74193.
  * Fixed off grid components bug that could lead to OutOfMemory error.
  * Removed autolabler for tunnels, such that all get the same label in case of renaming.
  * Fixed bug preventing TTL 7442, 7443 and 7444 from being placed on the circuit canvas.
  * Sub-circuit can now be deleted with `DELETE` key, along with `BACKSPACE` used so far.
  * Fixed `Simulate` -> `Timing Diagram` not opening when using "Nimbus" look and feel.
  * Fixed pressing `CTRL`+`0` selecting the wrong element in the toolbar.
  * Fixed TTL 7485 `7485HdlGenerator` generating wrong HDL type.
  * Fixed TTL 74139, 7447 outputting inverted logic
  * Fixed TTL 74175, CLR inverted
  * Fixed TTL 7436 pin arrangement
  * Added TTL 74138: 3-line to 8-line decoder
  * Added TTL 74240, 74241, 74244: octal buffers with three-state outputs.
  * Added TTL 74245: octal bus transceivers with three-state outputs.
  * Moved TTL 74266 to 747266, correctly reimplemented 74266 with open-collector outputs.
  * Fixed TTL 74165, correct order of inputs, load asynchronously
  * Added TTL 74166: 8-bit parallel-to-serial shift register with clear
  * Removed fixed LM_Licence setting

* v3.7.2 (2021-11-09)
  * Fixed Preferences/Window "Reset window layout to defaults" not doing much.
  * Fixed Gradle builder failing to compile LSe if sources were not checked out from Git.
  * You can now swap the placement of main canvas and component tree/properties pane.
  * Several bug fixes.

* v3.7.1 (2021-10-21)
  * Logisim has now an internal font-chooser to comply to the font-values used.
  * Several bug fixes.

* v3.7.0 (2021-10-12)
  * Reworked the slider component in the I/O extra library.
  * Tick clock frequency display moved to left corner. It's also bigger and text color is configurable.
  * Completely rewritten command line argument parser:
    * All options have both short and long version now,
    * All long arguments require `--` prefix i.e. `--version`,
    * All short arguments require single `-` as prefix i.e. `-v`,
    * `-clearprefs` is now `--clear-prefs`,
    * `-clearprops` option is removed (use `--clear-prefs` instead),
    * `-geom` is now `--geometry`,
    * `-nosplash` is now `--no-splash` or `-ns`,
    * `-sub` is now `--substitute` or `-s`,
    * `-testvector` is now `--test-vector` or `-w`,
    * `-test-fpga-implementation` is now `--test-fpga` or `-f`,
    * `-questa` is removed.
  * PortIO HDL generator and component bug-fixed.
  * Cleanup/rework of the HDL-generation.
  * Each circuit stores/restores the last board used for Download (handy for templates to give to students)
  * Fixed startup crash related to incorrectly localized date format.
  * Added a setting to select lower- or upper-case VHDL keywords.
  * Added project export feature.
  * Cleaned-up the written .circ file.

* v3.6.1 (2021-09-27)
  * Fixed bug in LED-array

* v3.6.0 (2021-09-05)
  * Introducing project logo.
  * Fixed project loader to correctly handle hex values with a 1 in bit 63rd.
  * Added TTL74x34 hex buffer gate.
  * Made pins' tooltips more descriptive for 74161.
  * Added new component LED Bar.
  * Added 74157 and 74158: Quad 2-line to1-line selectors.
  * Added option to configure canvas' and grid's colors.
  * Added DIP switch state visual feedback for ON state.
  * Augmented direction verbal labels (East, North, etc), with corresponding arrow symbols.
  * Application title string now adds app name/version at the very end of the title.
  * Added option to configure size of connection pin markers.
  * Added TTL 74x139: dual 2-line to 4-lines decoders.
  * Fixed missing port on DotMatrix.
  * Combined `Select Location` from Plexers and `Gate Location` from Wiring to one attribute.
    * Breaks backwards comparability for Transistors and Transmission Gates.
      When opening old .circ files, they will have the default `Select Location` ("Bottom/Left").
  * Replace DarkLaf with FlatLaf for better compatibility.
  * Adds "Rotate Left" context menu action.
  * Display "Too few inputs for table" if Karnaugh Map has only 1 input.
  * HexDisplay is stays blank if no valid data is fed instead of showing "H" [#365].
  * Project's "Dirty" (unsaved) state is now also reflected by adding `*` marker to the window title.
  * Support for `AnimatedIcon` has been completely removed.
  * Canvas Zoom controls new offer wider range of zoom and three level of granularity.
  * Added predefined quick zoom buttons.
  * Tons of code cleanup and internal improvements.
  * Added duplicated component placement on same location refusal
  * Fixed pin duplication on load in case a custom apearance is used for a circuit
  * Added LED-array support for FPGA-boards
  * Improved partial placement on FPGA-boards for multi-pin components
  * Fixed several small bugs
  * Each circuit will now remember, restore, and save:
    * The last tick-frequency used for simulation
    * The last download frequency used
  * Removed obsolete VHDL-Architecture attribute from circuit

* v3.5.0 (2021-05-25)
  * Many code-cleanups, bug fixes and again the chronogram.<|MERGE_RESOLUTION|>--- conflicted
+++ resolved
@@ -3,14 +3,11 @@
 # Changes #
 
 * @dev (????-??-??)
-<<<<<<< HEAD
   * Introduced user-defined color for components.
-=======
   * Added TTL 74182: look-ahead carry generator
   * Added TTL 74181: arithmetic logic unit
   * Fixed Karnaugh map color index bug
   * Added TTL 74381: arithmetic logic unit
->>>>>>> 7d5394a4
 
 * v3.8.0 (2022-10-02)
   * Added reset value attribute to input pins
