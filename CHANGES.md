--- conflicted
+++ resolved
@@ -3,12 +3,9 @@
 # Changes #
 
 * @dev (????-??-??)
-<<<<<<< HEAD
   * Added TTL 74164, 74192 and 74193.
-=======
   * Fixed off grid components bug that could lead to OutOfMemory error.
   * Removed autolabler for tunnels, such that all get the same label in case of renaming.
->>>>>>> 6c417816
   * Fixed bug preventing TTL 7442, 7443 and 7444 from being placed on the circuit canvas.
   * Sub-circuit can now be deleted with `DELETE` key, along with `BACKSPACE` used so far.
   * Fixed `Simulate` -> `Timing Diagram` not opening when using "Nimbus" look and feel.
