[![Logisim-evolution](docs/img/logisim-evolution-logo.png)](https://github.com/logisim-evolution/logisim-evolution)

# Changes #

* @dev (????-??-??)
<<<<<<< HEAD
  * Update controlled buffer behavior to pass U and E inputs while enabled [#1642]
  * Added architecture designation to macOS build
=======
  * Introduced user-defined color for components.
  * Made component icons more uniform.
  * Added architecture designation to macOS build.
>>>>>>> 2f283568
  * Fixed Karnaugh map color index bug.
  * Attribute sheet now honors application color theme.
  * Attribute sheet now displays HEX value of color properties.
  * Fixed Wrong HDL generation bug in the PortIO component and added the single bit version.
  * Added TTL 74151: 8-line to 1 line data selector
  * Added TTL 74153: dual 4-line to 1 line data selector
  * Added TTL 74181: arithmetic logic unit
  * Added TTL 74182: look-ahead carry generator
  * Added TTL 74299: 8-bit universal shift register with three-state outputs
  * Added TTL 74381: arithmetic logic unit
  * Added TTL 74541: Octal buffers with three-state outputs
  * Added TTL 74670: 4-by-4 register file with three-state outputs

* v3.8.0 (2022-10-02)
  * Added reset value attribute to input pins
  * Fixed boolean algebra minimal form bug
  * Fixed random fill Rom bug
  * Added TTL 74164, 74192 and 74193.
  * Fixed off grid components bug that could lead to OutOfMemory error.
  * Removed autolabler for tunnels, such that all get the same label in case of renaming.
  * Fixed bug preventing TTL 7442, 7443 and 7444 from being placed on the circuit canvas.
  * Sub-circuit can now be deleted with `DELETE` key, along with `BACKSPACE` used so far.
  * Fixed `Simulate` -> `Timing Diagram` not opening when using "Nimbus" look and feel.
  * Fixed pressing `CTRL`+`0` selecting the wrong element in the toolbar.
  * Fixed TTL 7485 `7485HdlGenerator` generating wrong HDL type.
  * Fixed TTL 74139, 7447 outputting inverted logic
  * Fixed TTL 74175, CLR inverted
  * Fixed TTL 7436 pin arrangement
  * Added TTL 74138: 3-line to 8-line decoder
  * Added TTL 74240, 74241, 74244: octal buffers with three-state outputs.
  * Added TTL 74245: octal bus transceivers with three-state outputs.
  * Moved TTL 74266 to 747266, correctly reimplemented 74266 with open-collector outputs.
  * Fixed TTL 74165, correct order of inputs, load asynchronously
  * Added TTL 74166: 8-bit parallel-to-serial shift register with clear
  * Removed fixed LM_Licence setting

* v3.7.2 (2021-11-09)
  * Fixed Preferences/Window "Reset window layout to defaults" not doing much.
  * Fixed Gradle builder failing to compile LSe if sources were not checked out from Git.
  * You can now swap the placement of main canvas and component tree/properties pane.
  * Several bug fixes.

* v3.7.1 (2021-10-21)
  * Logisim has now an internal font-chooser to comply to the font-values used.
  * Several bug fixes.

* v3.7.0 (2021-10-12)
  * Reworked the slider component in the I/O extra library.
  * Tick clock frequency display moved to left corner. It's also bigger and text color is configurable.
  * Completely rewritten command line argument parser:
    * All options have both short and long version now,
    * All long arguments require `--` prefix i.e. `--version`,
    * All short arguments require single `-` as prefix i.e. `-v`,
    * `-clearprefs` is now `--clear-prefs`,
    * `-clearprops` option is removed (use `--clear-prefs` instead),
    * `-geom` is now `--geometry`,
    * `-nosplash` is now `--no-splash` or `-ns`,
    * `-sub` is now `--substitute` or `-s`,
    * `-testvector` is now `--test-vector` or `-w`,
    * `-test-fpga-implementation` is now `--test-fpga` or `-f`,
    * `-questa` is removed.
  * PortIO HDL generator and component bug-fixed.
  * Cleanup/rework of the HDL-generation.
  * Each circuit stores/restores the last board used for Download (handy for templates to give to students)
  * Fixed startup crash related to incorrectly localized date format.
  * Added a setting to select lower- or upper-case VHDL keywords.
  * Added project export feature.
  * Cleaned-up the written .circ file.

* v3.6.1 (2021-09-27)
  * Fixed bug in LED-array

* v3.6.0 (2021-09-05)
  * Introducing project logo.
  * Fixed project loader to correctly handle hex values with a 1 in bit 63rd.
  * Added TTL74x34 hex buffer gate.
  * Made pins' tooltips more descriptive for 74161.
  * Added new component LED Bar.
  * Added 74157 and 74158: Quad 2-line to1-line selectors.
  * Added option to configure canvas' and grid's colors.
  * Added DIP switch state visual feedback for ON state.
  * Augmented direction verbal labels (East, North, etc), with corresponding arrow symbols.
  * Application title string now adds app name/version at the very end of the title.
  * Added option to configure size of connection pin markers.
  * Added TTL 74x139: dual 2-line to 4-lines decoders.
  * Fixed missing port on DotMatrix.
  * Combined `Select Location` from Plexers and `Gate Location` from Wiring to one attribute.
    * Breaks backwards comparability for Transistors and Transmission Gates.
      When opening old .circ files, they will have the default `Select Location` ("Bottom/Left").
  * Replace DarkLaf with FlatLaf for better compatibility.
  * Adds "Rotate Left" context menu action.
  * Display "Too few inputs for table" if Karnaugh Map has only 1 input.
  * HexDisplay is stays blank if no valid data is fed instead of showing "H" [#365].
  * Project's "Dirty" (unsaved) state is now also reflected by adding `*` marker to the window title.
  * Support for `AnimatedIcon` has been completely removed.
  * Canvas Zoom controls new offer wider range of zoom and three level of granularity.
  * Added predefined quick zoom buttons.
  * Tons of code cleanup and internal improvements.
  * Added duplicated component placement on same location refusal
  * Fixed pin duplication on load in case a custom apearance is used for a circuit
  * Added LED-array support for FPGA-boards
  * Improved partial placement on FPGA-boards for multi-pin components
  * Fixed several small bugs
  * Each circuit will now remember, restore, and save:
    * The last tick-frequency used for simulation
    * The last download frequency used
  * Removed obsolete VHDL-Architecture attribute from circuit

* v3.5.0 (2021-05-25)
  * Many code-cleanups, bug fixes and again the chronogram.<|MERGE_RESOLUTION|>--- conflicted
+++ resolved
@@ -3,14 +3,11 @@
 # Changes #
 
 * @dev (????-??-??)
-<<<<<<< HEAD
   * Update controlled buffer behavior to pass U and E inputs while enabled [#1642]
   * Added architecture designation to macOS build
-=======
   * Introduced user-defined color for components.
   * Made component icons more uniform.
   * Added architecture designation to macOS build.
->>>>>>> 2f283568
   * Fixed Karnaugh map color index bug.
   * Attribute sheet now honors application color theme.
   * Attribute sheet now displays HEX value of color properties.
