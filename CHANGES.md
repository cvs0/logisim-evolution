--- conflicted
+++ resolved
@@ -3,11 +3,8 @@
 # Changes #
 
 * @dev (????-??-??)
-<<<<<<< HEAD
   * Added VHDL and Verilog for the RAM component with line-enables
-=======
   * fixed clasic appearance shift-register bug
->>>>>>> 3f3c397c
   * Added automatic custom Logisim library loading at startup.
   * Created unit tests for loading custom Logisim libraries at startup.
   * Updated documentation for the automatic loading of custom Logisim libraries.
