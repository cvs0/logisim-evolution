[![Logisim-evolution](docs/img/logisim-evolution-logo.png)](https://github.com/logisim-evolution/logisim-evolution)

# Changes #

* @dev (????-??-??)
  * Logisim has now an internal font-chooser to comply to the font-values used
<<<<<<< HEAD
  * Fixed Preferences/Window "Reset window layout to defaults" not doing much.
  * Fixed Gradle builder failing to compile LSe if sources were not checked out from Git.
=======
  * You can now swap the placement of main canvas and component tree/properties pane
>>>>>>> 4648c332

* v3.7.0 (2021-10-12)
  * Reworked the slider component in the I/O extra library
  * Tick clock frequency display moved to left corner. It's also bigger and text color is configurable.
  * Completely rewritten command line argument parser:
    * All options have both short and long version now,
    * All long arguments require `--` prefix i.e. `--version`,
    * All short arguments require single `-` as prefix i.e. `-v`,
    * `-clearprefs` is now `--clear-prefs`,
    * `-clearprops` option is removed (use `--clear-prefs` instead),
    * `-geom` is now `--geometry`,
    * `-nosplash` is now `--no-splash` or `-ns,
    * `-sub` is now `--substitute` or `-s`,
    * `-testvector` is now `--test-vector` or `-w`,
    * `-test-fpga-implementation` is now `--test-fpga` or `-f`,
    * `-questa` is removed.
  * PortIO HDL generator and component bug-fixed
  * Cleanup/rework of the HDL-generation
  * Each circuit stores/restores the last board used for Download (handy for templates to give to students)
  * Fixed startup crash related to incorrectly localized date format.
  * Added a setting to select lower- or upper-case VHDL keywords.
  * Added project export feature.
  * Cleaned-up the written .circ file.

* v3.6.1 (2021-09-27)
  * Fixed bug in LED-array

* v3.6.0 (2021-09-05)
  * Introducing project logo.
  * Fixed project loader to correctly handle hex values with a 1 in bit 63rd.
  * Added TTL74x34 hex buffer gate.
  * Made pins' tooltips more descriptive for 74161.
  * Added new component LED Bar.
  * Added 74157 and 74158: Quad 2-line to1-line selectors.
  * Added option to configure canvas' and grid's colors.
  * Added DIP switch state visual feedback for ON state.
  * Augmented direction verbal labels (East, North, etc), with corresponding arrow symbols.
  * Application title string now adds app name/version at the very end of the title.
  * Added option to configure size of connection pin markers.
  * Added TTL 74x139: dual 2-line to 4-lines decoders.
  * Fixed missing port on DotMatrix.
  * Combined `Select Location` from Plexers and `Gate Location` from Wiring to one attribute.
    * Breaks backwards comparability for Transistors and Transmission Gates.
      When opening old .circ files, they will have the default `Select Location` ("Bottom/Left").
  * Replace DarkLaf with FlatLaf for better compatibility.
  * Adds "Rotate Left" context menu action.
  * Display "Too few inputs for table" if Karnaugh Map has only 1 input.
  * HexDisplay is stays blank if no valid data is fed instead of showing "H" [#365].
  * Project's "Dirty" (unsaved) state is now also reflected by adding `*` marker to the window title.
  * Support for `AnimatedIcon` has been completely removed.
  * Canvas Zoom controls new offer wider range of zoom and three level of granularity.
  * Added predefined quick zoom buttons.
  * Tons of code cleanup and internal improvements.
  * Added duplicated component placement on same location refusal
  * Fixed pin duplication on load in case a custom apearance is used for a circuit
  * Added LED-array support for FPGA-boards
  * Improved partial placement on FPGA-boards for multi-pin components
  * Fixed several small bugs
  * Each circuit will now remember, restore, and save:
    * The last tick-frequency used for simulation
    * The last download frequency used
  * Removed obsolete VHDL-Architecture attribute from circuit

* v3.5.0 (2021-05-25)
  * Many code-cleanups, bug fixes and again the chronogram.<|MERGE_RESOLUTION|>--- conflicted
+++ resolved
@@ -4,12 +4,9 @@
 
 * @dev (????-??-??)
   * Logisim has now an internal font-chooser to comply to the font-values used
-<<<<<<< HEAD
   * Fixed Preferences/Window "Reset window layout to defaults" not doing much.
   * Fixed Gradle builder failing to compile LSe if sources were not checked out from Git.
-=======
   * You can now swap the placement of main canvas and component tree/properties pane
->>>>>>> 4648c332
 
 * v3.7.0 (2021-10-12)
   * Reworked the slider component in the I/O extra library
