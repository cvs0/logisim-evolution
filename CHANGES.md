[![Logisim-evolution](docs/img/logisim-evolution-logo.png)](https://github.com/logisim-evolution/logisim-evolution)

# Changes #

<<<<<<< HEAD
=======
* @dev (????-??-??)
  * Reworked the slider component in the I/O extra library
  * Tick clock frequency display moved to left corner. It's also bigger and text color is configurable.
  * Completely rewritten command line argument parser:
    * All options have both short and long version now,
    * All long arguments require `--` prefix i.e. `--version`,
    * All long arguments require single `-` as prefix i.e. `-v`,
    * `-clearprefs` is now `--clear-prefs` or `-cp`,
    * `-clearprops` option is removed (use `--clear-prefs` instead),
    * `-geom` is now `--geometry`,
    * `-nosplash` is now `--no-splash` or `-ns,
    * `-sub` is now `--substitute` or `-s`,
    * `-testvector` is now `--test-vector` or `-w`,
    * `-test-fpga-implementation` is now `--test-fpga` or `-f`,
    * `-questa` is removed.
  * PortIO HDL generator and component bug-fixed
  * Cleanup/rework of the HDL-generation
  * Each circuit stores/restores the last board used for Download (handy for templates to give to students)
  * Fixed startup crash related to incorrectly localized date format.
  * Added a setting to select lower- or upper-case VHDL keywords.
  * Added project export feature.
  * Cleaned-up the written .circ file.

>>>>>>> 2c6c8553
* v3.6.1 (2021-09-27)
  * Fixed bug in LED-array

* v3.6.0 (2021-09-05)
  * Introducing project logo.
  * Fixed project loader to correctly handle hex values with a 1 in bit 63rd.
  * Added TTL74x34 hex buffer gate.
  * Made pins' tooltips more descriptive for 74161.
  * Added new component LED Bar.
  * Added 74157 and 74158: Quad 2-line to1-line selectors.
  * Added option to configure canvas' and grid's colors.
  * Added DIP switch state visual feedback for ON state.
  * Augmented direction verbal labels (East, North, etc), with corresponding arrow symbols.
  * Application title string now adds app name/version at the very end of the title.
  * Added option to configure size of connection pin markers.
  * Added TTL 74x139: dual 2-line to 4-lines decoders.
  * Fixed missing port on DotMatrix.
  * Combined `Select Location` from Plexers and `Gate Location` from Wiring to one attribute.
    * Breaks backwards comparability for Transistors and Transmission Gates.
      When opening old .circ files, they will have the default `Select Location` ("Bottom/Left").
  * Replace DarkLaf with FlatLaf for better compatibility.
  * Adds "Rotate Left" context menu action.
  * Display "Too few inputs for table" if Karnaugh Map has only 1 input.
  * HexDisplay is stays blank if no valid data is fed instead of showing "H" [#365].
  * Project's "Dirty" (unsaved) state is now also reflected by adding `*` marker to the window title.
  * Support for `AnimatedIcon` has been completely removed.
  * Canvas Zoom controls new offer wider range of zoom and three level of granularity.
  * Added predefined quick zoom buttons.
  * Tons of code cleanup and internal improvements.
  * Added duplicated component placement on same location refusal
  * Fixed pin duplication on load in case a custom apearance is used for a circuit
  * Added LED-array support for FPGA-boards
  * Improved partial placement on FPGA-boards for multi-pin components
  * Fixed several small bugs
  * Each circuit will now remember, restore, and save:
    * The last tick-frequency used for simulation
    * The last download frequency used
  * Removed obsolete VHDL-Architecture attribute from circuit

* v3.5.0 (2021-05-25)
  * Many code-cleanups, bug fixes and again the chronogram.<|MERGE_RESOLUTION|>--- conflicted
+++ resolved
@@ -2,9 +2,7 @@
 
 # Changes #
 
-<<<<<<< HEAD
-=======
-* @dev (????-??-??)
+* v3.7.0 (2021-10-12)
   * Reworked the slider component in the I/O extra library
   * Tick clock frequency display moved to left corner. It's also bigger and text color is configurable.
   * Completely rewritten command line argument parser:
@@ -27,7 +25,6 @@
   * Added project export feature.
   * Cleaned-up the written .circ file.
 
->>>>>>> 2c6c8553
 * v3.6.1 (2021-09-27)
   * Fixed bug in LED-array
 
