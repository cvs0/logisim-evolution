--- conflicted
+++ resolved
@@ -124,7 +124,6 @@
           END GENERATE;
           """);
     } else {
-<<<<<<< HEAD
       contents.add("""
           genvar i;
           generate
@@ -133,16 +132,6 @@
              end
           endgenerate
           """);
-=======
-      contents.addLines(
-          "genvar i;",
-          "generate",
-          "   for (i = 0; i < nrOfLeds; i = i + 1)",
-          "   begin:outputs",
-          "      assign {{outs}}[i] = (activeLow == 1) ? ~{{ins}}[i] : {{ins}}[i];",
-          "   end",
-          "endgenerate");
->>>>>>> bc32417b
     }
     return contents.getWithIndent();
   }
