--- conflicted
+++ resolved
@@ -41,7 +41,7 @@
   protected boolean getWiresPortsDuringHDLWriting = false;
 
   public AbstractHDLGeneratorFactory() {
-    final var className = getClass().toString().replace('.', ':').replace(' ', ':'); 
+    final var className = getClass().toString().replace('.', ':').replace(' ', ':');
     final var parts = className.split(":");
     if (parts.length < 2) throw new ExceptionInInitializerError("Cannot read class path!");
     subDirectoryName = parts[parts.length - 2];
@@ -50,7 +50,7 @@
   public AbstractHDLGeneratorFactory(String subDirectory) {
     subDirectoryName = subDirectory;
   }
-  
+
   // Handle to get the wires during generation time
   public void getGenerationTimeWiresPorts(Netlist theNetlist, AttributeSet attrs) {}
 
@@ -65,14 +65,7 @@
 
   @Override
   public ArrayList<String> getArchitecture(Netlist theNetlist, AttributeSet attrs, String componentName) {
-<<<<<<< HEAD
-    final var Contents = LineBuffer.getBuffer();
-    final var inputs = GetInputList(theNetlist, attrs);
-    final var inOuts = GetInOutList(theNetlist, attrs);
-    final var outputs = GetOutputList(theNetlist, attrs);
-=======
     final var Contents = LineBuffer.getHdlBuffer();
->>>>>>> 57f59ec2
     final var mems = GetMemList(attrs);
     final var OneLine = new StringBuilder();
     if (getWiresPortsDuringHDLWriting) {
@@ -217,7 +210,7 @@
         Contents.addRemarkBlock("Here all module parameters are defined with a dummy value");
         for (final var param : myParametersList.keySet(attrs)) {
           // For verilog we specify a maximum vector, this seems the best way to do it
-          final var vectorString = (myParametersList.isPresentedByInteger(param, attrs)) ? "" : "[64:0]"; 
+          final var vectorString = (myParametersList.isPresentedByInteger(param, attrs)) ? "" : "[64:0]";
           Contents.add("   parameter {{1}} {{2}} = 1;", vectorString, myParametersList.get(param, attrs));
         }
         Contents.empty();
@@ -390,13 +383,9 @@
 
   @Override
   public ArrayList<String> getComponentInstantiation(Netlist theNetlist, AttributeSet attrs, String componentName) {
-<<<<<<< HEAD
-    var Contents = LineBuffer.getBuffer();
-=======
-    var Contents = LineBuffer.getHdlBuffer();
->>>>>>> 57f59ec2
-    if (HDL.isVHDL()) Contents.add(GetVHDLBlackBox(theNetlist, attrs, componentName, false));
-    return Contents.get();
+    var contents = LineBuffer.getHdlBuffer();
+    if (HDL.isVHDL()) contents.add(GetVHDLBlackBox(theNetlist, attrs, componentName, false));
+    return contents.get();
   }
 
   @Override
@@ -406,10 +395,10 @@
       Object componentInfo,
       String name) {
     final var Contents = new ArrayList<String>();
-    final var parameterMap = new TreeMap<String, String>(); 
+    final var parameterMap = new TreeMap<String, String>();
     final var PortMap = getPortMap(nets, componentInfo);
-    final var componentHDLName = componentInfo instanceof NetlistComponent 
-        ? ((NetlistComponent) componentInfo).getComponent().getFactory().getHDLName(((NetlistComponent) componentInfo).getComponent().getAttributeSet()) : 
+    final var componentHDLName = componentInfo instanceof NetlistComponent
+        ? ((NetlistComponent) componentInfo).getComponent().getFactory().getHDLName(((NetlistComponent) componentInfo).getComponent().getAttributeSet()) :
           name;
     final var CompName = (name != null && !name.isEmpty()) ? name : componentHDLName;
     final var ThisInstanceIdentifier = getInstanceIdentifier(componentInfo, componentId);
@@ -546,21 +535,14 @@
   }
 
   @Override
-  public ArrayList<String> getEntity(
-      Netlist theNetlist,
-      AttributeSet attrs,
-      String componentName) {
-<<<<<<< HEAD
-    var Contents = LineBuffer.getBuffer();
-=======
-    var Contents = LineBuffer.getHdlBuffer();
->>>>>>> 57f59ec2
+  public ArrayList<String> getEntity(Netlist theNetlist, AttributeSet attrs, String componentName) {
+    var contents = LineBuffer.getHdlBuffer();
     if (HDL.isVHDL()) {
-      Contents.add(FileWriter.getGenerateRemark(componentName, theNetlist.projName()))
+      contents.add(FileWriter.getGenerateRemark(componentName, theNetlist.projName()))
           .add(FileWriter.getExtendedLibrary())
           .add(GetVHDLBlackBox(theNetlist, attrs, componentName, true));
     }
-    return Contents.get();
+    return contents.get();
   }
 
   private String getInstanceIdentifier(Object componentInfo, Long componentId) {
@@ -764,7 +746,7 @@
         if (myPorts.isClock(port)) {
           var gatedClock = false;
           var hasClock = true;
-          var clockAttr = attrs.containsAttribute(StdAttr.EDGE_TRIGGER) 
+          var clockAttr = attrs.containsAttribute(StdAttr.EDGE_TRIGGER)
               ? attrs.getValue(StdAttr.EDGE_TRIGGER) : attrs.getValue(StdAttr.TRIGGER);
           if (clockAttr == null) clockAttr = StdAttr.TRIG_RISING; // default case if no other specified (for TTL library)
           final var activeLow = StdAttr.TRIG_LOW.equals(clockAttr) || StdAttr.TRIG_FALLING.equals(clockAttr);
@@ -878,7 +860,7 @@
         } else {
           first = false;
         }
-        final var parameterName = myParametersList.get(generic, attrs); 
+        final var parameterName = myParametersList.get(generic, attrs);
         OneLine.append(parameterName);
         OneLine.append(" ".repeat(Math.max(0, PORT_ALLIGNMENT_SIZE - parameterName.length())));
         OneLine.append(myParametersList.isPresentedByInteger(generic, attrs) ? ": INTEGER" : ": std_logic_vector");
