--- conflicted
+++ resolved
@@ -118,22 +118,6 @@
   }
 
   @Override
-<<<<<<< HEAD
-  public ArrayList<String> GetArchitecture(
-      Netlist TheNetlist,
-      AttributeSet attrs,
-      String ComponentName) {
-    var Contents = new ArrayList<String>();
-    final var InputsList = GetInputList(TheNetlist, attrs);
-    final var InOutsList = GetInOutList(TheNetlist, attrs);
-    final var OutputsList = GetOutputList(TheNetlist, attrs);
-    final var ParameterList = GetParameterList(attrs);
-    final var WireList = GetWireList(attrs, TheNetlist);
-    final var RegList = GetRegList(attrs);
-    final var MemList = GetMemList(attrs);
-    var OneLine = new StringBuilder();
-    Contents.addAll(FileWriter.getGenerateRemark(ComponentName, TheNetlist.projName()));
-=======
   public ArrayList<String> GetArchitecture(Netlist theNetlist, AttributeSet attrs, String componentName) {
     final var Contents = new LineBuffer();
     final var inputs = GetInputList(theNetlist, attrs);
@@ -145,7 +129,6 @@
     final var mems = GetMemList(attrs);
     final var OneLine = new StringBuilder();
     Contents.add(FileWriter.getGenerateRemark(componentName, theNetlist.projName()));
->>>>>>> c9c67f0e
     if (HDL.isVHDL()) {
       final var libs = GetExtraLibraries();
       if (!libs.isEmpty()) {
