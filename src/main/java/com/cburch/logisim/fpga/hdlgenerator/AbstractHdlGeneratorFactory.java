/*
 * Logisim-evolution - digital logic design tool and simulator
 * Copyright by the Logisim-evolution developers
 *
 * https://github.com/logisim-evolution/
 *
 * This is free software released under GNU GPLv3 license
 */

package com.cburch.logisim.fpga.hdlgenerator;

import com.cburch.logisim.data.AttributeSet;
import com.cburch.logisim.fpga.designrulecheck.CorrectLabel;
import com.cburch.logisim.fpga.designrulecheck.Netlist;
import com.cburch.logisim.fpga.designrulecheck.netlistComponent;
import com.cburch.logisim.fpga.file.FileWriter;
import com.cburch.logisim.fpga.gui.Reporter;
import com.cburch.logisim.instance.Port;
import com.cburch.logisim.instance.StdAttr;
import com.cburch.logisim.prefs.AppPreferences;
import com.cburch.logisim.std.wiring.ClockHDLGeneratorFactory;
import com.cburch.logisim.util.LineBuffer;
import java.io.File;
import java.util.ArrayList;
import java.util.HashMap;
import java.util.Set;
import java.util.List;
import java.util.SortedMap;
import java.util.TreeMap;
import java.util.TreeSet;

public class AbstractHdlGeneratorFactory implements HdlGeneratorFactory {

  private final String subDirectoryName;
  protected final HdlParameters myParametersList = new HdlParameters();
  protected final HdlWires myWires = new HdlWires();
  protected final HdlPorts myPorts = new HdlPorts();
  protected final HdlTypes myTypedWires = new HdlTypes();
  protected boolean getWiresPortsDuringHDLWriting = false;

  public AbstractHdlGeneratorFactory() {
    final var className = getClass().toString().replace('.', ':').replace(' ', ':');
    final var parts = className.split(":");
    if (parts.length < 2) throw new ExceptionInInitializerError("Cannot read class path!");
    subDirectoryName = parts[parts.length - 2];
  }

  public AbstractHdlGeneratorFactory(String subDirectory) {
    subDirectoryName = subDirectory;
  }

  // Handle to get the wires and ports during generation time
  public void getGenerationTimeWiresPorts(Netlist theNetlist, AttributeSet attrs) {}

  /* Here the common predefined methods are defined */
  @Override
  public boolean generateAllHDLDescriptions(
      Set<String> handledComponents,
      String workingDirectory,
      List<String> hierarchy) {
    return true;
  }

  @Override
  public List<String> getArchitecture(Netlist theNetlist, AttributeSet attrs, String componentName) {
    final var contents = LineBuffer.getHdlBuffer();
    final var oneLine = new StringBuilder();
    if (getWiresPortsDuringHDLWriting) {
      myWires.removeWires();
      myTypedWires.clear();
      myPorts.removePorts();
      getGenerationTimeWiresPorts(theNetlist, attrs);
    }
    contents.add(FileWriter.getGenerateRemark(componentName, theNetlist.projName()));
    if (Hdl.isVhdl()) {
      contents.add("ARCHITECTURE PlatformIndependent OF {{1}} IS ", componentName).empty();
      if (myTypedWires.getNrOfTypes() > 0) {
        contents.addRemarkBlock("Here all private types are defined")
            .add(myTypedWires.getTypeDefinitions())
            .empty();
      }

      final var components = getComponentDeclarationSection(theNetlist, attrs);
      if (!components.isEmpty()) 
        contents.addRemarkBlock("Here all used components are defined").add(components).empty();

      final var typedWires = myTypedWires.getTypedWires();
      final var mySignals = new HashMap<String, String>();
      // first we gather some info on the wire names
      var maxNameLength = 0;
      for (final var wire : myWires.wireKeySet()) {
        maxNameLength = Math.max(maxNameLength, wire.length());
        mySignals.put(wire, getTypeIdentifier(myWires.get(wire), attrs));
      }
      for (final var reg : myWires.registerKeySet()) {
        maxNameLength = Math.max(maxNameLength, reg.length());
        mySignals.put(reg, getTypeIdentifier(myWires.get(reg), attrs));
      }
      for (final var wire : typedWires.keySet()) {
        maxNameLength = Math.max(maxNameLength, wire.length());
        mySignals.put(wire, typedWires.get(wire));
      }
      // now we add them
      if (maxNameLength > 0) contents.addRemarkBlock("All used signals are defined here");
      final var sortedSignals = new TreeSet<String>(mySignals.keySet());
      for (final var signal : sortedSignals) 
        contents.add("   SIGNAL {{1}}{{2}} : {{3}};", signal, " ".repeat(maxNameLength - signal.length()), 
            mySignals.get(signal));
      if (maxNameLength > 0) contents.empty();
      contents.add("BEGIN")
          .add(getModuleFunctionality(theNetlist, attrs).getWithIndent())
          .add("END PlatformIndependent;");
    } else {
      final var preamble = String.format("module %s( ", componentName);
      final var indenting = new StringBuilder();
      while (indenting.length() < preamble.length()) indenting.append(" ");
      if (myPorts.isEmpty()) {
        contents.add(preamble + " );");
      } else {
        final var thisLine = new StringBuilder();
        for (final var inp : myPorts.keySet(Port.INPUT)) {
          if (thisLine.length() == 0) {
            thisLine.append(preamble).append(inp);
          } else {
            contents.add(thisLine + ",");
            thisLine.setLength(0);
            thisLine.append(indenting).append(inp);
          }
          // Special case for the clocks we have to add the tick
          if (myPorts.isClock(inp)) {
            contents.add(thisLine + ",");
            thisLine.setLength(0);
            thisLine.append(indenting).append(myPorts.getTickName(inp));
          }
        }
        for (final var outp : myPorts.keySet(Port.OUTPUT)) {
          if (thisLine.length() == 0) {
            thisLine.append(preamble).append(outp);
          } else {
            contents.add(thisLine + ",");
            thisLine.setLength(0);
            thisLine.append(indenting).append(outp);
          }
        }
        for (final var io : myPorts.keySet(Port.INOUT)) {
          if (thisLine.length() == 0) {
            thisLine.append(preamble).append(io);
          } else {
            contents.add(thisLine + ",");
            thisLine.setLength(0);
            thisLine.append(indenting).append(io);
          }
        }
        if (thisLine.length() != 0) {
          contents.add(thisLine + ");");
        } else {
          // FIXME: hard coded String
          Reporter.report.addError("Internal Error in Verilog Architecture generation!");
        }
      }
      if (!myParametersList.isEmpty(attrs)) {
        contents.empty();
        contents.addRemarkBlock("Here all module parameters are defined with a dummy value");
        for (final var param : myParametersList.keySet(attrs)) {
          // For verilog we specify a maximum vector, this seems the best way to do it
          final var vectorString = (myParametersList.isPresentedByInteger(param, attrs)) ? "" : "[64:0]";
          contents.add("   parameter {{1}} {{2}} = 1;", vectorString, myParametersList.get(param, attrs));
        }
        contents.empty();
      }
      if (myTypedWires.getNrOfTypes() > 0) {
        contents.addRemarkBlock("Here all private types are defined")
            .add(myTypedWires.getTypeDefinitions())
            .empty();
      }
      var firstline = true;
      var nrOfPortBits = 0;
      for (final var inp : myPorts.keySet(Port.INPUT)) {
        oneLine.setLength(0);
        oneLine.append("   input");
        nrOfPortBits = myPorts.get(inp, attrs);
        if (nrOfPortBits < 0) {
          /* we have a parameterized array */
          if (!myParametersList.containsKey(nrOfPortBits, attrs)) {
            // FIXME: hard coded String
            Reporter.report.addFatalError("Internal Error, Parameter not present in HDL generation, your HDL code will not work!");
            return contents.clear().get();
          }
          oneLine.append("[").append(myParametersList.get(nrOfPortBits, attrs)).append("-1:0]");
        } else {
          if (nrOfPortBits > 1) {
            oneLine.append("[").append(nrOfPortBits - 1).append(":0]");
          } else {
            if (nrOfPortBits == 0) {
              oneLine.append("[0:0]");
            }
          }
        }
        oneLine.append("  ").append(inp).append(";");
        if (firstline) {
          firstline = false;
          contents.add("");
          contents.addRemarkBlock("Here the inputs are defined");
        }
        contents.add(oneLine.toString());
        // special case for the clock, we have to add the tick
        if (myPorts.isClock(inp)) {
          oneLine.setLength(0);
          oneLine.append("   input  ").append(myPorts.getTickName(inp)).append(";");
          contents.add(oneLine.toString());
        }
      }
      firstline = true;
      for (final var outp : myPorts.keySet(Port.OUTPUT)) {
        oneLine.setLength(0);
        oneLine.append("   output");
        nrOfPortBits = myPorts.get(outp, attrs);
        if (nrOfPortBits < 0) {
          /* we have a parameterized array */
          if (!myParametersList.containsKey(nrOfPortBits, attrs)) {
            // FIXME: hard coded String
            Reporter.report.addFatalError("Internal Error, Parameter not present in HDL generation, your HDL code will not work!");
            contents.clear();
            return contents.get();
          }
          oneLine.append("[").append(myParametersList.get(nrOfPortBits, attrs)).append("-1:0]");
        } else {
          if (nrOfPortBits > 1) {
            oneLine.append("[").append(nrOfPortBits - 1).append(":0]");
          } else {
            if (nrOfPortBits == 0) {
              oneLine.append("[0:0]");
            }
          }
        }
        oneLine.append(" ").append(outp).append(";");
        if (firstline) {
          firstline = false;
          contents.empty().addRemarkBlock("Here the outputs are defined");
        }
        contents.add(oneLine.toString());
      }
      firstline = true;
      for (final var io : myPorts.keySet(Port.INOUT)) {
        oneLine.setLength(0);
        oneLine.append("   inout");
        nrOfPortBits = myPorts.get(io, attrs);
        if (nrOfPortBits < 0) {
          /* we have a parameterized array */
          if (!myParametersList.containsKey(nrOfPortBits, attrs)) {
            // FIXME: hard coded String
            Reporter.report.addFatalError("Internal Error, Parameter not present in HDL generation, your HDL code will not work!");
            return contents.clear().get();
          }
          oneLine.append("[").append(myParametersList.get(nrOfPortBits, attrs)).append("-1:0]");
        } else {
          if (nrOfPortBits > 1) {
            oneLine.append("[").append(nrOfPortBits - 1).append(":0]");
          } else {
            if (nrOfPortBits == 0) {
              oneLine.append("[0:0]");
            }
          }
        }
        oneLine.append(" ").append(io).append(";");
        if (firstline) {
          firstline = false;
          contents.empty().addRemarkBlock("Here the ios are defined");
        }
        contents.add(oneLine.toString());
      }
      firstline = true;
      for (final var wire : myWires.wireKeySet()) {
        oneLine.setLength(0);
        oneLine.append("   wire");
        nrOfPortBits = myWires.get(wire);
        if (nrOfPortBits < 0) {
          /* we have a parameterized array */
          if (!myParametersList.containsKey(nrOfPortBits, attrs)) {
            // FIXME: hard coded String
            Reporter.report.addFatalError("Internal Error, Parameter not present in HDL generation, your HDL code will not work!");
            return contents.clear().get();
          }
          oneLine.append("[").append(myParametersList.get(nrOfPortBits, attrs)).append("-1:0]");
        } else {
          if (nrOfPortBits > 1) {
            oneLine.append("[").append(nrOfPortBits - 1).append(":0]");
          } else {
            if (nrOfPortBits == 0) oneLine.append("[0:0]");
          }
        }
        oneLine.append(" ").append(wire).append(";");
        if (firstline) {
          firstline = false;
          contents.empty();
          contents.addRemarkBlock("Here the internal wires are defined");
        }
        contents.add(oneLine.toString());
      }
      firstline = true;
      for (final var reg : myWires.registerKeySet()) {
        oneLine.setLength(0);
        oneLine.append("   reg");
        nrOfPortBits = myWires.get(reg);
        if (nrOfPortBits < 0) {
          /* we have a parameterized array */
          if (!myParametersList.containsKey(nrOfPortBits, attrs)) {
            // FIXME: hard coded String
            Reporter.report.addFatalError("Internal Error, Parameter not present in HDL generation, your HDL code will not work!");
            return contents.clear().get();
          }
          oneLine.append("[").append(myParametersList.get(nrOfPortBits, attrs)).append("-1:0]");
        } else {
          if (nrOfPortBits > 1) {
            oneLine.append("[").append(nrOfPortBits - 1).append(":0]");
          } else {
            if (nrOfPortBits == 0) oneLine.append("[0:0]");
          }
        }
        oneLine.append(" ").append(reg).append(";");
        if (firstline) {
          firstline = false;
          contents.empty().addRemarkBlock("Here the internal registers are defined");
        }
        contents.add(oneLine.toString());
      }
      firstline = true;
      final var typedWires = myTypedWires.getTypedWires();
      for (final var wire : typedWires.keySet()) {
        oneLine.setLength(0);
        oneLine.append("   ").append(typedWires.get(wire)).append(" ").append(wire).append(";");
        if (firstline) {
          firstline = false;
          contents.empty().addRemarkBlock("Here the type defined signals are defined");
        }
        contents.add("   {{1}}", oneLine.toString());
      }
      if (!firstline) {
        contents.empty();
      }
      contents.add(getModuleFunctionality(theNetlist, attrs).getWithIndent()).empty().add("endmodule");
    }
    return contents.get();
  }

  public List<String> getComponentDeclarationSection(Netlist theNetlist, AttributeSet attrs) {
    /*
     * This method returns all the component definitions used as component
     * in the circuit. This method is only called in case of VHDL-code
     * generation.
     */
    return new ArrayList<>();
  }

  @Override
  public List<String> getComponentInstantiation(Netlist theNetlist, AttributeSet attrs, String componentName) {
    final var contents = LineBuffer.getHdlBuffer();
    if (Hdl.isVhdl()) contents.add(getVHDLBlackBox(theNetlist, attrs, componentName, false));
    return contents.get();
  }

  @Override
  public List<String> getComponentMap(Netlist nets, Long componentId, Object componentInfo, String name) {
    final var contents = LineBuffer.getHdlBuffer();
    final var parameterMap = new TreeMap<String, String>();
    final var portMap = getPortMap(nets, componentInfo);
    final var componentHDLName =
            (componentInfo instanceof netlistComponent comp)
              ? comp.getComponent().getFactory().getHDLName(((netlistComponent) componentInfo).getComponent().getAttributeSet())
              : name;
    final var compName = (name != null && !name.isEmpty()) ? name : componentHDLName;
    final var thisInstanceIdentifier = getInstanceIdentifier(componentInfo, componentId);
    final var oneLine = new StringBuilder();
    if (componentInfo == null) parameterMap.putAll(myParametersList.getMaps(null));
    else if (componentInfo instanceof netlistComponent comp) {
      final var attrs = comp.getComponent().getAttributeSet();
      parameterMap.putAll(myParametersList.getMaps(attrs));
    }
    var tabLength = 0;
    var first = true;
    if (Hdl.isVhdl()) {
      contents.add("{{1}} : {{2}}", thisInstanceIdentifier, compName);
      if (!parameterMap.isEmpty()) {
        // first we gather information on the generic string lengths
        var maxNameLength = 0;
        for (final var generic : parameterMap.keySet())
          maxNameLength = Math.max(maxNameLength, generic.length());
        var currentGeneric = 0;
        final var genericNames = new TreeSet<String>(parameterMap.keySet());
        final var nrOfGenerics = genericNames.size();
        // now we add them
        for (final var generic : genericNames) {
          final var preamble = currentGeneric == 0 ? "GENERIC MAP (" : " ".repeat(13);
          contents.add("   {{1}} {{2}}{{3}} => {{4}}{{5}}", preamble, generic,
              " ".repeat(Math.max(0, maxNameLength - generic.length())),
              parameterMap.get(generic),
              currentGeneric == (nrOfGenerics - 1) ? " )" : ",");
          currentGeneric++;
        }
      }
      if (!portMap.isEmpty()) {
        // first we gather information on the port string lengths
        var maxNameLength = 0;
        for (final var port : portMap.keySet())
          maxNameLength = Math.max(maxNameLength, port.length());
        var currentPort = 0;
        final var portNames = new TreeSet<String>(portMap.keySet());
        final var nrOfPorts = portNames.size();
        for (final var port : portNames) {
          final var preamble = currentPort == 0 ? "PORT MAP (" : " ".repeat(10);
          contents.add("   {{1}} {{2}}{{3}} => {{4}}{{5}}", preamble, port,
              " ".repeat(Math.max(0, maxNameLength - port.length())),
              portMap.get(port),
              currentPort == (nrOfPorts - 1) ? " );" : ",");
          currentPort++;
        }
      }
    } else {
      oneLine.append(compName);
      if (!parameterMap.isEmpty()) {
        oneLine.append(" #(");
        tabLength = oneLine.length();
        first = true;
        for (var parameter : parameterMap.keySet()) {
          if (!first) {
            oneLine.append(",");
            contents.add(oneLine.toString());
            oneLine.setLength(0);
            oneLine.append(" ".repeat(tabLength));
          } else first = false;
          oneLine.append(".").append(parameter).append("(").append(parameterMap.get(parameter)).append(")");
        }
        oneLine.append(")");
        contents.add(oneLine.toString());
        oneLine.setLength(0);
      }
      oneLine.append("   ").append(thisInstanceIdentifier).append(" (");
      if (!portMap.isEmpty()) {
        tabLength = oneLine.length();
        first = true;
        for (var port : portMap.keySet()) {
          if (!first) {
            oneLine.append(",");
            contents.add(oneLine.toString());
            oneLine.setLength(0);
            oneLine.append(" ".repeat(tabLength));
          } else first = false;
          oneLine.append(".").append(port).append("(");
          final var MappedSignal = portMap.get(port);
          if (!MappedSignal.contains(",")) {
            oneLine.append(MappedSignal);
          } else {
            String[] VectorList = MappedSignal.split(",");
            oneLine.append("{");
            var tabSize = oneLine.length();
            for (var vectorentries = 0; vectorentries < VectorList.length; vectorentries++) {
              oneLine.append(VectorList[vectorentries].replace("}", "").replace("{", ""));
              if (vectorentries < VectorList.length - 1) {
                contents.add(oneLine + ",");
                oneLine.setLength(0);
                oneLine.append(" ".repeat(tabSize));
              } else {
                oneLine.append("}");
              }
            }
          }
          oneLine.append(")");
        }
      }
      oneLine.append(");");
      contents.add(oneLine.toString());
    }
    contents.add("");
    return contents.getWithIndent();
  }

  @Override
  public List<String> getEntity(Netlist theNetlist, AttributeSet attrs, String componentName) {
    final var contents = LineBuffer.getHdlBuffer();
    if (Hdl.isVhdl()) {
      contents.add(FileWriter.getGenerateRemark(componentName, theNetlist.projName()))
          .add(FileWriter.getExtendedLibrary())
          .add(getVHDLBlackBox(theNetlist, attrs, componentName, true));
    }
    return contents.get();
  }

  private String getInstanceIdentifier(Object componentInfo, Long componentId) {
    if (componentInfo instanceof netlistComponent comp) {
      final var attrs = comp.getComponent().getAttributeSet();
      if (attrs.containsAttribute(StdAttr.LABEL)) {
        final var label = attrs.getValue(StdAttr.LABEL);
        if ((label != null) && !label.isEmpty())
          return CorrectLabel.getCorrectLabel(label);
      }
    }
    return LineBuffer.format("{{1}}_{{2}}", subDirectoryName.toUpperCase(), componentId.toString());
  }

  /* Here all public entries for HDL generation are defined */
  @Override
<<<<<<< HEAD
  public List<String> getInlinedCode(Netlist nets, Long componentId, netlistComponent componentInfo,
=======
  public LineBuffer getInlinedCode(Netlist nets, Long componentId, netlistComponent componentInfo,
>>>>>>> d6124b2f
      String circuitName) {
    throw new IllegalAccessError("BUG: Inline code not supported");
  }

<<<<<<< HEAD
  public List<String> getModuleFunctionality(Netlist TheNetlist, AttributeSet attrs) {
=======
  public LineBuffer getModuleFunctionality(Netlist netlist, AttributeSet attrs) {
>>>>>>> d6124b2f
    /*
     * In this method the functionality of the black-box is described. It is
     * used for both VHDL and VERILOG.
     */
    return LineBuffer.getHdlBuffer();
  }

  public Map<String, String> getPortMap(Netlist nets, Object mapInfo) {
    final var result = new TreeMap<String, String>();
    if ((mapInfo instanceof netlistComponent componentInfo) && !myPorts.isEmpty()) {
      final var compName = componentInfo.getComponent().getFactory().getDisplayName();
      final var attrs = componentInfo.getComponent().getAttributeSet();
      if (getWiresPortsDuringHDLWriting) {
        myWires.removeWires();
        myTypedWires.clear();
        myPorts.removePorts();
        getGenerationTimeWiresPorts(nets, componentInfo.getComponent().getAttributeSet());
      }
      for (var port : myPorts.keySet()) {
        if (myPorts.isClock(port)) {
          var gatedClock = false;
          var hasClock = true;
          var clockAttr = attrs.containsAttribute(StdAttr.EDGE_TRIGGER)
              ? attrs.getValue(StdAttr.EDGE_TRIGGER) : attrs.getValue(StdAttr.TRIGGER);
          if (clockAttr == null) clockAttr = StdAttr.TRIG_RISING; // default case if no other specified (for TTL library)
          final var activeLow = StdAttr.TRIG_LOW.equals(clockAttr) || StdAttr.TRIG_FALLING.equals(clockAttr);
          final var compPinId = myPorts.getComponentPortId(port);
          if (!componentInfo.isEndConnected(compPinId)) {
            // FIXME hard coded string
            Reporter.report.addSevereWarning(
                String.format("Component \"%s\" in circuit \"%s\" has no clock connection!", compName, nets.getCircuitName()));
            hasClock = false;
          }
          final var clockNetName = Hdl.getClockNetName(componentInfo, compPinId, nets);
          if (clockNetName == null || clockNetName.isEmpty()) {
            // FIXME hard coded string
            Reporter.report.addSevereWarning(
                String.format("Component \"%s\" in circuit \"%s\" has a gated clock connection!", compName, nets.getCircuitName()));
            gatedClock = true;
          }
          if (hasClock && !gatedClock && Netlist.isFlipFlop(attrs)) {
            if (nets.requiresGlobalClockConnection()) {
              result.put(myPorts.getTickName(port), LineBuffer
                  .formatHdl("{{1}}{{<}}{{2}}{{>}}", clockNetName, ClockHDLGeneratorFactory.GLOBAL_CLOCK_INDEX));
            } else {
              final var clockIndex = activeLow ? ClockHDLGeneratorFactory.NEGATIVE_EDGE_TICK_INDEX : ClockHDLGeneratorFactory.POSITIVE_EDGE_TICK_INDEX;
              result.put(myPorts.getTickName(port), LineBuffer.formatHdl("{{1}}{{<}}{{2}}{{>}}", clockNetName, clockIndex));
            }
            result.put(HdlPorts.CLOCK, LineBuffer
                .formatHdl("{{1}}{{<}}{{2}}{{>}}", clockNetName, ClockHDLGeneratorFactory.GLOBAL_CLOCK_INDEX));
          } else if (!hasClock) {
            result.put(myPorts.getTickName(port), Hdl.zeroBit());
            result.put(HdlPorts.CLOCK, Hdl.zeroBit());
          } else {
            result.put(myPorts.getTickName(port), Hdl.oneBit());
            if (!gatedClock) {
              final var clockIndex = activeLow ? ClockHDLGeneratorFactory.INVERTED_DERIVED_CLOCK_INDEX : ClockHDLGeneratorFactory.DERIVED_CLOCK_INDEX;
              result.put(HdlPorts.CLOCK, LineBuffer.formatHdl("{{1}}{{<}}{{2}}{{>}}", clockNetName, clockIndex));
            } else {
              result.put(HdlPorts.CLOCK, Hdl.getNetName(componentInfo, compPinId, true, nets));
            }
          }
        } else if (myPorts.isFixedMapped(port)) {
          final var fixedMap = myPorts.getFixedMap(port);
          if (HdlPorts.PULL_DOWN.equals(fixedMap))
            result.put(port, Hdl.getConstantVector(0, myPorts.get(port, attrs)));
          else if (HdlPorts.PULL_UP.equals(fixedMap))
            result.put(port, Hdl.getConstantVector(0xFFFFFFFFFFFFFFFFL, myPorts.get(port, attrs)));
          else
            result.put(port, fixedMap);
        } else {
          result.putAll(Hdl.getNetMap(port, myPorts.doPullDownOnFloat(port), componentInfo, myPorts.getComponentPortId(port), nets));
        }
      }
    }
    return result;
  }

  @Override
  public String getRelativeDirectory() {
    final var mainDirectory = AppPreferences.HdlType.get().toLowerCase();
    final var directoryName = new StringBuilder();
    directoryName.append(mainDirectory);
    if (!mainDirectory.endsWith(File.separator)) directoryName.append(File.separator);
    if (!subDirectoryName.isEmpty()) {
      directoryName.append(subDirectoryName);
      if (!subDirectoryName.endsWith(File.separator)) directoryName.append(File.separator);
    }
    return directoryName.toString();
  }

  private List<String> getVHDLBlackBox(Netlist theNetlist, AttributeSet attrs,
      String componentName, Boolean isEntity) {
    final var contents = LineBuffer.getHdlBuffer();
    var maxNameLength = 0;
    if (getWiresPortsDuringHDLWriting) {
      myWires.removeWires();
      myTypedWires.clear();
      myPorts.removePorts();
      getGenerationTimeWiresPorts(theNetlist, attrs);
    }
    contents.add("{{1}} {{2}}{{3}}", isEntity ? "ENTITY" : "COMPONENT", componentName, isEntity ? " IS" : "");
    if (!myParametersList.isEmpty(attrs)) {
      // first we build a list with parameters to determine the max. string length
      final var myParameters = new HashMap<String, Boolean>();
      for (final var generic : myParametersList.keySet(attrs)) {
        final var parameterName = myParametersList.get(generic, attrs);
        maxNameLength = Math.max(maxNameLength, parameterName.length());
        myParameters.put(parameterName, myParametersList.isPresentedByInteger(generic, attrs));
      }
      maxNameLength += 1; // add one space after the longest one
      final var myGenerics = new TreeSet<String>(myParameters.keySet());
      var currentGenericId = 0;
      for (final var thisGeneric : myGenerics) {
        if (currentGenericId == 0) {
          contents.add("   GENERIC ( {{1}}{{2}}: {{3}}{{4}};", thisGeneric,
              " ".repeat(Math.max(0, maxNameLength - thisGeneric.length())),
              myParameters.get(thisGeneric) ? "INTEGER" : "std_logic_vector",
              currentGenericId == (myGenerics.size() - 1) ? " )" : "");
        } else {
          contents.add("             {{1}}{{2}}: {{3}}{{4}};", thisGeneric,
              " ".repeat(Math.max(0, maxNameLength - thisGeneric.length())),
              myParameters.get(thisGeneric) ? "INTEGER" : "std_logic_vector",
              currentGenericId == (myGenerics.size() - 1) ? " )" : "");
        }
        currentGenericId++;
      }
    }
    if (!myPorts.isEmpty()) {
      // now we gather information on the in/out and inout ports
      maxNameLength = 0;
      var nrOfEntries = myPorts.keySet().size();
      final var tickers = new TreeSet<String>();
      for (final var portName : myPorts.keySet()) {
        maxNameLength = Math.max(maxNameLength, portName.length());
        if (myPorts.isClock(portName)) {
          final var tickerName = myPorts.getTickName(portName);
          maxNameLength = Math.max(maxNameLength, tickerName.length());
          tickers.add(tickerName);
          nrOfEntries++;
        }
      }
      maxNameLength += 1; // add a space after the longest name
      var nrOfPortBits = 0;
      var firstEntry = true;
      var currentEntry = 0;
      // now we process in order
      var direction = (myPorts.keySet(Port.INOUT).size() > 0) ? "IN   " : "IN ";
      final var myInputs = new TreeSet<String>(myPorts.keySet(Port.INPUT));
      myInputs.addAll(tickers);
      for (final var input : myInputs) {
        nrOfPortBits = myPorts.contains(input) ? myPorts.get(input, attrs) : 1;
        final var type = getTypeIdentifier(nrOfPortBits, attrs);
        firstEntry = getPortEntry(contents, firstEntry, nrOfEntries, currentEntry, input, direction, type, maxNameLength);
        currentEntry++;
      }
      direction = "INOUT";
      final var myInOuts = new TreeSet<String>(myPorts.keySet(Port.INOUT));
      for (final var inout : myInOuts) {
        nrOfPortBits = myPorts.get(inout, attrs);
        final var type = getTypeIdentifier(nrOfPortBits, attrs);
        firstEntry = getPortEntry(contents, firstEntry, nrOfEntries, currentEntry, inout, direction, type, maxNameLength);
        currentEntry++;
      }
      direction = (myPorts.keySet(Port.INOUT).size() > 0) ? "OUT  " : "OUT";
      final var myOutputs = new TreeSet<String>(myPorts.keySet(Port.OUTPUT));
      for (final var output : myOutputs) {
        nrOfPortBits = myPorts.get(output, attrs);
        final var type = getTypeIdentifier(nrOfPortBits, attrs);
        firstEntry = getPortEntry(contents, firstEntry, nrOfEntries, currentEntry, output, direction, type, maxNameLength);
        currentEntry++;
      }
    }
    contents.add("{{1}} {{2}};", isEntity ? "END ENTITY" : "END", isEntity ? componentName : "COMPONENT").empty();
    return contents.getWithIndent(isEntity ? 0 : 1);
  }

  private boolean getPortEntry(LineBuffer contents, boolean firstEntry, int nrOfEntries, int currentEntry,
      String name, String direction, String type, int maxLength) {
    if (firstEntry) {
      contents.add("   PORT ( {{1}}{{2}}: {{3}} {{4}}{{5}};", name, " ".repeat(maxLength - name.length()), direction,
          type, currentEntry == (nrOfEntries - 1) ? " )" : "");
    } else {
      contents.add("          {{1}}{{2}}: {{3}} {{4}}{{5}};", name, " ".repeat(maxLength - name.length()), direction,
          type, currentEntry == (nrOfEntries - 1) ? " )" : "");
    }
    return false;
  }

  private String getTypeIdentifier(int nrOfBits, AttributeSet attrs) {
    if (nrOfBits < 0) {
      // we have generic based vector
      if (!myParametersList.containsKey(nrOfBits, attrs))
        throw new IllegalArgumentException("Generic parameter not specified in the parameters list");
      return String.format("std_logic_vector( (%s - 1) DOWNTO 0 )", myParametersList.get(nrOfBits, attrs));
    } else if (nrOfBits == 0) {
      return "std_logic_vector( 0 DOWNTO 0 )";
    } else if (nrOfBits > 1) {
      return String.format("std_logic_vector( %d DOWNTO 0 )", nrOfBits - 1);
    }
    return "std_logic";
  }

  @Override
  public boolean isHdlSupportedTarget(AttributeSet attrs) {
    return true;
  }

  @Override
  public boolean isOnlyInlined() {
    return false;
  }
}<|MERGE_RESOLUTION|>--- conflicted
+++ resolved
@@ -23,9 +23,9 @@
 import java.io.File;
 import java.util.ArrayList;
 import java.util.HashMap;
+import java.util.List;
+import java.util.Map;
 import java.util.Set;
-import java.util.List;
-import java.util.SortedMap;
 import java.util.TreeMap;
 import java.util.TreeSet;
 
@@ -81,7 +81,7 @@
       }
 
       final var components = getComponentDeclarationSection(theNetlist, attrs);
-      if (!components.isEmpty()) 
+      if (!components.isEmpty())
         contents.addRemarkBlock("Here all used components are defined").add(components).empty();
 
       final var typedWires = myTypedWires.getTypedWires();
@@ -103,8 +103,8 @@
       // now we add them
       if (maxNameLength > 0) contents.addRemarkBlock("All used signals are defined here");
       final var sortedSignals = new TreeSet<String>(mySignals.keySet());
-      for (final var signal : sortedSignals) 
-        contents.add("   SIGNAL {{1}}{{2}} : {{3}};", signal, " ".repeat(maxNameLength - signal.length()), 
+      for (final var signal : sortedSignals)
+        contents.add("   SIGNAL {{1}}{{2}} : {{3}};", signal, " ".repeat(maxNameLength - signal.length()),
             mySignals.get(signal));
       if (maxNameLength > 0) contents.empty();
       contents.add("BEGIN")
@@ -499,20 +499,11 @@
 
   /* Here all public entries for HDL generation are defined */
   @Override
-<<<<<<< HEAD
-  public List<String> getInlinedCode(Netlist nets, Long componentId, netlistComponent componentInfo,
-=======
-  public LineBuffer getInlinedCode(Netlist nets, Long componentId, netlistComponent componentInfo,
->>>>>>> d6124b2f
-      String circuitName) {
+  public LineBuffer getInlinedCode(Netlist nets, Long componentId, netlistComponent componentInfo, String circuitName) {
     throw new IllegalAccessError("BUG: Inline code not supported");
   }
 
-<<<<<<< HEAD
-  public List<String> getModuleFunctionality(Netlist TheNetlist, AttributeSet attrs) {
-=======
   public LineBuffer getModuleFunctionality(Netlist netlist, AttributeSet attrs) {
->>>>>>> d6124b2f
     /*
      * In this method the functionality of the black-box is described. It is
      * used for both VHDL and VERILOG.
