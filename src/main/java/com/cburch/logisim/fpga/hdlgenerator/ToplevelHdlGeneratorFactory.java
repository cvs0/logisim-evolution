--- conflicted
+++ resolved
@@ -29,7 +29,6 @@
 import com.cburch.logisim.util.LineBuffer;
 import java.util.ArrayList;
 import java.util.HashMap;
-import java.util.List;
 
 public class ToplevelHdlGeneratorFactory extends AbstractHdlGeneratorFactory {
   private final long fpgaClockFrequency;
@@ -189,11 +188,7 @@
   }
 
   @Override
-<<<<<<< HEAD
-  public List<String> getModuleFunctionality(Netlist theNetlist, AttributeSet attrs) {
-=======
   public LineBuffer getModuleFunctionality(Netlist theNetlist, AttributeSet attrs) {
->>>>>>> d6124b2f
     final var contents = LineBuffer.getHdlBuffer();
     final var nrOfClockTrees = theNetlist.numberOfClockTrees();
     /* First we process all components */
