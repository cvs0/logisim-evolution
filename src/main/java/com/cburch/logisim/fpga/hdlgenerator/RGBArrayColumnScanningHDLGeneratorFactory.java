--- conflicted
+++ resolved
@@ -83,7 +83,6 @@
   public ArrayList<String> GetModuleFunctionality(Netlist netlist, AttributeSet attrs) {
     final var contents =
         (new LineBuffer())
-<<<<<<< HEAD
             .pair("nrOfLeds", nrOfLedsString)
             .pair("nrOfRows", nrOfRowsString)
             .pair("activeLow", activeLowString)
@@ -93,17 +92,6 @@
             .pair("outsR", LedArrayGenericHDLGeneratorFactory.LedArrayRedOutputs)
             .pair("outsG", LedArrayGenericHDLGeneratorFactory.LedArrayGreenOutputs)
             .pair("outsB", LedArrayGenericHDLGeneratorFactory.LedArrayBlueOutputs);
-=======
-            .addPair("nrOfLeds", nrOfLedsString)
-            .addPair("nrOfRows", nrOfRowsString)
-            .addPair("activeLow", activeLowString)
-            .addPair("insR", LedArrayGenericHDLGeneratorFactory.LedArrayRedInputs)
-            .addPair("insG", LedArrayGenericHDLGeneratorFactory.LedArrayGreenInputs)
-            .addPair("insB", LedArrayGenericHDLGeneratorFactory.LedArrayBlueInputs)
-            .addPair("outsR", LedArrayGenericHDLGeneratorFactory.LedArrayRowRedOutputs)
-            .addPair("outsG", LedArrayGenericHDLGeneratorFactory.LedArrayRowGreenOutputs)
-            .addPair("outsB", LedArrayGenericHDLGeneratorFactory.LedArrayRowBlueOutputs);
->>>>>>> 80f01cda
 
     contents.add(getColumnCounterCode());
     if (HDL.isVHDL()) {
