--- conflicted
+++ resolved
@@ -394,15 +394,9 @@
       command.add("ise");
       /* TODO: do correct termination type */
       command.add("-terminate");
-<<<<<<< HEAD
-      if (BoardInfo.fpga.getUnusedPinsBehavior() == PullBehaviors.PULL_UP) {
+      if (boardInfo.fpga.getUnusedPinsBehavior() == PullBehaviors.PULL_UP) {
         command.add("pullup");
-      } else if (BoardInfo.fpga.getUnusedPinsBehavior() == PullBehaviors.PULL_DOWN) {
-=======
-      if (boardInfo.fpga.getUnusedPinsBehavior() == PullBehaviors.PullUp) {
-        command.add("pullup");
-      } else if (boardInfo.fpga.getUnusedPinsBehavior() == PullBehaviors.PullDown) {
->>>>>>> c9c67f0e
+      } else if (boardInfo.fpga.getUnusedPinsBehavior() == PullBehaviors.PULL_DOWN) {
         command.add("pulldown");
       } else {
         command.add("float");
@@ -423,19 +417,11 @@
     if (!IsCPLD) {
       command.add(xilinxVendor.getBinaryPath(4));
       command.add("-w");
-<<<<<<< HEAD
-      if (BoardInfo.fpga.getUnusedPinsBehavior() == PullBehaviors.PULL_UP) {
+      if (boardInfo.fpga.getUnusedPinsBehavior() == PullBehaviors.PULL_UP) {
         command.add("-g");
         command.add("UnusedPin:PULLUP");
       }
-      if (BoardInfo.fpga.getUnusedPinsBehavior() == PullBehaviors.PULL_DOWN) {
-=======
-      if (boardInfo.fpga.getUnusedPinsBehavior() == PullBehaviors.PullUp) {
-        command.add("-g");
-        command.add("UnusedPin:PULLUP");
-      }
-      if (boardInfo.fpga.getUnusedPinsBehavior() == PullBehaviors.PullDown) {
->>>>>>> c9c67f0e
+      if (boardInfo.fpga.getUnusedPinsBehavior() == PullBehaviors.PULL_DOWN) {
         command.add("-g");
         command.add("UnusedPin:PULLDOWN");
       }
