--- conflicted
+++ resolved
@@ -140,11 +140,7 @@
     }
   }
 
-<<<<<<< HEAD
-  public ArrayList<String> getBoardNames() {
-=======
-  public List<String> GetBoardNames() {
->>>>>>> e50f3740
+  public List<String> getBoardNames() {
     SortedArrayList<String> ret = new SortedArrayList<>();
     for (String board : DefinedBoards) {
       ret.insertSorted(getBoardName(board));
