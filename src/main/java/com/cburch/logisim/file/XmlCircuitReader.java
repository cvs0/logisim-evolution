/*
 * This file is part of logisim-evolution.
 *
 * Logisim-evolution is free software: you can redistribute it and/or modify
 * it under the terms of the GNU General Public License as published by the
 * Free Software Foundation, either version 3 of the License, or (at your
 * option) any later version.
 *
 * Logisim-evolution is distributed in the hope that it will be useful, but
 * WITHOUT ANY WARRANTY; without even the implied warranty of MERCHANTABILITY
 * or FITNESS FOR A PARTICULAR PURPOSE.  See the GNU General Public License
 * for more details.
 *
 * You should have received a copy of the GNU General Public License along
 * with logisim-evolution. If not, see <http://www.gnu.org/licenses/>.
 *
 * Original code by Carl Burch (http://www.cburch.com), 2011.
 * Subsequent modifications by:
 *   + College of the Holy Cross
 *     http://www.holycross.edu
 *   + Haute École Spécialisée Bernoise/Berner Fachhochschule
 *     http://www.bfh.ch
 *   + Haute École du paysage, d'ingénierie et d'architecture de Genève
 *     http://hepia.hesge.ch/
 *   + Haute École d'Ingénierie et de Gestion du Canton de Vaud
 *     http://www.heig-vd.ch/
 */

package com.cburch.logisim.file;

import static com.cburch.logisim.file.Strings.S;

import com.cburch.draw.model.AbstractCanvasObject;
import com.cburch.logisim.circuit.Circuit;
import com.cburch.logisim.circuit.CircuitAttributes;
import com.cburch.logisim.circuit.CircuitMutator;
import com.cburch.logisim.circuit.CircuitTransaction;
import com.cburch.logisim.circuit.Wire;
import com.cburch.logisim.circuit.appear.AppearanceSvgReader;
import com.cburch.logisim.comp.Component;
import com.cburch.logisim.data.AttributeSet;
import com.cburch.logisim.data.Bounds;
import com.cburch.logisim.data.Location;
import com.cburch.logisim.std.base.Text;
import com.cburch.logisim.std.memory.Mem;
import com.cburch.logisim.std.memory.Ram;
import com.cburch.logisim.std.memory.RamAttributes;
import com.cburch.logisim.tools.AddTool;
import java.util.ArrayList;
import java.util.Collections;
import java.util.HashMap;
import java.util.List;
import java.util.Map;
import org.w3c.dom.Element;

public class XmlCircuitReader extends CircuitTransaction {

  /**
   * Get a circuit's component from a read XML file. If the component has a non-null "trackercomp"
   * field, it means that it is tracked, therefore it is skipped in the non-tracked version to avoid
   * errors.
   *
   * @param elt XML element to parse
   * @param reader XML file reader
   * @return the component built from its XML description
   * @throws XmlReaderException
   */
  static Component getComponent(
      Element elt, XmlReader.ReadContext reader, boolean IsHolyCross, boolean IsEvolution)
      throws XmlReaderException {

    // Determine the factory that creates this element
    final var name = elt.getAttribute("name");
    if (name == null || name.equals("")) {
      throw new XmlReaderException(S.get("compNameMissingError"));
    }

    final var libName = elt.getAttribute("lib");
    final var lib = reader.findLibrary(libName);
    if (lib == null) {
      throw new XmlReaderException(S.get("compUnknownError", "no-lib"));
    }

    final var tool = lib.getTool(name);
    if (!(tool instanceof AddTool)) {
      if (libName == null || libName.equals("")) {
        throw new XmlReaderException(S.get("compUnknownError", name));
      } else {
        throw new XmlReaderException(S.get("compAbsentError", name, libName));
      }
    }
    final var source = ((AddTool) tool).getFactory();

    // Determine attributes
    final var locStr = elt.getAttribute("loc");
    final var attrs = source.createAttributeSet();
    if (source instanceof Ram && IsHolyCross) {
      RamAttributes rattrs = (RamAttributes) attrs;
      rattrs.setValue(Mem.ENABLES_ATTR, Mem.USELINEENABLES);
      rattrs.updateAttributes();
      reader.initAttributeSet(elt, attrs, null, IsHolyCross, IsEvolution);
    } else reader.initAttributeSet(elt, attrs, source, IsHolyCross, IsEvolution);

    // Create component if location known
<<<<<<< HEAD
    if (locStr == null || locStr.equals("")) {
      throw new XmlReaderException(S.fmt("compLocMissingError", source.getName()));
=======
    if (loc_str == null || loc_str.equals("")) {
      throw new XmlReaderException(S.get("compLocMissingError", source.getName()));
>>>>>>> b3e27859
    } else {
      try {
        final var loc = Location.parse(locStr);
        return source.createComponent(loc, attrs);
      } catch (NumberFormatException e) {
<<<<<<< HEAD
        throw new XmlReaderException(S.fmt("compLocInvalidError", source.getName(), locStr));
=======
        throw new XmlReaderException(S.get("compLocInvalidError", source.getName(), loc_str));
>>>>>>> b3e27859
      }
    }
  }

  private final XmlReader.ReadContext reader;

  private final List<XmlReader.CircuitData> circuitsData;
  private boolean IsHolyCross = false;
  private boolean IsEvolution = false;

  public XmlCircuitReader(
      XmlReader.ReadContext reader,
      List<XmlReader.CircuitData> circDatas,
      boolean HolyCrossFile,
      boolean EvolutionFile) {
    this.reader = reader;
    this.circuitsData = circDatas;
    this.IsHolyCross = HolyCrossFile;
    this.IsEvolution = EvolutionFile;
  }

  void addWire(Circuit dest, CircuitMutator mutator, Element elt) throws XmlReaderException {
    Location pt0;
    try {
      final var str = elt.getAttribute("from");
      if (str == null || str.equals("")) {
        throw new XmlReaderException(S.get("wireStartMissingError"));
      }
      pt0 = Location.parse(str);
    } catch (NumberFormatException e) {
      throw new XmlReaderException(S.get("wireStartInvalidError"));
    }

    Location pt1;
    try {
      final var str = elt.getAttribute("to");
      if (str == null || str.equals("")) {
        throw new XmlReaderException(S.get("wireEndMissingError"));
      }
      pt1 = Location.parse(str);
    } catch (NumberFormatException e) {
      throw new XmlReaderException(S.get("wireEndInvalidError"));
    }

    if (!pt0.equals(pt1)) mutator.add(dest, Wire.create(pt0, pt1)); // Avoid zero length wires
  }

  private void buildCircuit(XmlReader.CircuitData circData, CircuitMutator mutator) {
    final var elt = circData.circuitElement;
    final var dest = circData.circuit;
    var knownComponents = circData.knownComponents;
    if (knownComponents == null) knownComponents = Collections.emptyMap();
    try {
      /* Here we check the attribute circuitnamedbox for backwards compatibility */
      var hasNamedBox = false;
      var hasNamedBoxFixedSize = false;
      var HasAppearAttr = false;
      for (final var attrElt : XmlIterator.forChildElements(circData.circuitElement, "a")) {
        if (attrElt.hasAttribute("name")) {
          final var name = attrElt.getAttribute("name");
          if (name.equals("circuitnamedbox")) {
            hasNamedBox = true;
          }
          if (name.equals("appearance")) HasAppearAttr = true;
          if (name.equals("circuitnamedboxfixedsize")) {
            hasNamedBoxFixedSize = true;
          }
        }
      }
      reader.initAttributeSet(
          circData.circuitElement, dest.getStaticAttributes(), null, IsHolyCross, IsEvolution);
      if (circData.circuitElement.hasChildNodes()) {
        if (hasNamedBox) {
          /* This situation is clear, it is an older logisim-evolution file */
          dest.getStaticAttributes()
              .setValue(CircuitAttributes.APPEARANCE_ATTR, CircuitAttributes.APPEAR_EVOLUTION);
        } else {
          if (!HasAppearAttr) {
            /* Here we have 2 possibilities, either a Holycross file or a logisim-evolution file
             * before the introduction of the named circuit boxes. So let's ask the user.
             */
            if (IsHolyCross)
              dest.getStaticAttributes()
                  .setValue(CircuitAttributes.APPEARANCE_ATTR, CircuitAttributes.APPEAR_FPGA);
            else
              dest.getStaticAttributes()
                  .setValue(CircuitAttributes.APPEARANCE_ATTR, CircuitAttributes.APPEAR_CLASSIC);
          }
        }
        if (!hasNamedBoxFixedSize) {
          dest.getStaticAttributes()
              .setValue(CircuitAttributes.NAMED_CIRCUIT_BOX_FIXED_SIZE, false);
        }
      }
    } catch (XmlReaderException e) {
      reader.addErrors(e, circData.circuit.getName() + ".static");
    }

    final var componentsAt = new HashMap<Bounds, Component>();
    final var overlapComponents = new ArrayList<Component>();
    for (Element sub_elt : XmlIterator.forChildElements(elt)) {
      final var sub_elt_name = sub_elt.getTagName();
      if (sub_elt_name.equals("comp")) {
        try {
          var comp = knownComponents.get(sub_elt);
          if (comp == null) {
            comp = getComponent(sub_elt, reader, IsHolyCross, IsEvolution);
          }
          if (comp != null) {
            /* filter out empty text boxes */
            if (comp.getFactory() instanceof Text) {
              if (comp.getAttributeSet().getValue(Text.ATTR_TEXT).isEmpty()) {
                continue;
              }
            }
            final var bds = comp.getBounds();
            final var conflict = componentsAt.get(bds);
            if (conflict != null) {
              reader.addError(
                  S.get(
                      "fileComponentOverlapError",
                      conflict.getFactory().getName() + conflict.getLocation(),
                      comp.getFactory().getName() + conflict.getLocation()),
                  circData.circuit.getName());
              overlapComponents.add(comp);
            } else {
              mutator.add(dest, comp);
              componentsAt.put(bds, comp);
            }
          }
        } catch (XmlReaderException e) {
          reader.addErrors(e, circData.circuit.getName() + "." + toComponentString(sub_elt));
        }
      } else if (sub_elt_name.equals("wire")) {
        try {
          addWire(dest, mutator, sub_elt);
        } catch (XmlReaderException e) {
          reader.addErrors(e, circData.circuit.getName() + "." + toWireString(sub_elt));
        }
      }
    }
    for (var comp : overlapComponents) {
      final var bds = comp.getBounds();
      if (bds.getHeight() == 0 || bds.getWidth() == 0) continue; // ignore empty boxes
      int d = 0;
      do {
        d += 10;
      } while ((componentsAt.get(bds.translate(d, d))) != null && (d < 100000));
      final var loc = comp.getLocation().translate(d, d);
      final var attrs = (AttributeSet) comp.getAttributeSet().clone();
      comp = comp.getFactory().createComponent(loc, attrs);
      componentsAt.put(comp.getBounds(), comp);
      mutator.add(dest, comp);
    }
  }

  private void buildDynamicAppearance(XmlReader.CircuitData circData, CircuitMutator mutator) {
    final var dest = circData.circuit;
    final var shapes = new ArrayList<AbstractCanvasObject>();
    for (final var appearElt : XmlIterator.forChildElements(circData.circuitElement, "appear")) {
      for (final var sub : XmlIterator.forChildElements(appearElt)) {
        // Dynamic shapes are handled here. Static shapes are already done.
        if (!sub.getTagName().startsWith("visible-")) continue;
        try {
          final var m = AppearanceSvgReader.createShape(sub, null, dest);
          if (m == null) {
            reader.addError(
                S.get("fileAppearanceNotFound", sub.getTagName()),
                circData.circuit.getName() + "." + sub.getTagName());
          } else {
            shapes.add(m);
          }
        } catch (RuntimeException e) {
          reader.addError(
              S.get("fileAppearanceError", sub.getTagName()),
              circData.circuit.getName() + "." + sub.getTagName());
        }
      }
    }
    if (!shapes.isEmpty()) {
      if (circData.appearance == null) {
        circData.appearance = shapes;
      } else {
        circData.appearance.addAll(shapes);
      }
    }
    if (circData.appearance != null && !circData.appearance.isEmpty()) {
      dest.getAppearance().setObjectsForce(circData.appearance);
      dest.getAppearance().setDefaultAppearance(false);
    }
  }

  @Override
  protected Map<Circuit, Integer> getAccessedCircuits() {
    final var access = new HashMap<Circuit, Integer>();
    for (final var data : circuitsData) {
      access.put(data.circuit, READ_WRITE);
    }
    return access;
  }

  @Override
  protected void run(CircuitMutator mutator) {
    for (final var circuitData : circuitsData) {
      buildCircuit(circuitData, mutator);
    }
    for (final var circuitData : circuitsData) {
      buildDynamicAppearance(circuitData, mutator);
    }
  }

  private String toComponentString(Element elt) {
    final var name = elt.getAttribute("name");
    final var loc = elt.getAttribute("loc");
    return name + "(" + loc + ")";
  }

  private String toWireString(Element elt) {
    final var from = elt.getAttribute("from");
    final var to = elt.getAttribute("to");
    return "w" + from + "-" + to;
  }
}<|MERGE_RESOLUTION|>--- conflicted
+++ resolved
@@ -102,23 +102,14 @@
     } else reader.initAttributeSet(elt, attrs, source, IsHolyCross, IsEvolution);
 
     // Create component if location known
-<<<<<<< HEAD
     if (locStr == null || locStr.equals("")) {
-      throw new XmlReaderException(S.fmt("compLocMissingError", source.getName()));
-=======
-    if (loc_str == null || loc_str.equals("")) {
       throw new XmlReaderException(S.get("compLocMissingError", source.getName()));
->>>>>>> b3e27859
     } else {
       try {
         final var loc = Location.parse(locStr);
         return source.createComponent(loc, attrs);
       } catch (NumberFormatException e) {
-<<<<<<< HEAD
-        throw new XmlReaderException(S.fmt("compLocInvalidError", source.getName(), locStr));
-=======
-        throw new XmlReaderException(S.get("compLocInvalidError", source.getName(), loc_str));
->>>>>>> b3e27859
+        throw new XmlReaderException(S.get("compLocInvalidError", source.getName(), locStr));
       }
     }
   }
