--- conflicted
+++ resolved
@@ -281,7 +281,6 @@
     }
   }
 
-<<<<<<< HEAD
   public static boolean isJarLibrary(Loader loader, String desc) {
     final var sep = desc.indexOf(DESC_SEP);
     if (sep < 0) {
@@ -292,8 +291,6 @@
     return "jar".equals(type);
   }
 
-=======
->>>>>>> 442ec770
   public static String getLibraryFilePath(Loader loader, String desc) {
     final var sep = desc.indexOf(DESC_SEP);
     if (sep < 0) {
