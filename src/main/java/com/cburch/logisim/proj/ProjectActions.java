/*
 * This file is part of logisim-evolution.
 *
 * Logisim-evolution is free software: you can redistribute it and/or modify
 * it under the terms of the GNU General Public License as published by the
 * Free Software Foundation, either version 3 of the License, or (at your
 * option) any later version.
 *
 * Logisim-evolution is distributed in the hope that it will be useful, but
 * WITHOUT ANY WARRANTY; without even the implied warranty of MERCHANTABILITY
 * or FITNESS FOR A PARTICULAR PURPOSE.  See the GNU General Public License
 * for more details.
 *
 * You should have received a copy of the GNU General Public License along
 * with logisim-evolution. If not, see <http://www.gnu.org/licenses/>.
 *
 * Original code by Carl Burch (http://www.cburch.com), 2011.
 * Subsequent modifications by:
 *   + College of the Holy Cross
 *     http://www.holycross.edu
 *   + Haute École Spécialisée Bernoise/Berner Fachhochschule
 *     http://www.bfh.ch
 *   + Haute École du paysage, d'ingénierie et d'architecture de Genève
 *     http://hepia.hesge.ch/
 *   + Haute École d'Ingénierie et de Gestion du Canton de Vaud
 *     http://www.heig-vd.ch/
 */

package com.cburch.logisim.proj;

import static com.cburch.logisim.proj.Strings.S;

import com.cburch.logisim.circuit.Circuit;
import com.cburch.logisim.file.LoadFailedException;
import com.cburch.logisim.file.LoadedLibrary;
import com.cburch.logisim.file.Loader;
import com.cburch.logisim.file.LogisimFile;
import com.cburch.logisim.file.LogisimFileActions;
import com.cburch.logisim.gui.generic.OptionPane;
import com.cburch.logisim.gui.main.Frame;
import com.cburch.logisim.gui.start.SplashScreen;
import com.cburch.logisim.prefs.AppPreferences;
import com.cburch.logisim.tools.Library;
import com.cburch.logisim.tools.LibraryTools;
import com.cburch.logisim.util.JFileChoosers;
import com.cburch.logisim.util.StringUtil;
import java.awt.Component;
import java.io.File;
import java.io.IOException;
import java.io.InputStream;
import java.io.PrintWriter;
import java.io.StringWriter;
import java.util.ArrayList;
import java.util.HashMap;
import java.util.HashSet;
import java.util.Map;
import java.util.regex.Pattern;
import javax.swing.JFileChooser;
import javax.swing.JOptionPane;
import javax.swing.SwingUtilities;

public class ProjectActions {
  private static final String FILE_NAME_FORMAT_ERROR = "FileNameError";
  private static final String FILE_NAME_KEYWORD_ERROR = "ExistingToolName";

  private static class CreateFrame implements Runnable {
    private final Loader loader;
    private final Project proj;
    private final boolean isStartupScreen;

    public CreateFrame(Loader loader, Project proj, boolean isStartup) {
      this.loader = loader;
      this.proj = proj;
      this.isStartupScreen = isStartup;
    }

    @Override
    public void run() {
      try {
        final var frame = createFrame(null, proj);
        frame.setVisible(true);
        frame.toFront();
        frame.getCanvas().requestFocus();
        loader.setParent(frame);
        if (isStartupScreen) {
          proj.setStartupScreen(true);
        }
      } catch (Exception e) {
        final var result = new StringWriter();
        final var printWriter = new PrintWriter(result);
        e.printStackTrace(printWriter);
        OptionPane.showMessageDialog(null, result.toString());
        System.exit(-1);
      }
    }
  }

  /**
   * Returns true if the filename contains valid characters only, that is, alphanumeric characters
   * and underscores.
   */
  private static boolean checkValidFilename(
      String filename, Project proj, HashMap<String, String> errors) {
    var isOk = true;
    var tempSet = new HashMap<String, Library>();
    var forbiddenNames = new HashSet<String>();
    LibraryTools.BuildLibraryList(proj.getLogisimFile(), tempSet);
    LibraryTools.BuildToolList(proj.getLogisimFile(), forbiddenNames);
    forbiddenNames.addAll(tempSet.keySet());
    var pattern = Pattern.compile("[^a-z0-9_.]", Pattern.CASE_INSENSITIVE);
    var matcher = pattern.matcher(filename);
    if (matcher.find()) {
      isOk = false;
      errors.put(FILE_NAME_FORMAT_ERROR, S.get("InvalidFileFormatError"));
    }
    if (forbiddenNames.contains(filename.toUpperCase())) {
      isOk = false;
      errors.put(FILE_NAME_KEYWORD_ERROR, S.get("UsedLibraryToolnameError"));
    }
    return isOk;
  }

  private static Project completeProject(
      SplashScreen monitor, Loader loader, LogisimFile file, boolean isStartup) {
    if (monitor != null) monitor.setProgress(SplashScreen.PROJECT_CREATE);
    final var ret = new Project(file);
    if (monitor != null) monitor.setProgress(SplashScreen.FRAME_CREATE);
    SwingUtilities.invokeLater(new CreateFrame(loader, ret, isStartup));
    updatecircs(file, ret);
    return ret;
  }

  private static LogisimFile createEmptyFile(Loader loader, Project proj) {
    InputStream templReader = AppPreferences.getEmptyTemplate().createStream();
    LogisimFile file;
    try {
      file = loader.openLogisimFile(templReader);
    } catch (Exception t) {
      file = LogisimFile.createNew(loader, proj);
      file.addCircuit(new Circuit("main", file, proj));
    } finally {
      try {
        templReader.close();
      } catch (IOException ignored) {
      }
    }
    return file;
  }

  private static Frame createFrame(Project sourceProject, Project newProject) {
    if (sourceProject != null) {
      final var frame = sourceProject.getFrame();
      if (frame != null) {
        frame.savePreferences();
      }
    }
    final var newFrame = new Frame(newProject);
    newProject.setFrame(newFrame);
    return newFrame;
  }

  public static LogisimFile createNewFile(Project baseProject) {
    final var loader = new Loader(baseProject == null ? null : baseProject.getFrame());
    final var templReader = AppPreferences.getTemplate().createStream();
    LogisimFile file;
    try {
      file = loader.openLogisimFile(templReader);
    } catch (IOException ex) {
      displayException(baseProject.getFrame(), ex);
      file = createEmptyFile(loader, baseProject);
    } finally {
      try {
        templReader.close();
      } catch (IOException ignored) {
      }
    }
    return file;
  }

  private static void displayException(Component parent, Exception ex) {
<<<<<<< HEAD
    final var msg = StringUtil.format(S.get("templateOpenError"), ex.toString());
    final var ttl = S.get("templateOpenErrorTitle");
=======
    String msg = S.get("templateOpenError", ex.toString());
    String ttl = S.get("templateOpenErrorTitle");
>>>>>>> b3e27859
    OptionPane.showMessageDialog(parent, msg, ttl, OptionPane.ERROR_MESSAGE);
  }

  public static Project doNew(Project baseProject) {
    final var file = createNewFile(baseProject);
    final var newProj = new Project(file);
    final var frame = createFrame(baseProject, newProj);
    frame.setVisible(true);
    frame.getCanvas().requestFocus();
    newProj.getLogisimFile().getLoader().setParent(frame);
    updatecircs(file, newProj);
    return newProj;
  }

  public static Project doNew(SplashScreen monitor) {
    return doNew(monitor, false);
  }

  public static Project doNew(SplashScreen monitor, boolean isStartupScreen) {
    if (monitor != null) monitor.setProgress(SplashScreen.FILE_CREATE);
    final var loader = new Loader(monitor);
    final var templReader = AppPreferences.getTemplate().createStream();
    LogisimFile file = null;
    try {
      file = loader.openLogisimFile(templReader);
    } catch (IOException ex) {
      displayException(monitor, ex);
    } finally {
      try {
        templReader.close();
      } catch (IOException ignored) {
      }
    }
    if (file == null) file = createEmptyFile(loader, null);
    return completeProject(monitor, loader, file, isStartupScreen);
  }

  public static void doMerge(Component parent, Project baseProject) {
    JFileChooser chooser;
    LogisimFile mergelib;
    if (baseProject != null) {
      final var oldLoader = baseProject.getLogisimFile().getLoader();
      chooser = oldLoader.createChooser();
      if (oldLoader.getMainFile() != null) {
        chooser.setSelectedFile(oldLoader.getMainFile());
      }
    } else {
      chooser = JFileChoosers.create();
    }
    chooser.setFileFilter(Loader.LOGISIM_FILTER);
    chooser.setDialogTitle(S.get("FileMergeItem"));

    int returnVal = chooser.showOpenDialog(parent);
    if (returnVal != JFileChooser.APPROVE_OPTION) return;
    final var selected = chooser.getSelectedFile();
    final var loader = new Loader(baseProject == null ? parent : baseProject.getFrame());
    try {
      mergelib = loader.openLogisimFile(selected);
      if (mergelib == null) return;
    } catch (LoadFailedException ex) {
      if (!ex.isShown()) {
        OptionPane.showMessageDialog(
            parent,
            S.get("fileMergeError", ex.toString()),
            S.get("FileMergeErrorItem"),
            OptionPane.ERROR_MESSAGE);
      }
      return;
    }
    baseProject.doAction(LogisimFileActions.MergeFile(mergelib, baseProject.getLogisimFile()));
  }

  private static void updatecircs(LogisimFile lib, Project proj) {
    for (final var circ : lib.getCircuits()) {
      circ.SetProject(proj);
    }
    for (final var libs : lib.getLibraries()) {
      if (libs instanceof LoadedLibrary) {
        LoadedLibrary test = (LoadedLibrary) libs;
        if (test.getBase() instanceof LogisimFile) {
          updatecircs((LogisimFile) test.getBase(), proj);
        }
      }
    }
  }

  public static Project doOpen(Component parent, Project baseProject) {
    JFileChooser chooser;
    if (baseProject != null) {
      final var oldLoader = baseProject.getLogisimFile().getLoader();
      chooser = oldLoader.createChooser();
      if (oldLoader.getMainFile() != null) {
        chooser.setSelectedFile(oldLoader.getMainFile());
      }
    } else {
      chooser = JFileChoosers.create();
    }
    chooser.setFileFilter(Loader.LOGISIM_FILTER);
    chooser.setDialogTitle(S.get("FileOpenItem"));

    final var returnVal = chooser.showOpenDialog(parent);
    if (returnVal != JFileChooser.APPROVE_OPTION) return null;
    final var selected = chooser.getSelectedFile();
    if (selected == null) return null;
    return doOpen(parent, baseProject, selected);
  }

  public static Project doOpen(Component parent, Project baseProject, File f) {
    var proj = Projects.findProjectFor(f);
    Loader loader = null;
    if (proj != null) {
      proj.getFrame().toFront();
      loader = proj.getLogisimFile().getLoader();
      if (proj.isFileDirty()) {
<<<<<<< HEAD
        final var message =
            StringUtil.format(S.get("openAlreadyMessage"), proj.getLogisimFile().getName());
=======
        String message = S.get("openAlreadyMessage", proj.getLogisimFile().getName());
>>>>>>> b3e27859
        String[] options = {
          S.get("openAlreadyLoseChangesOption"),
          S.get("openAlreadyNewWindowOption"),
          S.get("openAlreadyCancelOption"),
        };
        int result =
            OptionPane.showOptionDialog(
                proj.getFrame(),
                message,
                S.get("openAlreadyTitle"),
                0,
                OptionPane.QUESTION_MESSAGE,
                null,
                options,
                options[2]);
        if (result == 0) { // keep proj as is, so that load happens into the window
        } else if (result == 1) {
          proj = null; // we'll create a new project
        } else {
          return proj;
        }
      }
    }

    if (proj == null && baseProject != null && baseProject.isStartupScreen()) {
      proj = baseProject;
      proj.setStartupScreen(false);
      loader = baseProject.getLogisimFile().getLoader();
    } else {
      loader = new Loader(baseProject == null ? parent : baseProject.getFrame());
    }

    try {
      final var lib = loader.openLogisimFile(f);
      AppPreferences.updateRecentFile(f);
      if (lib == null) return null;
      LibraryTools.RemovePresentLibraries(lib, new HashMap<>(), true);
      if (proj == null) {
        proj = new Project(lib);
        updatecircs(lib, proj);
      } else {
        updatecircs(lib, proj);
        proj.setLogisimFile(lib);
      }
    } catch (LoadFailedException ex) {
      if (!ex.isShown()) {
        OptionPane.showMessageDialog(
            parent,
            S.get("fileOpenError", ex.toString()),
            S.get("fileOpenErrorTitle"),
            OptionPane.ERROR_MESSAGE);
      }
      return null;
    }

    var frame = proj.getFrame();
    if (frame == null) {
      frame = createFrame(baseProject, proj);
    }
    frame.setVisible(true);
    frame.toFront();
    frame.getCanvas().requestFocus();
    proj.getLogisimFile().getLoader().setParent(frame);
    return proj;
  }

  public static Project doOpen(SplashScreen monitor, File source, Map<File, File> substitutions)
      throws LoadFailedException {
    if (monitor != null) monitor.setProgress(SplashScreen.FILE_LOAD);
    final var loader = new Loader(monitor);
    final var file = loader.openLogisimFile(source, substitutions);
    AppPreferences.updateRecentFile(source);

    return completeProject(monitor, loader, file, false);
  }

  public static Project doOpenNoWindow(SplashScreen monitor, File source)
      throws LoadFailedException {
    final var loader = new Loader(monitor);
    final var file = loader.openLogisimFile(source);
    final var ret = new Project(file);
    updatecircs(file, ret);
    return ret;
  }

  public static void doQuit() {
    final var top = Projects.getTopFrame();
    top.savePreferences();

    for (Project proj : new ArrayList<>(Projects.getOpenProjects())) {
      if (!proj.confirmClose(S.get("confirmQuitTitle"))) return;
    }
    System.exit(0);
  }

  public static boolean doSave(Project proj) {
    final var loader = proj.getLogisimFile().getLoader();
    final var f = loader.getMainFile();
    if (f == null) return doSaveAs(proj);
    else return doSave(proj, f);
  }

  public static boolean doSave(Project proj, File f) {
    final var loader = proj.getLogisimFile().getLoader();
    final var oldTool = proj.getTool();
    proj.setTool(null);
    boolean ret = loader.save(proj.getLogisimFile(), f);
    if (ret) {
      AppPreferences.updateRecentFile(f);
      proj.setFileAsClean();
    }
    proj.setTool(oldTool);
    return ret;
  }

  /**
   * Saves a Logisim project in a .circ file.
   *
   * <p>It is the action listener for the File->Save as... menu option.
   *
   * @param proj project to be saved
   * @return true if success, false otherwise
   */
  public static boolean doSaveAs(Project proj) {
    var loader = proj.getLogisimFile().getLoader();
    var chooser = loader.createChooser();
    chooser.setFileFilter(Loader.LOGISIM_FILTER);
    if (loader.getMainFile() != null) {
      chooser.setSelectedFile(loader.getMainFile());
    }

    int returnVal;
    var validFilename = false;
    var errors = new HashMap<String, String>();
    do {
      errors.clear();
      returnVal = chooser.showSaveDialog(proj.getFrame());
      if (returnVal != JFileChooser.APPROVE_OPTION) {
        return false;
      }
      validFilename = checkValidFilename(chooser.getSelectedFile().getName(), proj, errors);
      if (!validFilename) {
        var message = "\"" + chooser.getSelectedFile() + "\":\n";
        for (String key : errors.keySet()) {
          message = message.concat("=> " + S.get(errors.get(key)) + "\n");
        }
        OptionPane.showMessageDialog(
            chooser, message, S.get("FileSaveAsItem"), OptionPane.ERROR_MESSAGE);
      }
    } while (!validFilename);

    var selectedFile = chooser.getSelectedFile();
    if (!selectedFile.getName().endsWith(Loader.LOGISIM_EXTENSION)) {
      var old = selectedFile.getName();
      int ext0 = old.lastIndexOf('.');
      if (ext0 < 0 || !Pattern.matches("\\.\\p{L}{2,}[0-9]?", old.substring(ext0))) {
        selectedFile = new File(selectedFile.getParentFile(), old + Loader.LOGISIM_EXTENSION);
      } else {
        var ext = old.substring(ext0);
        var ttl = S.get("replaceExtensionTitle");
        var msg = S.get("replaceExtensionMessage", ext);
        Object[] options = {
          S.get("replaceExtensionReplaceOpt", ext),
          S.get("replaceExtensionAddOpt", Loader.LOGISIM_EXTENSION),
          S.get("replaceExtensionKeepOpt")
        };
        var dlog = new JOptionPane(msg);
        dlog.setMessageType(OptionPane.QUESTION_MESSAGE);
        dlog.setOptions(options);
        dlog.createDialog(proj.getFrame(), ttl).setVisible(true);

        Object result = dlog.getValue();
        if (result == options[0]) {
          var name = old.substring(0, ext0) + Loader.LOGISIM_EXTENSION;
          selectedFile = new File(selectedFile.getParentFile(), name);
        } else if (result == options[1]) {
          selectedFile = new File(selectedFile.getParentFile(), old + Loader.LOGISIM_EXTENSION);
        }
      }
    }

    if (selectedFile.exists()) {
      var confirm =
          OptionPane.showConfirmDialog(
              proj.getFrame(),
              S.get("confirmOverwriteMessage"),
              S.get("confirmOverwriteTitle"),
              OptionPane.YES_NO_OPTION);
      if (confirm != OptionPane.YES_OPTION) return false;
    }
    return doSave(proj, selectedFile);
  }

  private ProjectActions() {}
}<|MERGE_RESOLUTION|>--- conflicted
+++ resolved
@@ -178,13 +178,8 @@
   }
 
   private static void displayException(Component parent, Exception ex) {
-<<<<<<< HEAD
-    final var msg = StringUtil.format(S.get("templateOpenError"), ex.toString());
-    final var ttl = S.get("templateOpenErrorTitle");
-=======
     String msg = S.get("templateOpenError", ex.toString());
     String ttl = S.get("templateOpenErrorTitle");
->>>>>>> b3e27859
     OptionPane.showMessageDialog(parent, msg, ttl, OptionPane.ERROR_MESSAGE);
   }
 
@@ -299,12 +294,7 @@
       proj.getFrame().toFront();
       loader = proj.getLogisimFile().getLoader();
       if (proj.isFileDirty()) {
-<<<<<<< HEAD
-        final var message =
-            StringUtil.format(S.get("openAlreadyMessage"), proj.getLogisimFile().getName());
-=======
         String message = S.get("openAlreadyMessage", proj.getLogisimFile().getName());
->>>>>>> b3e27859
         String[] options = {
           S.get("openAlreadyLoseChangesOption"),
           S.get("openAlreadyNewWindowOption"),
