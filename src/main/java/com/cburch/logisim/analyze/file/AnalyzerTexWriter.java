--- conflicted
+++ resolved
@@ -237,11 +237,7 @@
     final var topVars = new StringBuilder();
     final var nrLeftVars = KarnaughMapPanel.ROW_VARS[table.getInputColumnCount()];
     var count = 0;
-<<<<<<< HEAD
     for (final var inp : table.getInputVariables()) {
-=======
-    for (var inp : table.getInputVariables()) {
->>>>>>> 46f3b8e6
       if (inp.width == 1) {
         if (count++ < nrLeftVars) {
           if (leftVars.length() != 0) leftVars.append(", ");
@@ -330,16 +326,9 @@
     final var df = (DecimalFormat) NumberFormat.getNumberInstance(Locale.ENGLISH);
     var idx = 0;
     final var kmapRows = 1 << KarnaughMapPanel.ROW_VARS[table.getInputColumnCount()];
-<<<<<<< HEAD
     for (final var group : groups.getCovers()) {
       for (final var thiscover : group.getAreas()) {
         content.append("   \\node[grp={").append(CoverColor.COVERCOLOR.getColorName(group.getColor())).append("}");
-=======
-    for (var group : groups.getCovers()) {
-      for (var thiscover : group.getAreas()) {
-        content.append("   \\node[grp={")
-            .append(CoverColor.COVERCOLOR.getColorName(group.getColor())).append("}");
->>>>>>> 46f3b8e6
         double width = thiscover.getWidth() - OFFSET;
         double height = thiscover.getHeight() - OFFSET;
         content.append("{").append(df.format(width)).append("}{").append(df.format(height)).append("}]");
@@ -352,8 +341,7 @@
     return content.toString();
   }
 
-  private static String getKarnaughGroups(
-      String output, String name, boolean lined, int outcol, AnalyzerModel model) {
+  private static String getKarnaughGroups(String output, String name, boolean lined, int outcol, AnalyzerModel model) {
     final var content = new StringBuilder();
     content.append("\\begin{center}\n");
     content.append(K_INTRO).append(lined ? "" : K_NUMBERED).append(K_SETUP).append("\n");
