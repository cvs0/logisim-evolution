/*
 * This file is part of logisim-evolution.
 *
 * Logisim-evolution is free software: you can redistribute it and/or modify
 * it under the terms of the GNU General Public License as published by the
 * Free Software Foundation, either version 3 of the License, or (at your
 * option) any later version.
 *
 * Logisim-evolution is distributed in the hope that it will be useful, but
 * WITHOUT ANY WARRANTY; without even the implied warranty of MERCHANTABILITY
 * or FITNESS FOR A PARTICULAR PURPOSE.  See the GNU General Public License
 * for more details.
 *
 * You should have received a copy of the GNU General Public License along
 * with logisim-evolution. If not, see <http://www.gnu.org/licenses/>.
 *
 * Original code by Carl Burch (http://www.cburch.com), 2011.
 * Subsequent modifications by:
 *   + College of the Holy Cross
 *     http://www.holycross.edu
 *   + Haute École Spécialisée Bernoise/Berner Fachhochschule
 *     http://www.bfh.ch
 *   + Haute École du paysage, d'ingénierie et d'architecture de Genève
 *     http://hepia.hesge.ch/
 *   + Haute École d'Ingénierie et de Gestion du Canton de Vaud
 *     http://www.heig-vd.ch/
 */

package com.cburch.logisim.analyze.gui;

import static com.cburch.logisim.analyze.Strings.S;

import com.cburch.contracts.BaseMouseListenerContract;
import com.cburch.contracts.BaseMouseMotionListenerContract;
import com.cburch.logisim.analyze.data.ExpressionRenderData;
import com.cburch.logisim.analyze.data.KMapGroups;
import com.cburch.logisim.analyze.model.AnalyzerModel;
import com.cburch.logisim.analyze.model.Entry;
import com.cburch.logisim.analyze.model.Expression;
import com.cburch.logisim.analyze.model.Expression.Notation;
import com.cburch.logisim.analyze.model.OutputExpressionsEvent;
import com.cburch.logisim.analyze.model.OutputExpressionsListener;
import com.cburch.logisim.analyze.model.TruthTable;
import com.cburch.logisim.analyze.model.TruthTableEvent;
import com.cburch.logisim.analyze.model.TruthTableListener;
import com.cburch.logisim.data.Bounds;
import com.cburch.logisim.data.Value;
import com.cburch.logisim.prefs.AppPreferences;
import com.cburch.logisim.util.GraphicsUtil;
import java.awt.BasicStroke;
import java.awt.Color;
import java.awt.Dimension;
import java.awt.Font;
import java.awt.Graphics;
import java.awt.Graphics2D;
import java.awt.GridLayout;
import java.awt.Point;
import java.awt.RenderingHints;
import java.awt.event.FocusEvent;
import java.awt.event.FocusListener;
import java.awt.event.MouseEvent;
import java.awt.font.FontRenderContext;
import java.awt.font.TextAttribute;
import java.awt.font.TextLayout;
import java.text.AttributedString;
import java.util.ArrayList;
import java.util.List;
import java.util.Objects;
import javax.swing.JPanel;

public class KarnaughMapPanel extends JPanel implements BaseMouseMotionListenerContract, BaseMouseListenerContract, Entry.EntryChangedListener {
  private class MyListener implements OutputExpressionsListener, TruthTableListener {

    @Override
    public void rowsChanged(TruthTableEvent event) {
      // dummy
    }

    @Override
    public void cellsChanged(TruthTableEvent event) {
      kMapGroups.update();
      repaint();
    }

    @Override
    public void expressionChanged(OutputExpressionsEvent event) {
      if (event.getType() == OutputExpressionsEvent.OUTPUT_MINIMAL && event.getVariable().equals(output)) {
        kMapGroups.update();
        repaint();
      }
    }

    @Override
    public void structureChanged(TruthTableEvent event) {
      kMapGroups.update();
      computePreferredSize();
    }
  }

  private static final long serialVersionUID = 1L;

  private static class KMapInfo {
    private final int headWidth;
    private final int headHeight;
    private final int width;
    private final int height;
    private int xOff;
    private int yOff;

    public KMapInfo(int headWidth, int headHeight, int tableWidth, int tableHeight) {
      xOff = 0;
      yOff = 0;
      this.headWidth = headWidth;
      this.headHeight = headHeight;
      this.width = tableWidth;
      this.height = tableHeight;
    }

    public void calculateOffsets(int boxWidth, int boxHeight) {
      xOff = (boxWidth - width) / 2;
      yOff = (boxHeight - height) / 2;
    }

    public int getXOffset() {
      return xOff;
    }

    public int getYOffset() {
      return yOff;
    }

    public int getWidth() {
      return width;
    }

    public int getHeight() {
      return height;
    }

    public int getHeaderWidth() {
      return headWidth;
    }

    public int getHeaderHeight() {
      return headHeight;
    }
  }

  public static final int MAX_VARS = 6;
  public static final int[] ROW_VARS = {0, 0, 1, 1, 2, 2, 3};
  public static final int[] COL_VARS = {0, 1, 1, 2, 2, 3, 3};
  private static final int[] BigCOL_Index = {0, 1, 3, 2, 6, 7, 5, 4};
  private static final int[] BigCOL_Place = {0, 1, 3, 2, 7, 6, 4, 5};
  private static final int CELL_HORZ_SEP = 10;
  private static final int CELL_VERT_SEP = 10;

  private final MyListener myListener = new MyListener();
  private final ExpressionView completeExpression;
  private final AnalyzerModel model;
  private String output;
  private int cellWidth = 1;
  private int cellHeight = 1;
  private int provisionalX;
  private int provisionalY;
  private Entry provisionalValue = null;
  private final Font headerFont;
  private final Font entryFont;
  private boolean isKMapLined;
  private Bounds kMapArea;
  private KMapInfo linedKMapInfo;
  private KMapInfo numberedKMapInfo;
  private final KMapGroups kMapGroups;
  private Bounds selInfo;
  private final Point hover;
  private Notation notation = Notation.MATHEMATICAL;
  private boolean selected;
  private Dimension kMapDim;

  boolean isSelected() {
    return selected;
  }

  public KarnaughMapPanel(AnalyzerModel model, ExpressionView expr) {
    super(new GridLayout(1, 1));
    completeExpression = expr;
    this.model = model;
    entryFont = AppPreferences.getScaledFont(getFont());
    headerFont = entryFont.deriveFont(Font.BOLD);
    model.getOutputExpressions().addOutputExpressionsListener(myListener);
    model.getTruthTable().addTruthTableListener(myListener);
    setToolTipText(" ");
    isKMapLined = AppPreferences.KMAP_LINED_STYLE.get();
    kMapGroups = new KMapGroups(model);
    addMouseMotionListener(this);
    addMouseListener(this);
    hover = new Point(-1, -1);
    final var f =
        new FocusListener() {
          @Override
          public void focusGained(FocusEvent e) {
            if (e.isTemporary()) return;
            selected = true;
            repaint();
          }

          @Override
          public void focusLost(FocusEvent e) {
            if (e.isTemporary()) return;
            selected = false;
            repaint();
          }
        };
    addFocusListener(f);
    Entry.ZERO.addListener(this);
    Entry.ONE.addListener(this);
    Entry.DONT_CARE.addListener(this);
  }

  private void computePreferredSize() {
    selInfo = null;
    final var g = (Graphics2D) getGraphics();
    final var table = model.getTruthTable();

    String message = null;
    if (output == null) {
      message = S.get("karnaughNoOutputError");
    } else if (table.getInputColumnCount() > MAX_VARS) {
      message = S.get("karnaughTooManyInputsError");
    } else if (table.getInputColumnCount() == 0) {
      message = S.get("karnaughNoInputsError");
    } else if (table.getInputColumnCount() == 1) {
      message = S.get("karnaughTooFewInputsError");
    }

    if (message != null) {
      if (g == null) {
        setPreferredSize(
            new Dimension(
                AppPreferences.getScaled(20 * message.length()),
                AppPreferences.getScaled(AppPreferences.BoxSize)));
      } else {
        final var ctx = g.getFontRenderContext();
        final var msgLayout = new TextLayout(message, headerFont, ctx);
        setPreferredSize(
            new Dimension(
                (int) msgLayout.getBounds().getWidth(), (int) msgLayout.getBounds().getHeight()));
      }
    } else {
      computePreferredLinedSize(g, table);
      computePreferredNumberedSize(g, table);
      var boxWidth = Math.max(linedKMapInfo.getWidth(), numberedKMapInfo.getWidth());
      boxWidth = Math.max(boxWidth, AppPreferences.getScaled(300));
      var boxHeight = Math.max(linedKMapInfo.getHeight(), numberedKMapInfo.getHeight());
      linedKMapInfo.calculateOffsets(boxWidth, boxHeight);
      numberedKMapInfo.calculateOffsets(boxWidth, boxHeight);
      final var ctx = g.getFontRenderContext();
      int selectedHeight;
      final var t1 = new TextLayout(S.get("SelectedKmapGroup"), headerFont, ctx);
      selectedHeight = 3 * (int) t1.getBounds().getHeight();
      selInfo = Bounds.create(0, boxHeight, boxWidth, selectedHeight);
      setPreferredSize(new Dimension(boxWidth, boxHeight + selectedHeight));
      kMapDim = new Dimension(boxWidth, boxHeight);
    }

    invalidate();
    if (g != null) repaint();
  }

  public Dimension getKMapDim() {
    return kMapDim;
  }

  private List<TextLayout> header(
      List<String> inputs,
      int start,
      int end,
      boolean rowLabel,
      boolean addComma,
      FontRenderContext ctx) {
    final var lines = new ArrayList<TextLayout>();
    if (start >= end) return lines;
    final var ret = new StringBuilder(inputs.get(start));
    for (var i = start + 1; i < end; i++) {
      ret.append(", ");
      ret.append(inputs.get(i));
    }
    if (addComma) ret.append(",");
    final var maxSize = rowLabel ? (1 << (end - start - 1)) * cellWidth : 100;
    final var myLayout = styled(ret.toString(), headerFont, ctx);
    if (((end - start) <= 1) || (myLayout.getBounds().getWidth() <= maxSize)) {
      lines.add(myLayout);
      return lines;
    }
    final var nrOfEntries = end - start;
    if (nrOfEntries > 1) {
      final var half = nrOfEntries >> 1;
      lines.addAll(header(inputs, start, end - half, rowLabel, true, ctx));
      lines.addAll(header(inputs, end - half, end, rowLabel, addComma, ctx));
    } else {
      lines.add(myLayout);
    }
    return lines;
  }

  private void computePreferredNumberedSize(Graphics2D gfx, TruthTable table) {
    final var inputs = model.getInputs().bits;
    final var inputCount = table.getInputColumnCount();
    final var rowVars = ROW_VARS[inputCount];
    final var colVars = COL_VARS[inputCount];
    int headHeight;
    int headWidth;
    int tableHeight;

    if (gfx == null) {
      cellHeight = 16;
      cellWidth = 24;
    } else {
      final var fm = gfx.getFontMetrics(entryFont);
      cellHeight = fm.getAscent() + CELL_VERT_SEP;
      cellWidth = fm.stringWidth("00") + CELL_HORZ_SEP;
    }
    final var rows = 1 << rowVars;
    final var cols = 1 << colVars;
    final var bodyWidth = cellWidth * (cols + 1);
    final var bodyHeight = cellHeight * (rows + 1);

    int colLabelWidth;
    if (gfx == null) {
      headHeight = 16;
      headWidth = 80;
      colLabelWidth = 80;
    } else {
      final var ctx = gfx.getFontRenderContext();
      final var rowHeader = header(inputs, 0, rowVars, true, false, ctx);
      final var colHeader = header(inputs, rowVars, rowVars + colVars, false, false, ctx);
      headWidth = 0;
      var height = 0;
      for (TextLayout l : rowHeader) {
        final var w = (int) l.getBounds().getWidth();
        if (w > headWidth) headWidth = w;
      }
      colLabelWidth = 0;
      for (final var l : colHeader) {
        final var w = (int) l.getBounds().getWidth();
        final var h = (int) l.getBounds().getHeight();
        if (w > colLabelWidth) colLabelWidth = w;
        if (h > height) height = h;
      }
      headHeight = colHeader.size() * height;
    }
    tableHeight = headHeight + bodyHeight + 5;
    final var tableWidth = headWidth + Math.max(bodyWidth, colLabelWidth + cellWidth) + 5;
    numberedKMapInfo = new KMapInfo(headWidth, headHeight, tableWidth, tableHeight);
  }

  private void computePreferredLinedSize(Graphics2D gfx, TruthTable table) {
    int headHeight;
    final int headWidth;
    int tableWidth;
    int tableHeight;

    if (gfx == null) {
      headHeight = 16;
      cellHeight = 16;
      cellWidth = 24;
    } else {
      final var ctx = gfx.getFontRenderContext();
      var fm = gfx.getFontMetrics(headerFont);
      final var singleheight = styledHeight(styled("E", headerFont), ctx);
      headHeight = styledHeight(styled("E:2", headerFont), ctx) + (fm.getAscent() - singleheight);

      fm = gfx.getFontMetrics(entryFont);
      cellHeight = fm.getAscent() + CELL_VERT_SEP;
      cellWidth = fm.stringWidth("00") + CELL_HORZ_SEP;
    }

    final var rows = 1 << ROW_VARS[table.getInputColumnCount()];
    final var cols = 1 << COL_VARS[table.getInputColumnCount()];
    tableWidth = headHeight + cellWidth * (cols) + 15;
    tableHeight = headHeight + cellHeight * (rows) + 15;
    if ((cols >= 4) && (rows >= 4)) {
      tableWidth += headHeight + 11;
    }
    if (cols >= 4) {
      tableHeight += headHeight + 11;
    }
    if (cols > 4) {
      tableHeight += headHeight + (headHeight >> 2) + 11;
    }
    if (rows > 4) {
      tableWidth += headHeight + (headHeight >> 2) + 11;
    }
    headWidth = 0;
    linedKMapInfo = new KMapInfo(headWidth, headHeight, tableWidth, tableHeight);
  }

  public static int getCol(int tableRow, int rows, int cols) {
    int ret = tableRow % cols;
    if (cols > 4) {
      return BigCOL_Place[ret];
    }
    switch (ret) {
      case 2:
        return 3;
      case 3:
        return 2;
      default:
        return ret;
    }
  }

  public void setStyleLined() {
    isKMapLined = true;
    AppPreferences.KMAP_LINED_STYLE.set(true);
    repaint();
  }

  public void setStyleNumbered() {
    isKMapLined = false;
    AppPreferences.KMAP_LINED_STYLE.set(false);
    repaint();
  }

  public int getOutputColumn(MouseEvent event) {
    return model.getOutputs().bits.indexOf(output);
  }

  public static int getRow(int tableRow, int rows, int cols) {
    int ret = tableRow / cols;
    if (rows > 4) {
      return BigCOL_Place[ret];
    }
    switch (ret) {
      case 2:
        return 3;
      case 3:
        return 2;
      default:
        return ret;
    }
  }

  public int getRow(MouseEvent event) {
    final var table = model.getTruthTable();
    final var inputs = table.getInputColumnCount();
    if (inputs >= ROW_VARS.length) return -1;
    final var x = event.getX() - kMapArea.getX();
    final var y = event.getY() - kMapArea.getY();
    if (x < 0 || y < 0) return -1;
    final var row = y / cellHeight;
    final var col = x / cellWidth;
    final var rows = 1 << ROW_VARS[inputs];
    final var cols = 1 << COL_VARS[inputs];
    if (row >= rows || col >= cols) return -1;
    return getTableRow(row, col, rows, cols);
  }

  private int getTableRow(int row, int col, int rows, int cols) {
    return toRow(row, rows) * cols + toCol(col, cols);
  }

  @Override
  public String getToolTipText(MouseEvent event) {
    if (kMapArea == null) return null;
    final var table = model.getTruthTable();
    final var row = getRow(event);
    if (row < 0) return null;
    final var col = getOutputColumn(event);
    final var entry = table.getOutputEntry(row, col);
    final var s = new StringBuilder(
        entry.getErrorMessage() == null
            ? ""
            : entry.getErrorMessage() + "<br>");
    s.append(output).append(" = ").append(entry.getDescription());
    final var inputs = model.getInputs().bits;
    if (inputs.size() == 0) return "<html>" + s + "</html>";
    s.append("<br>When:");
    final var n = inputs.size();
    for (var i = 0; i < MAX_VARS && i < inputs.size(); i++) {
      s.append("<br/>&nbsp;&nbsp;&nbsp;&nbsp;").append(inputs.get(i)).append(" = ").append((row >> (n - i - 1)) & 1);
    }
    return "<html>" + s + "</html>";
  }

  public TruthTable getTruthTable() {
    return model.getTruthTable();
  }

  void localeChanged() {
    computePreferredSize();
    repaint();
  }

  @Override
  public void paintComponent(Graphics gfx) {
    paintKmap(gfx, true);
  }

  public void paintKmap(Graphics gfx, boolean selectionBlock) {
    if (!(gfx instanceof Graphics2D)) return;
    Graphics2D g2 = (Graphics2D) gfx;
    if (AppPreferences.AntiAliassing.getBoolean()) {
      g2.setRenderingHint(
          RenderingHints.KEY_TEXT_ANTIALIASING, RenderingHints.VALUE_TEXT_ANTIALIAS_ON);
      g2.setRenderingHint(RenderingHints.KEY_ANTIALIASING, RenderingHints.VALUE_ANTIALIAS_ON);
    }
    final var col = g2.getColor();
    if (selectionBlock) {
      g2.setColor(getBackground());
      g2.fillRect(0, 0, getBounds().width, getBounds().height);
      g2.setColor(col);
    }

    final var table = model.getTruthTable();
    final var inputCount = table.getInputColumnCount();
    final var sz = getSize();
    String message = null;
    if (output == null) {
      message = S.get("karnaughNoOutputError");
    } else if (inputCount > MAX_VARS) {
      message = S.get("karnaughTooManyInputsError");
    } else if (inputCount == 0) {
      message = S.get("karnaughNoInputsError");
    } else if (inputCount == 1) {
      message = S.get("karnaughTooFewInputsError");
    }
    if (message != null) {
      gfx.setFont(headerFont);
      GraphicsUtil.drawCenteredText(g2, message, sz.width / 2, sz.height / 2);
      return;
    }

    int x;
    int y;
    if (isKMapLined) {
      x = linedKMapInfo.getXOffset();
      y = linedKMapInfo.getYOffset();
      drawLinedHeader(g2, x, y);
      x += linedKMapInfo.getHeaderHeight() + 11;
      y += linedKMapInfo.getHeaderHeight() + 11;
    } else {
      x = numberedKMapInfo.getXOffset();
      y = numberedKMapInfo.getYOffset();
      drawNumberedHeader(g2, x, y);
      x += numberedKMapInfo.getHeaderWidth() + cellWidth;
      y += numberedKMapInfo.getHeaderHeight() + cellHeight;
    }
    paintKMap(g2, x, y, table);
    if (!selectionBlock) return;

    final var expr = kMapGroups.getHighlightedExpression();
    final var ctx = g2.getFontRenderContext();
    final var ccol = g2.getColor();
    final var bcol = kMapGroups.getBackgroundColor();
    if (bcol != null) g2.setColor(bcol);
    else g2.setColor(this.getBackground());
    g2.fillRect(selInfo.getX(), selInfo.getY(), selInfo.getWidth() - 1, selInfo.getHeight() - 1);
    g2.setColor(ccol);
    g2.drawRect(selInfo.getX(), selInfo.getY(), selInfo.getWidth() - 1, selInfo.getHeight() - 1);
    if (expr == null) {
      final var t1 = new TextLayout(S.get("NoSelectedKmapGroup"), headerFont, ctx);
      final var xoff = (selInfo.getWidth() - (int) t1.getBounds().getWidth()) / 2;
      final var yoff = (selInfo.getHeight() - (int) t1.getBounds().getHeight()) / 2;
      t1.draw(g2, xoff + selInfo.getX(), yoff + selInfo.getY() + t1.getAscent());
    } else {
      final var t1 = new TextLayout(S.get("SelectedKmapGroup"), headerFont, ctx);
      var xoff = (selInfo.getWidth() - (int) t1.getBounds().getWidth()) / 2;
      t1.draw(g2, xoff + selInfo.getX(), selInfo.getY() + t1.getAscent());
      final var t2 = new ExpressionRenderData(expr, selInfo.getWidth(), notation);
      xoff = (selInfo.getWidth() - t2.getWidth()) / 2;
      t2.paint(gfx, xoff + selInfo.getX(), (int) (selInfo.getY() + t1.getAscent() + t1.getDescent()));
    }
  }

  public void setNotation(Notation notation) {
    if (notation == this.notation) return;
    this.notation = notation;
  }

  private String label(int row, int rows) {
    assert row >= 0 && row < rows : "Row " + row + " is outside range of " + rows + " rows.";
    switch (rows) {
      case 2:
        return "" + row;
      case 4:
        switch (row) {
          case 0:
            return "00";
          case 1:
            return "01";
          case 2:
            return "11";
          case 3:
            return "10";
          default:
            assert false;
        }
        break;
      case 8:
        switch (row) {
          case 0:
            return "000";
          case 1:
            return "001";
          case 2:
            return "011";
          case 3:
            return "010";
          case 4:
            return "110";
          case 5:
            return "111";
          case 6:
            return "101";
          case 7:
            return "100";
          default:
            assert false;
        }
        break;
      default:
        assert false : "unhandled number of rows " + rows;
    }
    return "";
  }

  private void drawNumberedHeader(Graphics2D gfx, int x, int y) {
    final var table = model.getTruthTable();
    final var inputCount = table.getInputColumnCount();
    final var tableXstart = x + numberedKMapInfo.getHeaderWidth() + cellWidth;
    final var tableYstart = y + numberedKMapInfo.getHeaderHeight() + cellHeight;
    final var rowVars = ROW_VARS[inputCount];
    final var colVars = COL_VARS[inputCount];
    final var rows = 1 << rowVars;
    final var cols = 1 << colVars;
    final var headFm = gfx.getFontMetrics(headerFont);
    final var ctx = gfx.getFontRenderContext();
    var numberFont = headerFont;
    final var width2 = headFm.stringWidth("00");
    final var width3 = headFm.stringWidth("000");
    final var scale = (float) width2 / (float) width3;
    numberFont = headerFont.deriveFont(scale * headerFont.getSize2D());
    for (var c = 0; c < cols; c++) {
      final var label = label(c, cols);
      final var styledLabel = styled(label, numberFont, ctx);
      final var xoff = (cellWidth - (int) styledLabel.getBounds().getWidth()) >> 1;
      styledLabel.draw(gfx, tableXstart + xoff + c * cellWidth, tableYstart - 3 - (int) styledLabel.getDescent());
    }
    for (var r = 0; r < rows; r++) {
      final var label = label(r, rows);
      final var styledLabel = styled(label, numberFont, ctx);
      styledLabel.draw(
          gfx,
          (float) (tableXstart - styledLabel.getBounds().getWidth() - styledLabel.getDescent() - 3),
          tableYstart
              + (cellHeight - styledLabel.getAscent()) / 2
              + styledLabel.getAscent()
              + r * cellHeight);
    }
    final var rowHeader = header(model.getInputs().bits, 0, rowVars, true, false, ctx);
    final var colHeader =
        header(model.getInputs().bits, rowVars, rowVars + colVars, false, false, ctx);
    var rx = x + 3;
    var ry = y + numberedKMapInfo.getHeaderHeight() + cellHeight / 2;
    for (final var l : rowHeader) {
      l.draw(gfx, rx, ry + l.getAscent());
      ry += (int) l.getBounds().getHeight();
    }
    rx = x + numberedKMapInfo.getHeaderWidth() + cellWidth / 2;
    ry = y + 3;
    for (TextLayout l : colHeader) {
      l.draw(gfx, rx, ry + l.getAscent());
      ry += (int) l.getBounds().getHeight();
    }
  }

  private AttributedString styled(String header, Font font) {
    ArrayList<Integer> starts = new ArrayList<>();
    ArrayList<Integer> stops = new ArrayList<>();
    StringBuilder str = new StringBuilder();
    var idx = 0;
    while (header != null && idx < header.length()) {
      if (header.charAt(idx) == ':' || header.charAt(idx) == '[') {
        idx++;
        starts.add(str.length());
        while (idx < header.length() && "0123456789".indexOf(header.charAt(idx)) >= 0) {
          str.append(header.charAt(idx++));
        }
        stops.add(str.length());
        if ((idx < header.length()) && header.charAt(idx) == ']')
          idx++;
      } else str.append(header.charAt(idx++));
    }
    final var styled = new AttributedString(str.toString());
    styled.addAttribute(TextAttribute.FAMILY, font.getFamily());
    styled.addAttribute(TextAttribute.SIZE, font.getSize());
    for (var i = 0; i < starts.size(); i++) {
      styled.addAttribute(TextAttribute.SUPERSCRIPT, TextAttribute.SUPERSCRIPT_SUB, starts.get(i), stops.get(i));
    }
    return styled;
  }

  private TextLayout styled(String header, Font font, FontRenderContext ctx) {
    return new TextLayout(styled(header, font).getIterator(), ctx);
  }

  private int styledWidth(AttributedString header, FontRenderContext ctx) {
    final var layout = new TextLayout(header.getIterator(), ctx);
    return (int) layout.getBounds().getWidth();
  }

  private int styledHeight(AttributedString header, FontRenderContext ctx) {
    final var layout = new TextLayout(header.getIterator(), ctx);
    return (int) layout.getBounds().getHeight();
  }

  private void drawKmapLine(Graphics2D gfx, Point p1, Point p2) {
    final var oldStroke = gfx.getStroke();
    gfx.setStroke(new BasicStroke(2));
    gfx.drawLine(p1.x, p1.y, p2.x, p2.y);
    if (p1.y == p2.y) {
      // we have a horizontal line
      gfx.drawLine(p1.x, p1.y - 4, p1.x, p1.y + 4);
      gfx.drawLine(p2.x, p2.y - 4, p2.x, p2.y + 4);
    } else {
      // we have a vertical line
      gfx.drawLine(p1.x - 4, p1.y, p1.x + 4, p1.y);
      gfx.drawLine(p2.x - 4, p2.y, p2.x + 4, p2.y);
    }
    gfx.setStroke(oldStroke);
  }

  private void drawLinedHeader(Graphics2D gfx, int x, int y) {
    final var table = model.getTruthTable();
    final var inputCount = table.getInputColumnCount();
    final var headFm = gfx.getFontMetrics(headerFont);
    final var ctx = gfx.getFontRenderContext();
    final var rowVars = ROW_VARS[inputCount];
    final var colVars = COL_VARS[inputCount];
    final var rows = 1 << rowVars;
    final int cols = 1 << colVars;
    final var headHeight = linedKMapInfo.getHeaderHeight();
    for (var i = 0; i < inputCount; i++) {
      final var header = styled(model.getInputs().bits.get(i), headerFont);
      var rotated = false;
      final var middleOffset = styledWidth(header, ctx) >> 1;
      var offsetX = headHeight + 11;
      var offsetY = headHeight + 11;
      switch (i) {
        case 0:
          if (inputCount == 1) {
            rotated = false;
            offsetX += cellWidth + cellWidth / 2;
            offsetY = headFm.getAscent();
          } else {
            rotated = true;
            offsetY += (rows - 1) * cellHeight;
            if (inputCount < 4) offsetY += cellHeight / 2;
            if (inputCount > 5) offsetY -= cellHeight;
            offsetX = headFm.getAscent();
          }
          break;
        case 1:
          if (inputCount == 2) {
            rotated = false;
            offsetX += cellWidth + cellWidth / 2;
            offsetY = headFm.getAscent();
          } else if (inputCount == 3) {
            rotated = false;
            offsetX += 3 * cellWidth;
            offsetY = headFm.getAscent();
          } else {
            rotated = true;
            offsetX += 4 * cellWidth + 11 + headFm.getAscent();
            offsetY += 2 * cellHeight;
            if (inputCount > 4) offsetX += 4 * cellWidth;
            if (inputCount > 5) offsetY += 2 * cellHeight;
          }
          break;
        case 2:
          rotated = false;
          if (inputCount == 3) {
            offsetX += 2 * cellWidth;
            offsetY += 11 + 2 * cellHeight + headFm.getAscent();
          } else if (inputCount == 4) {
            offsetX += 3 * cellWidth;
            offsetY = headFm.getAscent();
          } else if (inputCount == 6) {
            offsetX += 11 + 8 * cellWidth + headFm.getAscent() + headHeight + (headHeight >> 2);
            offsetY += 2 * cellHeight;
            rotated = true;
          } else {
            offsetX += 6 * cellWidth;
            offsetY += 11 + 4 * cellHeight + headFm.getAscent();
          }
          break;
        case 3:
          rotated = false;
          if (inputCount == 4) {
            offsetX += 2 * cellWidth;
            offsetY += 11 + 4 * cellHeight + headFm.getAscent();
          } else if (inputCount == 6) {
            offsetX += 6 * cellWidth;
            offsetY += 11 + 8 * cellHeight + headFm.getAscent();
          } else {
            offsetX += 4 * cellWidth;
            offsetY = headFm.getAscent();
          }
          break;
        case 4:
          rotated = false;
          if (inputCount == 6) {
            offsetX += 4 * cellWidth;
            offsetY = headFm.getAscent();
          } else {
            offsetX += 2 * cellWidth;
            offsetY += 11 + 4 * cellHeight + headFm.getAscent() + headHeight + (headHeight >> 2);
          }
          break;
        case 5:
          rotated = false;
          offsetX += 2 * cellWidth;
          offsetY += 11 + 8 * cellHeight + headFm.getAscent() + headHeight + (headHeight >> 2);
          break;
        default:
          break;
      }
      if (rotated) {
        gfx.translate(offsetX + x, offsetY + y);
        gfx.rotate(-Math.PI / 2.0);
        gfx.drawString(header.getIterator(), -middleOffset, 0);
        gfx.rotate(Math.PI / 2.0);
        gfx.translate(-(offsetX + x), -(offsetY + y));
        if (i == 2 && inputCount == 6) {
          offsetY += 4 * cellHeight;
          gfx.translate(offsetX + x, offsetY + y);
          gfx.rotate(-Math.PI / 2.0);
          gfx.drawString(header.getIterator(), -middleOffset, 0);
          gfx.rotate(Math.PI / 2.0);
          gfx.translate(-(offsetX + x), -(offsetY + y));
        }
      } else {
        gfx.drawString(header.getIterator(), offsetX + x - middleOffset, offsetY + y);
      }
      if ((i == 4 && inputCount == 5) || (i == 5)) {
        gfx.drawString(header.getIterator(), 4 * cellWidth + offsetX + x - middleOffset, offsetY + y);
      }
    }

    x += headHeight + 11;
    y += headHeight + 11;
    /* Here the lines are placed */
    switch (cols) {
      case 2:
        drawKmapLine(gfx, new Point(x + cellWidth, y - 8), new Point(x + 2 * cellWidth, y - 8));
        break;
      case 4:
        drawKmapLine(gfx, new Point(x + 2 * cellWidth, y - 8), new Point(x + 4 * cellWidth, y - 8));
        drawKmapLine(
            gfx,
            new Point(x + cellWidth, y + 9 + rows * cellHeight),
            new Point(x + 3 * cellWidth, y + 9 + rows * cellHeight));
        break;
      case 8:
        drawKmapLine(
            gfx,
            new Point(x + cellWidth, y + 8 + rows * cellHeight + headHeight + (headHeight >> 2)),
            new Point(
                x + 3 * cellWidth, y + 8 + rows * cellHeight + headHeight + (headHeight >> 2)));
        drawKmapLine(
            gfx,
            new Point(
                x + 5 * cellWidth, y + 8 + rows * cellHeight + headHeight + (headHeight >> 2)),
            new Point(
                x + 7 * cellWidth, y + 8 + rows * cellHeight + headHeight + (headHeight >> 2)));
        drawKmapLine(gfx, new Point(x + 2 * cellWidth, y - 8), new Point(x + 6 * cellWidth, y - 8));
        drawKmapLine(
            gfx,
            new Point(x + 4 * cellWidth, y + 8 + rows * cellHeight),
            new Point(x + 8 * cellWidth, y + 8 + rows * cellHeight));
        break;
      default:
        // none
        break;
    }
    switch (rows) {
      case 2:
        drawKmapLine(gfx, new Point(x - 8, y + cellHeight), new Point(x - 8, y + 2 * cellHeight));
        break;
      case 4:
        drawKmapLine(gfx, new Point(x - 8, y + 2 * cellHeight), new Point(x - 8, y + 4 * cellHeight));
        drawKmapLine(
            gfx,
            new Point(x + cols * cellWidth + 8, y + cellHeight),
            new Point(x + cols * cellWidth + 8, y + 3 * cellHeight));
        break;
      case 8:
        drawKmapLine(gfx, new Point(x - 8, y + 4 * cellHeight), new Point(x - 8, y + 8 * cellHeight));
        drawKmapLine(
            gfx,
            new Point(x + cols * cellWidth + 8, y + 2 * cellHeight),
            new Point(x + cols * cellWidth + 8, y + 6 * cellHeight));
        drawKmapLine(
            gfx,
            new Point(
                x + cols * cellWidth + 8 + headHeight + (headHeight >> 2), y + 1 * cellHeight),
            new Point(
                x + cols * cellWidth + 8 + headHeight + (headHeight >> 2), y + 3 * cellHeight));
        drawKmapLine(
            gfx,
            new Point(
                x + cols * cellWidth + 8 + headHeight + (headHeight >> 2), y + 5 * cellHeight),
            new Point(
                x + cols * cellWidth + 8 + headHeight + (headHeight >> 2), y + 7 * cellHeight));
        break;
      default:
        // none
        break;
    }
  }

  private void paintKMap(Graphics2D gfx, int x, int y, TruthTable table) {
    final var inputCount = table.getInputColumnCount();
    final var rowVars = ROW_VARS[inputCount];
    final var colVars = COL_VARS[inputCount];
    final var rows = 1 << rowVars;
    final var cols = 1 << colVars;
    gfx.setFont(entryFont);
    final var fm = gfx.getFontMetrics();
    final var dy = (cellHeight + fm.getAscent()) / 2;

    kMapArea = Bounds.create(x, y, cols * cellWidth, rows * cellHeight);
    final var oldstroke = gfx.getStroke();
    gfx.setStroke(new BasicStroke(2));
    gfx.drawLine(x - cellHeight, y - cellHeight, x, y);
    gfx.setStroke(oldstroke);
    final var outputColumn = table.getOutputIndex(output);
    for (var i = 0; i < rows; i++) {
      for (var j = 0; j < cols; j++) {
        final var row = getTableRow(i, j, rows, cols);
        var entry = table.getOutputEntry(row, outputColumn);
        if (provisionalValue != null && row == provisionalY && outputColumn == provisionalX)
          entry = provisionalValue;
        if (entry.isError()) {
          gfx.setColor(Value.ERROR_COLOR);
          gfx.fillRect(x + j * cellWidth, y + i * cellHeight, cellWidth, cellHeight);
          gfx.setColor(Color.BLACK);
        } else if (hover.x == j && hover.y == i) {
          gfx.fillRect(x + j * cellWidth, y + i * cellHeight, cellWidth, cellHeight);
        }
        gfx.setStroke(new BasicStroke(2));
        gfx.drawRect(x + j * cellWidth, y + i * cellHeight, cellWidth, cellHeight);
        gfx.setStroke(oldstroke);
      }
    }

    if (outputColumn < 0) return;

    kMapGroups.paint(gfx, x, y, cellWidth, cellHeight);
    gfx.setColor(Color.BLUE);
    for (var i = 0; i < rows; i++) {
      for (var j = 0; j < cols; j++) {
        final var row = getTableRow(i, j, rows, cols);
        if (provisionalValue != null && row == provisionalY && outputColumn == provisionalX) {
          final var text = provisionalValue.getDescription();
          gfx.setColor(Color.BLACK);
          gfx.drawString(
              text,
              x + j * cellWidth + (cellWidth - fm.stringWidth(text)) / 2,
              y + i * cellHeight + dy);
          gfx.setColor(Color.BLUE);
        } else {
          final var entry = table.getOutputEntry(row, outputColumn);
          final var text = entry.getDescription();
          gfx.drawString(
              text,
              x + j * cellWidth + (cellWidth - fm.stringWidth(text)) / 2,
              y + i * cellHeight + dy);
        }
      }
    }
    gfx.setColor(Color.BLACK);
  }

  public void setEntryProvisional(int y, int x, Entry value) {
    provisionalY = y;
    provisionalX = x;
    provisionalValue = value;
    repaint();
  }

  public void setOutput(String value) {
    final var recompute = (output == null || value == null) && !Objects.equals(output, value);
    output = value;
    kMapGroups.setOutput(value);
    if (recompute) {
      computePreferredSize();
    } else {
      repaint();
    }
  }

  public void setFormat(int format) {
    kMapGroups.setformat(format);
  }

  private int toRow(int row, int rows) {
    if (rows > 4) {
      return BigCOL_Index[row];
    }
    if (rows == 4) {
      switch (row) {
        case 2:
          return 3;
        case 3:
          return 2;
        default:
          return row;
      }
    } else {
      return row;
    }
  }

  private int toCol(int col, int cols) {
    if (cols > 4) {
      return BigCOL_Index[col];
    }
    if (cols == 4) {
      switch (col) {
        case 2:
          return 3;
        case 3:
          return 2;
        default:
          return col;
      }
    } else {
      return col;
    }
  }

  @Override
<<<<<<< HEAD
=======
  public void mouseDragged(MouseEvent e) {
    // dummy
  }

  @Override
>>>>>>> 164b8689
  public void mouseMoved(MouseEvent e) {
    if (kMapArea == null) return;
    final var posX = e.getX();
    final var posY = e.getY();
    if ((posX >= kMapArea.getX())
        && (posX <= kMapArea.getX() + kMapArea.getWidth())
        && (posY >= kMapArea.getY())
        && (posY <= kMapArea.getY() + kMapArea.getHeight())) {
      final var x = posX - kMapArea.getX();
      final var y = posY - kMapArea.getY();
      final var col = x / cellWidth;
      final var row = y / cellHeight;
      if (kMapGroups.highlight(col, row)) {
        Expression expr = kMapGroups.getHighlightedExpression();
        completeExpression.getRenderData().setSubExpression(expr);
        completeExpression.repaint();
        repaint();
      }
      if (col != hover.x || row != hover.y) {
        hover.x = col;
        hover.y = row;
        repaint();
      }
    } else {
      if (!kMapGroups.clearHighlight()) {
        completeExpression.getRenderData().setSubExpression(null);
        completeExpression.repaint();
        repaint();
      }
      if (hover.x >= 0 || hover.y >= 0) {
        hover.x = -1;
        hover.y = -1;
        repaint();
      }
    }
  }

  @Override
  public void mouseClicked(MouseEvent e) {
    if (kMapArea == null) return;
    final var row = getRow(e);
    if (row < 0) return;
    final var col = getOutputColumn(e);
    final var tt = model.getTruthTable();
    tt.expandVisibleRows();
    final var entry = tt.getOutputEntry(row, col);
    if (entry.equals(Entry.DONT_CARE)) {
      tt.setOutputEntry(row, col, Entry.ZERO);
    } else if (entry.equals(Entry.ZERO)) {
      tt.setOutputEntry(row, col, Entry.ONE);
    } else if (entry.equals(Entry.ONE)) {
      tt.setOutputEntry(row, col, Entry.DONT_CARE);
    }
  }

  @Override
<<<<<<< HEAD
=======
  public void mousePressed(MouseEvent e) {
    // dummy
  }

  @Override
  public void mouseReleased(MouseEvent e) {
    // dummy
  }

  @Override
  public void mouseEntered(MouseEvent e) {
    // dummy
  }

  @Override
  public void mouseExited(MouseEvent e) {
    // dummy
  }

  @Override
>>>>>>> 164b8689
  public void entryDesriptionChanged() {
    repaint();
  }
}<|MERGE_RESOLUTION|>--- conflicted
+++ resolved
@@ -1041,14 +1041,6 @@
   }
 
   @Override
-<<<<<<< HEAD
-=======
-  public void mouseDragged(MouseEvent e) {
-    // dummy
-  }
-
-  @Override
->>>>>>> 164b8689
   public void mouseMoved(MouseEvent e) {
     if (kMapArea == null) return;
     final var posX = e.getX();
@@ -1105,29 +1097,6 @@
   }
 
   @Override
-<<<<<<< HEAD
-=======
-  public void mousePressed(MouseEvent e) {
-    // dummy
-  }
-
-  @Override
-  public void mouseReleased(MouseEvent e) {
-    // dummy
-  }
-
-  @Override
-  public void mouseEntered(MouseEvent e) {
-    // dummy
-  }
-
-  @Override
-  public void mouseExited(MouseEvent e) {
-    // dummy
-  }
-
-  @Override
->>>>>>> 164b8689
   public void entryDesriptionChanged() {
     repaint();
   }
