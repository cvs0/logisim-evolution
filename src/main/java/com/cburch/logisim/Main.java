/*
 * This file is part of logisim-evolution.
 *
 * Logisim-evolution is free software: you can redistribute it and/or modify
 * it under the terms of the GNU General Public License as published by the
 * Free Software Foundation, either version 3 of the License, or (at your
 * option) any later version.
 *
 * Logisim-evolution is distributed in the hope that it will be useful, but
 * WITHOUT ANY WARRANTY; without even the implied warranty of MERCHANTABILITY
 * or FITNESS FOR A PARTICULAR PURPOSE.  See the GNU General Public License
 * for more details.
 *
 * You should have received a copy of the GNU General Public License along
 * with logisim-evolution. If not, see <http://www.gnu.org/licenses/>.
 *
 * Original code by Carl Burch (http://www.cburch.com), 2011.
 * Subsequent modifications by:
 *   + College of the Holy Cross
 *     http://www.holycross.edu
 *   + Haute École Spécialisée Bernoise/Berner Fachhochschule
 *     http://www.bfh.ch
 *   + Haute École du paysage, d'ingénierie et d'architecture de Genève
 *     http://hepia.hesge.ch/
 *   + Haute École d'Ingénierie et de Gestion du Canton de Vaud
 *     http://www.heig-vd.ch/
 */

package com.cburch.logisim;

import com.cburch.logisim.generated.BuildInfo;
import com.cburch.logisim.gui.generic.OptionPane;
import com.cburch.logisim.gui.start.Startup;
import com.cburch.logisim.prefs.AppPreferences;
import com.cburch.logisim.util.MacCompatibility;
import com.formdev.flatlaf.FlatDarculaLaf;
import com.formdev.flatlaf.FlatDarkLaf;
import com.formdev.flatlaf.FlatIntelliJLaf;
import com.formdev.flatlaf.FlatLightLaf;
import java.awt.Font;
import java.awt.GraphicsEnvironment;
import java.io.PrintWriter;
import java.io.StringWriter;
import javax.swing.UIManager;
import javax.swing.UnsupportedLookAndFeelException;
import javax.swing.plaf.FontUIResource;
import org.slf4j.Logger;
import org.slf4j.LoggerFactory;

public class Main {
  /**
   * Application entry point.
   *
   * @param args Optional arguments.
   */
  public static void main(String[] args) {
    System.setProperty("apple.awt.application.name", APP_NAME);
    try {
      if (!GraphicsEnvironment.isHeadless()) {
        FlatLightLaf.installLafInfo();
        FlatDarkLaf.installLafInfo();
        FlatDarculaLaf.installLafInfo();
        FlatIntelliJLaf.installLafInfo();

        UIManager.setLookAndFeel(AppPreferences.LookAndFeel.get());
        UIManager.put("ToolTip.font",
                new FontUIResource("SansSerif", Font.BOLD, AppPreferences.getScaled(12)));
      }
    } catch (ClassNotFoundException
        | UnsupportedLookAndFeelException
        | IllegalAccessException
        | InstantiationException e) {
      e.printStackTrace();
    }

    final var startup = Startup.parseArgs(args);
    if (startup == null) {
      System.exit(1);
    }
    try {
      startup.run();
    } catch (Throwable e) {
      final var strWriter = new StringWriter();
      final var printWriter = new PrintWriter(strWriter);
      e.printStackTrace(printWriter);
      OptionPane.showMessageDialog(null, strWriter.toString());
      System.exit(100);
    }
  }

  static final Logger logger = LoggerFactory.getLogger(Main.class);

  // @deprecated use BuildInfo instead
  public static final String APP_NAME = BuildInfo.name;
  // @deprecated use BuildInfo instead
  public static final LogisimVersion VERSION = BuildInfo.version;
  public static final String APP_DISPLAY_NAME = APP_NAME + " v" + VERSION;
  public static final String APP_URL = "https://github.com/logisim-evolution/";

<<<<<<< HEAD
  public static final String JVM_VERSION = System.getProperty("java.vm.name") + " v" + System.getProperty("java.version");
  public static final String JVM_VENDOR = System.getProperty("java.vendor");

  public static boolean ANALYZE = true;
=======
>>>>>>> bc32417b
  public static boolean headless = false;
  public static final boolean RUNNING_ON_MAC = MacCompatibility.isRunningOnMac();

  // FloppyDisk unicode character: https://charbase.com/1f4be-unicode-floppy-disk
  public static final String DIRTY_MARKER = "\ud83d\udcbe";


  public static boolean hasGui() {
    return !headless;
  }
}<|MERGE_RESOLUTION|>--- conflicted
+++ resolved
@@ -97,13 +97,9 @@
   public static final String APP_DISPLAY_NAME = APP_NAME + " v" + VERSION;
   public static final String APP_URL = "https://github.com/logisim-evolution/";
 
-<<<<<<< HEAD
   public static final String JVM_VERSION = System.getProperty("java.vm.name") + " v" + System.getProperty("java.version");
   public static final String JVM_VENDOR = System.getProperty("java.vendor");
 
-  public static boolean ANALYZE = true;
-=======
->>>>>>> bc32417b
   public static boolean headless = false;
   public static final boolean RUNNING_ON_MAC = MacCompatibility.isRunningOnMac();
 
