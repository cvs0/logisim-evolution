/*
 * This file is part of logisim-evolution.
 *
 * Logisim-evolution is free software: you can redistribute it and/or modify
 * it under the terms of the GNU General Public License as published by the
 * Free Software Foundation, either version 3 of the License, or (at your
 * option) any later version.
 *
 * Logisim-evolution is distributed in the hope that it will be useful, but
 * WITHOUT ANY WARRANTY; without even the implied warranty of MERCHANTABILITY
 * or FITNESS FOR A PARTICULAR PURPOSE.  See the GNU General Public License
 * for more details.
 *
 * You should have received a copy of the GNU General Public License along
 * with logisim-evolution. If not, see <http://www.gnu.org/licenses/>.
 *
 * Original code by Carl Burch (http://www.cburch.com), 2011.
 * Subsequent modifications by:
 *   + College of the Holy Cross
 *     http://www.holycross.edu
 *   + Haute École Spécialisée Bernoise/Berner Fachhochschule
 *     http://www.bfh.ch
 *   + Haute École du paysage, d'ingénierie et d'architecture de Genève
 *     http://hepia.hesge.ch/
 *   + Haute École d'Ingénierie et de Gestion du Canton de Vaud
 *     http://www.heig-vd.ch/
 */

package com.cburch.logisim.data;

import com.cburch.logisim.prefs.AppPreferences;
import com.cburch.logisim.util.Cache;
import java.awt.Color;
import java.util.Arrays;

public class Value {

  private static Value create(int width, long error, long unknown, long value) {
    if (width == 0) {
      return Value.NIL;
    } else if (width == 1) {
      if ((error & 1) != 0) return Value.ERROR;
      else if ((unknown & 1) != 0) return Value.UNKNOWN;
      else if ((value & 1) != 0) return Value.TRUE;
      else return Value.FALSE;
    } else {
      long mask = (width == 64 ? -1L : ~(-1L << width));
      error = error & mask;
      unknown = unknown & mask & ~error;
      value = value & mask & ~unknown & ~error;

      int hashCode = width;
      hashCode = 31 * hashCode + (int) (error ^ (error >>> 32));
      hashCode = 31 * hashCode + (int) (unknown ^ (unknown >>> 32));
      hashCode = 31 * hashCode + (int) (value ^ (value >>> 32));
      Object cached = cache.get(hashCode);
      if (cached != null) {
        Value val = (Value) cached;
        if (val.value == value
            && val.width == width
            && val.error == error
            && val.unknown == unknown) return val;
      }
      Value ret = new Value(width, error, unknown, value);
      cache.put(hashCode, ret);
      return ret;
    }
  }

  public static Value create(Value[] values) {
    if (values.length == 0) return NIL;
    if (values.length == 1) return values[0];
    if (values.length > MAX_WIDTH)
      throw new RuntimeException("Cannot have more than " + MAX_WIDTH + " bits in a value");

    int width = values.length;
    long value = 0;
    long unknown = 0;
    long error = 0;
    for (int i = 0; i < values.length; i++) {
      long mask = 1L << i;
      if (values[i] == TRUE) value |= mask;
      else if (values[i] == FALSE) /* do nothing */ ;
      else if (values[i] == UNKNOWN) unknown |= mask;
      else if (values[i] == ERROR) error |= mask;
      else {
        throw new RuntimeException("unrecognized value " + values[i]);
      }
    }
    return Value.create(width, error, unknown, value);
  }

  public static Value createError(BitWidth bits) {
    return Value.create(bits.getWidth(), -1, 0, 0);
  }

<<<<<<< HEAD
  public static Value createKnown(BitWidth bits, long value) {
    return Value.create(bits.getWidth(), 0, 0, value);
  }

  public static Value createKnown(float value) {
    return Value.create(32, 0, 0, Float.floatToIntBits(value));
  }

  public static Value createKnown(double value) {
    return Value.create(64, 0, 0, Double.doubleToLongBits(value));
  }

=======
>>>>>>> aeb1a5da
  public static Value createUnknown(BitWidth bits) {
    return Value.create(bits.getWidth(), 0, -1, 0);
  }

  public static Value createKnown(BitWidth bits, long value) {
    return Value.create(bits.getWidth(), 0, 0, value);
  }

  /* Added to test */
  public static Value createKnown(int bits, long value) {
    return Value.create(bits, 0, 0, value);
  }

  /**
   * Code taken from Cornell's version of Logisim: http://www.cs.cornell.edu/courses/cs3410/2015sp/
   */
  public static Value fromLogString(BitWidth width, String t) throws Exception {
    int radix = radixOfLogString(width, t);
    int offset;

    if (radix == 16 || radix == 8) offset = 2;
    else if (radix == 10 && t.startsWith("-")) offset = 1;
    else offset = 0;

    int n = t.length();

    if (n <= offset) throw new Exception("expected digits");

    int w = width.getWidth();
    long value = 0, unknown = 0;

    for (int i = offset; i < n; i++) {
      char c = t.charAt(i);
      int d;

      if (c == 'x' && radix != 10) d = -1;
      else if ('0' <= c && c <= '9') d = c - '0';
      else if ('a' <= c && c <= 'f') d = 0xa + (c - 'a');
      else if ('A' <= c && c <= 'F') d = 0xA + (c - 'A');
      else
        throw new Exception(
            "unexpected character '" + t.charAt(i) + "' in \"" + t + "\"");

      if (d >= radix)
        throw new Exception(
            "unexpected character '" + t.charAt(i) + "' in \"" + t + "\"");

      value *= radix;
      unknown *= radix;

      if (radix != 10) {
        if (d == -1) unknown |= (radix - 1);
        else value |= d;
      } else {
        if (d == -1) unknown += (radix - 1);
        else value += d;
      }
    }
    if (radix == 10 && t.charAt(0) == '-') value = -value;

    if (w == 64) {
      if (((value & 0x7FFFFFFFFFFFFFFFL) >> (w - 1)) != 0)
        throw new Exception("too many bits in \"" + t + "\"");
    } else {
      if ((value >> w) != 0) throw new Exception("too many bits in \"" + t + "\"");
    }

    unknown &= ((1L << w) - 1);
    return create(w, 0, unknown, value);
  }

  /**
   * Code taken from Cornell's version of Logisim: http://www.cs.cornell.edu/courses/cs3410/2015sp/
   */
  public static int radixOfLogString(BitWidth width, String t) {
    if (t.startsWith("0x")) return 16;
    if (t.startsWith("0o")) return 8;
    if (t.length() == width.getWidth()) return 2;

    return 10;
  }

  public static Value repeat(Value base, int bits) {
    if (base.getWidth() != 1) {
      throw new IllegalArgumentException("first parameter must be one bit");
    }
    if (bits == 1) {
      return base;
    } else {
      Value[] ret = new Value[bits];
      Arrays.fill(ret, base);
      return create(ret);
    }
  }

  public static char TRUECHAR = AppPreferences.TRUE_CHAR.get().charAt(0);
  public static char FALSECHAR = AppPreferences.FALSE_CHAR.get().charAt(0);
  public static char UNKNOWNCHAR = AppPreferences.UNKNOWN_CHAR.get().charAt(0);
  public static char ERRORCHAR = AppPreferences.ERROR_CHAR.get().charAt(0);
  public static char DONTCARECHAR = AppPreferences.DONTCARE_CHAR.get().charAt(0);
  public static final Value FALSE = new Value(1, 0, 0, 0);
  public static final Value TRUE = new Value(1, 0, 0, 1);
  public static final Value UNKNOWN = new Value(1, 0, 1, 0);
  public static final Value ERROR = new Value(1, 1, 0, 0);
  public static final Value NIL = new Value(0, 0, 0, 0);
  public static final int MAX_WIDTH = 64;

  public static Color FALSE_COLOR = new Color(AppPreferences.FALSE_COLOR.get());
  public static Color TRUE_COLOR = new Color(AppPreferences.TRUE_COLOR.get());
  public static Color UNKNOWN_COLOR = new Color(AppPreferences.UNKNOWN_COLOR.get());
  public static Color ERROR_COLOR = new Color(AppPreferences.ERROR_COLOR.get());
  public static Color NIL_COLOR = new Color(AppPreferences.NIL_COLOR.get());
  public static Color STROKE_COLOR = new Color(AppPreferences.STROKE_COLOR.get());
  public static Color MULTI_COLOR = new Color(AppPreferences.BUS_COLOR.get());
  public static Color WIDTH_ERROR_COLOR = new Color(AppPreferences.WIDTH_ERROR_COLOR.get());
  public static Color WIDTH_ERROR_CAPTION_COLOR =
      new Color(AppPreferences.WIDTH_ERROR_CAPTION_COLOR.get());
  public static Color WIDTH_ERROR_HIGHLIGHT_COLOR =
      new Color(AppPreferences.WIDTH_ERROR_HIGHLIGHT_COLOR.get());
  public static Color WIDTH_ERROR_CAPTION_BGCOLOR =
      new Color(AppPreferences.WIDTH_ERROR_BACKGROUND_COLOR.get());

  private static final Cache cache = new Cache();

  private final int width;

  private final long error;
  private final long unknown;
  private final long value;

  private Value(int width, long error, long unknown, long value) {
    // To ensure that the one-bit values are unique, this should be called
    // only
    // for the one-bit values and by the private create method
    this.width = width;
    this.error = error;
    this.unknown = unknown;
    this.value = value;
  }

  public Value and(Value other) {
    if (other == null) return this;
    if (this.width == 1 && other.width == 1) {
      if (this == FALSE || other == FALSE) return FALSE;
      if (this == TRUE && other == TRUE) return TRUE;
      return ERROR;
    } else {
      long false0 = ~this.value & ~this.error & ~this.unknown;
      long false1 = ~other.value & ~other.error & ~other.unknown;
      long falses = false0 | false1;
      return Value.create(
          Math.max(this.width, other.width),
          (this.error | other.error | this.unknown | other.unknown) & ~falses,
          0,
          this.value & other.value);
    }
  }

  public Value controls(Value other) { // e.g. tristate buffer
    if (other == null)
      return null;
    if (this.width == 1) {
      if (this == FALSE)
        return Value.create(other.width, 0, -1, 0);
      if (this == TRUE || this == UNKNOWN)
        return other;
      return Value.create(other.width, -1, 0, 0);
    } else if (this.width != other.width) {
      return Value.create(other.width, -1, 0, 0);
    } else {
      long enabled = (this.value | this.unknown) & ~this.error;
      long disabled = ~this.value & ~this.unknown & ~this.error;
      return Value.create(other.width,
          (this.error | (other.error & ~disabled)),
          (disabled | other.unknown),
          (enabled & other.value));
    }
  }

  public Value combine(Value other) {
    if (other == null) return this;
    if (this == NIL) return other;
    if (other == NIL) return this;
    if (this.width == 1 && other.width == 1) {
      if (this == other) return this;
      if (this == UNKNOWN) return other;
      if (other == UNKNOWN) return this;
      return ERROR;
    } else {
      long disagree = (this.value ^ other.value) & ~(this.unknown | other.unknown);
      return Value.create(
          Math.max(this.width, other.width),
          this.error | other.error | disagree,
          this.unknown & other.unknown,
          (this.value & ~this.unknown) | (other.value & ~other.unknown));
    }
  }

  /**
   * Code taken from Cornell's version of Logisim: http://www.cs.cornell.edu/courses/cs3410/2015sp/
   */
  public boolean compatible(Value other) {
    // where this has a value, other must have same value
    // where this has unknown, other can have unknown or any value
    // where this has error, other must have error
    return (this.width == other.width
        && this.error == other.error
        && this.value == (other.value & ~this.unknown)
        && this.unknown == (other.unknown | this.unknown));
  }

  @Override
  public boolean equals(Object other_obj) {
    if (!(other_obj instanceof Value)) return false;
    Value other = (Value) other_obj;
    return this.width == other.width
        && this.error == other.error
        && this.unknown == other.unknown
        && this.value == other.value;
  }

  public Value extendWidth(int newWidth, Value others) {
    if (width == newWidth) return this;
    long maskInverse = (width == 64 ? 0 : (-1L << width));
    if (others == Value.ERROR) {
      return Value.create(newWidth, error | maskInverse, unknown, value);
    } else if (others == Value.FALSE) {
      return Value.create(newWidth, error, unknown, value);
    } else if (others == Value.TRUE) {
      return Value.create(newWidth, error, unknown, value | maskInverse);
    } else {
      return Value.create(newWidth, error, unknown | maskInverse, value);
    }
  }

  public Value get(int which) {
    if (which < 0 || which >= width) return ERROR;
    long mask = 1L << which;
    if ((error & mask) != 0) return ERROR;
    else if ((unknown & mask) != 0) return UNKNOWN;
    else if ((value & mask) != 0) return TRUE;
    else return FALSE;
  }

  public Value[] getAll() {
    Value[] ret = new Value[width];
    for (int i = 0; i < ret.length; i++) {
      ret[i] = get(i);
    }
    return ret;
  }

  public BitWidth getBitWidth() {
    return BitWidth.create(width);
  }

  public Color getColor() {
    if (error != 0) {
      return ERROR_COLOR;
    } else if (width == 0) {
      return NIL_COLOR;
    } else if (width == 1) {
      if (this == UNKNOWN) return UNKNOWN_COLOR;
      else if (this == TRUE) return TRUE_COLOR;
      else return FALSE_COLOR;
    } else {
      return MULTI_COLOR;
    }
  }

  public int getWidth() {
    return width;
  }

  @Override
  public int hashCode() {
    int ret = width;
    ret = 31 * ret + (int) (error ^ (error >>> 32));
    ret = 31 * ret + (int) (unknown ^ (unknown >>> 32));
    ret = 31 * ret + (int) (value ^ (value >>> 32));
    return ret;
  }

  public boolean isErrorValue() {
    return error != 0;
  }

  public boolean isFullyDefined() {
    return width > 0 && error == 0 && unknown == 0;
  }

  public boolean isUnknown() {
    if (width == 64) {
      return error == 0 && unknown == -1L;
    } else {
      return error == 0 && unknown == ((1L << width) - 1);
    }
  }

  public Value not() {
    if (width <= 1) {
      if (this == TRUE) return FALSE;
      if (this == FALSE) return TRUE;
      return ERROR;
    } else {
      return Value.create(this.width, this.error | this.unknown, 0, ~this.value);
    }
  }

  public Value or(Value other) {
    if (other == null) return this;
    if (this.width == 1 && other.width == 1) {
      if (this == TRUE || other == TRUE) return TRUE;
      if (this == FALSE && other == FALSE) return FALSE;
      return ERROR;
    } else {
      long true0 = this.value & ~this.error & ~this.unknown;
      long true1 = other.value & ~other.error & ~other.unknown;
      long trues = true0 | true1;
      return Value.create(
          Math.max(this.width, other.width),
          (this.error | other.error | this.unknown | other.unknown) & ~trues,
          0,
          this.value | other.value);
    }
  }

  public Value set(int which, Value val) {
    if (val.width != 1) {
      throw new RuntimeException("Cannot set multiple values");
    } else if (which < 0 || which >= width) {
      throw new RuntimeException("Attempt to set outside value's width");
    } else if (width == 1) {
      return val;
    } else {
      long mask = ~(1L << which);
      return Value.create(
          this.width,
          (this.error & mask) | (val.error << which),
          (this.unknown & mask) | (val.unknown << which),
          (this.value & mask) | (val.value << which));
    }
  }

  public String toBinaryString() {
    switch (width) {
      case 0:
        return Character.toString(DONTCARECHAR);
      case 1:
        if (error != 0) return Character.toString(ERRORCHAR);
        else if (unknown != 0) return Character.toString(UNKNOWNCHAR);
        else if (value != 0) return Character.toString(TRUECHAR);
        else return Character.toString(FALSECHAR);
      default:
        StringBuilder ret = new StringBuilder();
        for (int i = width - 1; i >= 0; i--) {
          ret.append(get(i).toString());
        }
        return ret.toString();
    }
  }

  public String toDecimalString(boolean signed) {
    if (width == 0) return Character.toString(DONTCARECHAR);
    if (isErrorValue()) return Character.toString(ERRORCHAR);
    if (!isFullyDefined()) return Character.toString(UNKNOWNCHAR);

    // Keep only valid bits, zeroing bits above value width.
    long mask = (-1L) >>> (Long.SIZE - width);
    long val = toLongValue() & mask;

    if (signed) {
      // Copy sign bit into upper bits.
      boolean isNegative = (val >> (width - 1)) != 0;
      if (isNegative) {
        val |= ~mask;
      }
      return Long.toString(val);
    } else {
      return Long.toUnsignedString(val);
    }
  }

  public String toDisplayString() {
    switch (width) {
      case 0:
        return Character.toString(DONTCARECHAR);
      case 1:
        if (error != 0) return Character.toString(ERRORCHAR);
        else if (unknown != 0) return Character.toString(UNKNOWNCHAR);
        else if (value != 0) return Character.toString(TRUECHAR);
        else return Character.toString(FALSECHAR);
      default:
        StringBuilder ret = new StringBuilder();
        for (int i = width - 1; i >= 0; i--) {
          ret.append(get(i).toString());
          if (i % 4 == 0 && i != 0) ret.append(" ");
        }
        return ret.toString();
    }
  }

  public String toDisplayString(int radix) {
    switch (radix) {
      case 2:
        return toDisplayString();
      case 8:
        return toOctalString();
      case 16:
        return toHexString();
      default:
        if (width == 0) return Character.toString(DONTCARECHAR);
        if (isErrorValue()) return Character.toString(ERRORCHAR);
        if (!isFullyDefined()) return Character.toString(UNKNOWNCHAR);
        return Long.toString(toLongValue(), radix);
    }
  }

  public String toHexString() {
    if (width <= 1) {
      return toString();
    } else {
      Value[] vals = getAll();
      char[] c = new char[(vals.length + 3) / 4];
      for (int i = 0; i < c.length; i++) {
        int k = c.length - 1 - i;
        int frst = 4 * k;
        int last = Math.min(vals.length, 4 * (k + 1));
        int v = 0;
        c[i] = ' ';
        for (int j = last - 1; j >= frst; j--) {
          if (vals[j] == Value.ERROR) {
            c[i] = ERRORCHAR;
            break;
          }
          if (vals[j] == Value.UNKNOWN) {
            c[i] = UNKNOWNCHAR;
            break;
          }
          v = 2 * v;
          if (vals[j] == Value.TRUE) v++;
        }
        if (c[i] == ' ') c[i] = Character.forDigit(v, 16);
      }
      return new String(c);
    }
  }

  public long toLongValue() {
    if (error != 0) return -1L;
    if (unknown != 0) return -1L;
    return value;
  }

  public float toFloatValue() {
    if (error != 0) return Float.NaN;
    if (unknown != 0) return Float.NaN;
    if (width != 32) return Float.NaN;
    return Float.intBitsToFloat((int) value);
  }

  public double toDoubleValue() {
    if (error != 0) return Double.NaN;
    if (unknown != 0) return Double.NaN;
    if (width != 64) return Double.NaN;
    return Double.longBitsToDouble(value);
  }

  public String toOctalString() {
    if (width <= 1) {
      return toString();
    } else {
      Value[] vals = getAll();
      char[] c = new char[(vals.length + 2) / 3];
      for (int i = 0; i < c.length; i++) {
        int k = c.length - 1 - i;
        int frst = 3 * k;
        int last = Math.min(vals.length, 3 * (k + 1));
        int v = 0;
        c[i] = ' ';
        for (int j = last - 1; j >= frst; j--) {
          if (vals[j] == Value.ERROR) {
            c[i] = ERRORCHAR;
            break;
          }
          if (vals[j] == Value.UNKNOWN) {
            c[i] = UNKNOWNCHAR;
            break;
          }
          v = 2 * v;
          if (vals[j] == Value.TRUE) v++;
        }
        if (c[i] == ' ') c[i] = Character.forDigit(v, 8);
      }
      return new String(c);
    }
  }

  @Override
  public String toString() {
    switch (width) {
      case 0:
        return Character.toString(DONTCARECHAR);
      case 1:
        if (error != 0) return Character.toString(ERRORCHAR);
        else if (unknown != 0) return Character.toString(UNKNOWNCHAR);
        else if (value != 0) return Character.toString(TRUECHAR);
        else return Character.toString(FALSECHAR);
      default:
        StringBuilder ret = new StringBuilder();
        for (int i = width - 1; i >= 0; i--) {
          ret.append(get(i).toString());
          if (i % 4 == 0 && i != 0) ret.append(" ");
        }
        return ret.toString();
    }
  }

  public Value xor(Value other) {
    if (other == null) return this;
    if (this.width <= 1 && other.width <= 1) {
      if (this == ERROR || other == ERROR) return ERROR;
      if (this == UNKNOWN || other == UNKNOWN) return ERROR;
      if (this == NIL || other == NIL) return ERROR;
      if ((this == TRUE) == (other == TRUE)) return FALSE;
      return TRUE;
    } else {
      return Value.create(
          Math.max(this.width, other.width),
          this.error | other.error | this.unknown | other.unknown,
          0,
          this.value ^ other.value);
    }
  }
}<|MERGE_RESOLUTION|>--- conflicted
+++ resolved
@@ -94,7 +94,10 @@
     return Value.create(bits.getWidth(), -1, 0, 0);
   }
 
-<<<<<<< HEAD
+  public static Value createUnknown(BitWidth bits) {
+    return Value.create(bits.getWidth(), 0, -1, 0);
+  }
+
   public static Value createKnown(BitWidth bits, long value) {
     return Value.create(bits.getWidth(), 0, 0, value);
   }
@@ -105,16 +108,6 @@
 
   public static Value createKnown(double value) {
     return Value.create(64, 0, 0, Double.doubleToLongBits(value));
-  }
-
-=======
->>>>>>> aeb1a5da
-  public static Value createUnknown(BitWidth bits) {
-    return Value.create(bits.getWidth(), 0, -1, 0);
-  }
-
-  public static Value createKnown(BitWidth bits, long value) {
-    return Value.create(bits.getWidth(), 0, 0, value);
   }
 
   /* Added to test */
