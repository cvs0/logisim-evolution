/*
 * This file is part of logisim-evolution.
 *
 * Logisim-evolution is free software: you can redistribute it and/or modify
 * it under the terms of the GNU General Public License as published by the
 * Free Software Foundation, either version 3 of the License, or (at your
 * option) any later version.
 *
 * Logisim-evolution is distributed in the hope that it will be useful, but
 * WITHOUT ANY WARRANTY; without even the implied warranty of MERCHANTABILITY
 * or FITNESS FOR A PARTICULAR PURPOSE.  See the GNU General Public License
 * for more details.
 *
 * You should have received a copy of the GNU General Public License along
 * with logisim-evolution. If not, see <http://www.gnu.org/licenses/>.
 *
 * Original code by Carl Burch (http://www.cburch.com), 2011.
 * Subsequent modifications by:
 *   + College of the Holy Cross
 *     http://www.holycross.edu
 *   + Haute École Spécialisée Bernoise/Berner Fachhochschule
 *     http://www.bfh.ch
 *   + Haute École du paysage, d'ingénierie et d'architecture de Genève
 *     http://hepia.hesge.ch/
 *   + Haute École d'Ingénierie et de Gestion du Canton de Vaud
 *     http://www.heig-vd.ch/
 */

package com.cburch.logisim.tools;

import com.cburch.logisim.comp.ComponentFactory;
<<<<<<< HEAD

import com.cburch.logisim.util.LibraryUtil;
import java.lang.reflect.Field;
=======
>>>>>>> 4978e2a6
import java.util.Collections;
import java.util.List;

public abstract class Library {
  private boolean hidden = false;
	
  public boolean contains(ComponentFactory query) {
    return indexOf(query) >= 0;
  }

  public boolean containsFromSource(Tool query) {
    for (Tool tool : getTools()) {
      if (tool.sharesSource(query)) {
        return true;
      }
    }
    return false;
  }

  public String getDisplayName() {
    return getName();
  }

<<<<<<< HEAD
  /**
   * Returns unique library identifier.
   */
  public String getName() {
    return LibraryUtil.getName(getClass());
  }

=======
>>>>>>> 4978e2a6
  public List<Library> getLibraries() {
    return Collections.emptyList();
  }

  public Library getLibrary(String name) {
    for (Library lib : getLibraries()) {
      if (lib.getName().equals(name)) {
        return lib;
      }
    }
    return null;
  }

  public abstract boolean removeLibrary(String name);

  public String getName() {
    return getClass().getName();
  }

  public Tool getTool(String name) {
    for (Tool tool : getTools()) {
      if (tool.getName().equals(name)) {
        return tool;
      }
    }
    return null;
  }

  public abstract List<? extends Tool> getTools();

  public int indexOf(ComponentFactory query) {
    int index = -1;
    for (Tool obj : getTools()) {
      index++;
      if (obj instanceof AddTool) {
        AddTool tool = (AddTool) obj;
        if (tool.getFactory() == query) return index;
      }
    }
    return -1;
  }

  public boolean isDirty() {
    return false;
  }
  
  public boolean isHidden() {
    return hidden;  
  }
  
  public void setHidden() {
    hidden = true;
  }

  @Override
  public String toString() {
    return getName();
  }
}<|MERGE_RESOLUTION|>--- conflicted
+++ resolved
@@ -29,18 +29,13 @@
 package com.cburch.logisim.tools;
 
 import com.cburch.logisim.comp.ComponentFactory;
-<<<<<<< HEAD
-
 import com.cburch.logisim.util.LibraryUtil;
-import java.lang.reflect.Field;
-=======
->>>>>>> 4978e2a6
 import java.util.Collections;
 import java.util.List;
 
 public abstract class Library {
   private boolean hidden = false;
-	
+
   public boolean contains(ComponentFactory query) {
     return indexOf(query) >= 0;
   }
@@ -58,16 +53,11 @@
     return getName();
   }
 
-<<<<<<< HEAD
-  /**
-   * Returns unique library identifier.
-   */
+  /** Returns unique library identifier. */
   public String getName() {
     return LibraryUtil.getName(getClass());
   }
 
-=======
->>>>>>> 4978e2a6
   public List<Library> getLibraries() {
     return Collections.emptyList();
   }
@@ -82,10 +72,6 @@
   }
 
   public abstract boolean removeLibrary(String name);
-
-  public String getName() {
-    return getClass().getName();
-  }
 
   public Tool getTool(String name) {
     for (Tool tool : getTools()) {
@@ -113,11 +99,11 @@
   public boolean isDirty() {
     return false;
   }
-  
+
   public boolean isHidden() {
-    return hidden;  
+    return hidden;
   }
-  
+
   public void setHidden() {
     hidden = true;
   }
