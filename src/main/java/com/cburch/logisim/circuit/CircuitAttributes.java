/*
 * Logisim-evolution - digital logic design tool and simulator
 * Copyright by the Logisim-evolution developers
 *
 * https://github.com/logisim-evolution/
 *
 * This is free software released under GNU GPLv3 license
 */

package com.cburch.logisim.circuit;

import static com.cburch.logisim.circuit.Strings.S;

import com.cburch.logisim.LogisimVersion;
import com.cburch.logisim.circuit.appear.CircuitAppearanceEvent;
import com.cburch.logisim.circuit.appear.CircuitAppearanceListener;
import com.cburch.logisim.data.AbstractAttributeSet;
import com.cburch.logisim.data.Attribute;
import com.cburch.logisim.data.AttributeDefaultProvider;
import com.cburch.logisim.data.AttributeEvent;
import com.cburch.logisim.data.AttributeListener;
import com.cburch.logisim.data.AttributeOption;
import com.cburch.logisim.data.AttributeSet;
import com.cburch.logisim.data.AttributeSets;
import com.cburch.logisim.data.Attributes;
import com.cburch.logisim.data.Direction;
import com.cburch.logisim.gui.generic.OptionPane;
import com.cburch.logisim.instance.Instance;
import com.cburch.logisim.instance.StdAttr;
import com.cburch.logisim.prefs.AppPreferences;
import com.cburch.logisim.std.wiring.Pin;
import com.cburch.logisim.util.SyntaxChecker;
import java.awt.Font;
import java.util.Arrays;
import java.util.List;

public class CircuitAttributes extends AbstractAttributeSet {
<<<<<<< HEAD
=======
  
  private static class defaultStaticAttributeProvider implements AttributeDefaultProvider {

    @Override
    public Object getDefaultAttributeValue(Attribute<?> attr, LogisimVersion ver) {
      final var ret = AttributeSets.fixedSet(STATIC_ATTRS, STATIC_DEFAULTS);
      ret.setValue(APPEARANCE_ATTR, StdAttr.APPEAR_CLASSIC);
      return ret.getValue(attr);
    }

    @Override
    public boolean isAllDefaultValues(AttributeSet attrs, LogisimVersion ver) {
      return false;
    }
    
  }
>>>>>>> 2c6c8553

  private class MyListener implements AttributeListener, CircuitAppearanceListener {
    private final Circuit source;

    private MyListener(Circuit s) {
      source = s;
    }

    @Override
    public void attributeListChanged(AttributeEvent e) {
      // Do nothing
    }

    @Override
    public void attributeValueChanged(AttributeEvent e) {
      @SuppressWarnings("unchecked")
      Attribute<Object> a = (Attribute<Object>) e.getAttribute();
      fireAttributeValueChanged(a, e.getValue(), e.getOldValue());
    }

    @Override
    public void circuitAppearanceChanged(CircuitAppearanceEvent e) {
      final var factory = (SubcircuitFactory) subcircInstance.getFactory();
      if (e.isConcerning(CircuitAppearanceEvent.PORTS)) {
        factory.computePorts(subcircInstance);
      }
      if (e.isConcerning(CircuitAppearanceEvent.BOUNDS)) {
        subcircInstance.recomputeBounds();
      }
      subcircInstance.fireInvalidated();
      if (source != null && !source.getAppearance().isDefaultAppearance())
        source.getStaticAttributes().setValue(APPEARANCE_ATTR, APPEAR_CUSTOM);
    }
  }

  private static class StaticListener implements AttributeListener {
    private final Circuit source;

    private StaticListener(Circuit s) {
      source = s;
    }

    @Override
    public void attributeListChanged(AttributeEvent e) {
      // Do nothing
    }

    @Override
    public void attributeValueChanged(AttributeEvent e) {
      if (e.getAttribute() == NAME_ATTR) {
        final var NewName = (String) e.getValue();
        final var OldName = e.getOldValue() == null ? "ThisShouldNotHappen" : (String) e.getOldValue();
        if (!NewName.equals(OldName)) {
          if (NewName.isEmpty()) {
            OptionPane.showMessageDialog(null, S.get("EmptyNameError"), "", OptionPane.ERROR_MESSAGE);
            e.getSource().setValue(NAME_ATTR, OldName);
            source.fireEvent(CircuitEvent.ACTION_SET_NAME, OldName);
            return;
          } else if (!SyntaxChecker.isVariableNameAcceptable(NewName, true)) {
            e.getSource().setValue(NAME_ATTR, OldName);
            source.fireEvent(CircuitEvent.ACTION_SET_NAME, OldName);
            return;
          } else {
            for (final var component : source.getNonWires()) {
              if (component.getFactory() instanceof Pin) {
                final var label = component.getAttributeSet().getValue(StdAttr.LABEL).toUpperCase();
                if (!label.isEmpty() && label.equals(NewName.toUpperCase())) {
                  final var msg = S.get("CircuitSameInputOutputLabel");
                  OptionPane.showMessageDialog(null, "\"" + NewName + "\" : " + msg);
                  e.getSource().setValue(NAME_ATTR, OldName);
                  source.fireEvent(CircuitEvent.ACTION_SET_NAME, OldName);
                  return;
                }
              }
            }
            source.fireEvent(CircuitEvent.ACTION_CHECK_NAME, OldName);
            source.fireEvent(CircuitEvent.ACTION_SET_NAME, NewName);
          }
        }
      }
    }
  }

  static AttributeSet createBaseAttrs(Circuit source, String name) {
    final var ret = AttributeSets.fixedSet(STATIC_ATTRS, STATIC_DEFAULTS);
    ret.setValue(APPEARANCE_ATTR, AppPreferences.getDefaultCircuitAppearance());
    ret.setValue(CircuitAttributes.NAME_ATTR, name);
    ret.addAttributeListener(new StaticListener(source));
    return ret;
  }

  public static final Attribute<String> NAME_ATTR =
      Attributes.forString("circuit", S.getter("circuitName"));

  public static final Attribute<Direction> LABEL_LOCATION_ATTR =
      Attributes.forDirection("labelloc", S.getter("circuitLabelLocAttr"));

  public static final Attribute<String> CIRCUIT_LABEL_ATTR =
      Attributes.forString("clabel", S.getter("circuitLabelAttr"));

  public static final Attribute<Direction> CIRCUIT_LABEL_FACING_ATTR =
      Attributes.forDirection("clabelup", S.getter("circuitLabelDirAttr"));

  public static final Attribute<Font> CIRCUIT_LABEL_FONT_ATTR =
      Attributes.forFont("clabelfont", S.getter("circuitLabelFontAttr"));
  public static final Attribute<Boolean> CIRCUIT_IS_VHDL_BOX =
      Attributes.forBoolean("circuitvhdl", S.getter("circuitIsVhdl"));
  public static final Attribute<Boolean> NAMED_CIRCUIT_BOX_FIXED_SIZE =
      Attributes.forBoolean("circuitnamedboxfixedsize", S.getter("circuitNamedBoxFixedSize"));
  public static final AttributeOption APPEAR_CLASSIC = StdAttr.APPEAR_CLASSIC;
  public static final AttributeOption APPEAR_FPGA = StdAttr.APPEAR_FPGA;
  public static final AttributeOption APPEAR_EVOLUTION = StdAttr.APPEAR_EVOLUTION;
  public static final AttributeOption APPEAR_CUSTOM =
      new AttributeOption("custom", S.getter("circuitCustomAppearance"));
  public static final Attribute<AttributeOption> APPEARANCE_ATTR =
      Attributes.forOption(
          "appearance",
          S.getter("circuitAppearanceAttr"),
          new AttributeOption[] {APPEAR_CLASSIC, APPEAR_FPGA, APPEAR_EVOLUTION, APPEAR_CUSTOM});
  public static final Attribute<Double> SIMULATION_FREQUENCY = Attributes.forDouble("simulationFrequency");
  public static final Attribute<Double> DOWNLOAD_FREQUENCY = Attributes.forDouble("downloadFrequency");
<<<<<<< HEAD
=======
  public static final Attribute<String> DOWNLOAD_BOARD = Attributes.forString("downloadBoard");
  public static final defaultStaticAttributeProvider DEFAULT_STATIC_ATTRIBUTES = new defaultStaticAttributeProvider();
>>>>>>> 2c6c8553

  private static final Attribute<?>[] STATIC_ATTRS = {
    NAME_ATTR,
    CIRCUIT_LABEL_ATTR,
    CIRCUIT_LABEL_FACING_ATTR,
    CIRCUIT_LABEL_FONT_ATTR,
    APPEARANCE_ATTR,
    NAMED_CIRCUIT_BOX_FIXED_SIZE,
    SIMULATION_FREQUENCY,
    DOWNLOAD_FREQUENCY,
<<<<<<< HEAD
  };

  private static final Object[] STATIC_DEFAULTS = {
    "", "", Direction.EAST, StdAttr.DEFAULT_LABEL_FONT, APPEAR_CLASSIC, false, -1d, -1d
=======
    DOWNLOAD_BOARD
  };

  private static final Object[] STATIC_DEFAULTS = {
    "", "", Direction.EAST, StdAttr.DEFAULT_LABEL_FONT, APPEAR_CLASSIC, false, -1d, -1d, ""
>>>>>>> 2c6c8553
  };

  private static final List<Attribute<?>> INSTANCE_ATTRS =
      Arrays.asList(
          StdAttr.FACING,
          StdAttr.LABEL,
          LABEL_LOCATION_ATTR,
          StdAttr.LABEL_FONT,
          StdAttr.LABEL_VISIBILITY,
          NAME_ATTR,
          CIRCUIT_LABEL_ATTR,
          CIRCUIT_LABEL_FACING_ATTR,
          CIRCUIT_LABEL_FONT_ATTR,
          APPEARANCE_ATTR);

  private final Circuit source;
  private Instance subcircInstance;
  private Direction facing;
  private String label;
  private Direction labelLocation;
  private Font labelFont;
  private Boolean labelVisible;
  private MyListener listener;
  private Instance[] pinInstances;
  private boolean nameReadOnly;

  public CircuitAttributes(Circuit source) {
    this.source = source;
    subcircInstance = null;
    facing = source.getAppearance().getFacing();
    label = "";
    labelLocation = Direction.NORTH;
    labelFont = StdAttr.DEFAULT_LABEL_FONT;
    labelVisible = true;
    pinInstances = new Instance[0];
<<<<<<< HEAD
    NameReadOnly = false;
    DOWNLOAD_FREQUENCY.setHidden(true);
    SIMULATION_FREQUENCY.setHidden(true);
=======
    nameReadOnly = false;
    DOWNLOAD_FREQUENCY.setHidden(true);
    SIMULATION_FREQUENCY.setHidden(true);
    DOWNLOAD_BOARD.setHidden(true);
>>>>>>> 2c6c8553
  }

  @Override
  protected void copyInto(AbstractAttributeSet dest) {
    final var other = (CircuitAttributes) dest;
    other.subcircInstance = null;
    other.listener = null;
  }

  @Override
  public List<Attribute<?>> getAttributes() {
    return INSTANCE_ATTRS;
  }

  public Direction getFacing() {
    return facing;
  }

  public Instance[] getPinInstances() {
    return pinInstances;
  }

  @Override
  @SuppressWarnings("unchecked")
  public <E> E getValue(Attribute<E> attr) {
    if (attr == StdAttr.FACING) return (E) facing;
    if (attr == StdAttr.LABEL) return (E) label;
    if (attr == StdAttr.LABEL_FONT) return (E) labelFont;
    if (attr == StdAttr.LABEL_VISIBILITY) return (E) labelVisible;
    if (attr == LABEL_LOCATION_ATTR) return (E) labelLocation;
    else return source.getStaticAttributes().getValue(attr);
  }

  @Override
  public boolean isToSave(Attribute<?> attr) {
    for (Attribute<?> aStatic : STATIC_ATTRS) {
      if (aStatic == attr)
        return false;
    }
    return attr.isToSave();
  }

  void setPinInstances(Instance[] value) {
    pinInstances = value;
  }

  void setSubcircuit(Instance value) {
    subcircInstance = value;
    if (subcircInstance != null && listener == null) {
      listener = new MyListener(source);
      source.getStaticAttributes().addAttributeListener(listener);
      source.getAppearance().addCircuitAppearanceListener(listener);
    }
  }

  @Override
  public void setReadOnly(Attribute<?> attr, boolean value) {
    if (attr == NAME_ATTR) {
      nameReadOnly = value;
    }
  }

  @Override
  public boolean isReadOnly(Attribute<?> attr) {
    if (attr == NAME_ATTR) {
      return nameReadOnly;
    }
    return false;
  }

  @Override
  public <E> void setValue(Attribute<E> attr, E value) {
    if (attr == StdAttr.FACING) {
      final var val = (Direction) value;
      if (facing.equals(val)) return;
      facing = val;
      fireAttributeValueChanged(StdAttr.FACING, val, null);
      if (subcircInstance != null) subcircInstance.recomputeBounds();
    } else if (attr == StdAttr.LABEL) {
      final var val = (String) value;
      final var oldval = label;
      if (label.equals(val)) return;
      label = val;
      fireAttributeValueChanged(StdAttr.LABEL, val, oldval);
    } else if (attr == StdAttr.LABEL_FONT) {
      final var val = (Font) value;
      if (labelFont.equals(val)) return;
      labelFont = val;
      fireAttributeValueChanged(StdAttr.LABEL_FONT, val, null);
    } else if (attr == StdAttr.LABEL_VISIBILITY) {
      final var val = (Boolean) value;
      if (labelVisible == value) return;
      labelVisible = val;
      fireAttributeValueChanged(StdAttr.LABEL_VISIBILITY, val, null);
    } else if (attr == LABEL_LOCATION_ATTR) {
      final var val = (Direction) value;
      if (labelLocation.equals(val)) return;
      labelLocation = val;
      fireAttributeValueChanged(LABEL_LOCATION_ATTR, val, null);
    } else {
      source.getStaticAttributes().setValue(attr, value);
      if (attr == NAME_ATTR) {
        source.fireEvent(CircuitEvent.ACTION_SET_NAME, value);
      }
    }
  }
}<|MERGE_RESOLUTION|>--- conflicted
+++ resolved
@@ -35,8 +35,6 @@
 import java.util.List;
 
 public class CircuitAttributes extends AbstractAttributeSet {
-<<<<<<< HEAD
-=======
   
   private static class defaultStaticAttributeProvider implements AttributeDefaultProvider {
 
@@ -53,7 +51,6 @@
     }
     
   }
->>>>>>> 2c6c8553
 
   private class MyListener implements AttributeListener, CircuitAppearanceListener {
     private final Circuit source;
@@ -175,11 +172,8 @@
           new AttributeOption[] {APPEAR_CLASSIC, APPEAR_FPGA, APPEAR_EVOLUTION, APPEAR_CUSTOM});
   public static final Attribute<Double> SIMULATION_FREQUENCY = Attributes.forDouble("simulationFrequency");
   public static final Attribute<Double> DOWNLOAD_FREQUENCY = Attributes.forDouble("downloadFrequency");
-<<<<<<< HEAD
-=======
   public static final Attribute<String> DOWNLOAD_BOARD = Attributes.forString("downloadBoard");
   public static final defaultStaticAttributeProvider DEFAULT_STATIC_ATTRIBUTES = new defaultStaticAttributeProvider();
->>>>>>> 2c6c8553
 
   private static final Attribute<?>[] STATIC_ATTRS = {
     NAME_ATTR,
@@ -190,18 +184,11 @@
     NAMED_CIRCUIT_BOX_FIXED_SIZE,
     SIMULATION_FREQUENCY,
     DOWNLOAD_FREQUENCY,
-<<<<<<< HEAD
-  };
-
-  private static final Object[] STATIC_DEFAULTS = {
-    "", "", Direction.EAST, StdAttr.DEFAULT_LABEL_FONT, APPEAR_CLASSIC, false, -1d, -1d
-=======
     DOWNLOAD_BOARD
   };
 
   private static final Object[] STATIC_DEFAULTS = {
     "", "", Direction.EAST, StdAttr.DEFAULT_LABEL_FONT, APPEAR_CLASSIC, false, -1d, -1d, ""
->>>>>>> 2c6c8553
   };
 
   private static final List<Attribute<?>> INSTANCE_ATTRS =
@@ -237,16 +224,10 @@
     labelFont = StdAttr.DEFAULT_LABEL_FONT;
     labelVisible = true;
     pinInstances = new Instance[0];
-<<<<<<< HEAD
-    NameReadOnly = false;
-    DOWNLOAD_FREQUENCY.setHidden(true);
-    SIMULATION_FREQUENCY.setHidden(true);
-=======
     nameReadOnly = false;
     DOWNLOAD_FREQUENCY.setHidden(true);
     SIMULATION_FREQUENCY.setHidden(true);
     DOWNLOAD_BOARD.setHidden(true);
->>>>>>> 2c6c8553
   }
 
   @Override
