--- conflicted
+++ resolved
@@ -30,7 +30,6 @@
 import java.util.List;
 import java.util.Map;
 import java.util.Set;
-import java.util.SortedMap;
 import java.util.TreeMap;
 
 public class CircuitHDLGeneratorFactory extends AbstractHdlGeneratorFactory {
@@ -265,22 +264,15 @@
     return components;
   }
 
-<<<<<<< HEAD
-  public List<String> GetHDLWiring(Netlist theNets) {
-    final var contents = LineBuffer.getHdlBuffer();
-    final var oneLine = new StringBuilder();
-    /* we cycle through all nets with a forcedrootnet annotation */
-=======
   public Map<String, String> getHdlWiring(Netlist theNets) {
     final var contents = new HashMap<String, String>();
     // we cycle through all nets with a forced root net annotation
->>>>>>> d6124b2f
     for (final var thisNet : theNets.getAllNets()) {
       if (thisNet.isForcedRootNet()) {
-        // now we cycle through all the bits 
+        // now we cycle through all the bits
         final var wireId = theNets.getNetId(thisNet);
         for (var bit = 0; bit < thisNet.getBitWidth(); bit++) {
-          // First we perform all source connections 
+          // First we perform all source connections
           for (final var source : thisNet.getSourceNets(bit)) {
             final var destination = thisNet.isBus() ? LineBuffer.formatHdl("{{1}}{{2}}{{<}}{{3}}{{>}}", BUS_NAME, wireId, bit)
                 :  LineBuffer.formatHdl("{{1}}{{2}}", NET_NAME, wireId);
@@ -288,9 +280,9 @@
                 theNets.getNetId(source.getParentNet()), source.getParentNetBitIndex());
             contents.put(destination, sourceWire);
           }
-          // Next we perform all sink connections 
+          // Next we perform all sink connections
           for (final var source : thisNet.getSinkNets(bit)) {
-            final var destination = LineBuffer.formatHdl("{{1}}{{2}}{{<}}{{3}}{{>}}", BUS_NAME, 
+            final var destination = LineBuffer.formatHdl("{{1}}{{2}}{{<}}{{3}}{{>}}", BUS_NAME,
                 theNets.getNetId(source.getParentNet()), source.getParentNetBitIndex());
             final var sourceWire = thisNet.isBus() ? LineBuffer.formatHdl("{{1}}{{2}}{{<}}{{3}}{{>}}", BUS_NAME, wireId, bit)
                 :  LineBuffer.formatHdl("{{1}}{{2}}", NET_NAME, wireId);
@@ -301,13 +293,9 @@
     }
     return contents;
   }
-  
+
   @Override
-<<<<<<< HEAD
-  public List<String> getModuleFunctionality(Netlist theNetList, AttributeSet attrs) {
-=======
   public LineBuffer getModuleFunctionality(Netlist theNetList, AttributeSet attrs) {
->>>>>>> d6124b2f
     final var contents = LineBuffer.getHdlBuffer();
     var isFirstLine = true;
     final var compIds = new HashMap<String, Long>();
@@ -327,7 +315,7 @@
         Reporter.report.addFatalError("INTERNAL ERROR: Cannot find clocknet!");
       }
       final var destination = Hdl.getNetName(clockSource, 0, true, theNetList);
-      final var source = theNetList.requiresGlobalClockConnection() ? TickComponentHdlGeneratorFactory.FPGA_CLOCK 
+      final var source = theNetList.requiresGlobalClockConnection() ? TickComponentHdlGeneratorFactory.FPGA_CLOCK
           :  LineBuffer.formatHdl("{{1}}{{<}}{{2}}{{>}}", clockNet, ClockHDLGeneratorFactory.DERIVED_CLOCK_INDEX);
       wires.put(destination, source);
     }
@@ -344,7 +332,7 @@
     /* Now we define all input signals; hence Input port -> Internal Net */
     for (var i = 0; i < theNetList.getNumberOfInputPorts(); i++) {
       final var myInput = theNetList.getInputPin(i);
-      final var pinName = CorrectLabel.getCorrectLabel(myInput.getComponent().getAttributeSet().getValue(StdAttr.LABEL)); 
+      final var pinName = CorrectLabel.getCorrectLabel(myInput.getComponent().getAttributeSet().getValue(StdAttr.LABEL));
       wires.putAll(getSignalMap(pinName, myInput, 0, theNetList));
     }
     if (!wires.isEmpty()) {
@@ -354,7 +342,7 @@
     /* Now we define all output signals; hence Internal Net -> Input port */
     for (var i = 0; i < theNetList.numberOfOutputPorts(); i++) {
       netlistComponent myOutput = theNetList.getOutputPin(i);
-      final var pinName = CorrectLabel.getCorrectLabel(myOutput.getComponent().getAttributeSet().getValue(StdAttr.LABEL)); 
+      final var pinName = CorrectLabel.getCorrectLabel(myOutput.getComponent().getAttributeSet().getValue(StdAttr.LABEL));
       wires.putAll(getSignalMap(pinName, myOutput, 0, theNetList));
     }
     if (!wires.isEmpty()) {
@@ -610,7 +598,7 @@
       }
       if (!connected) {
         /* Here is the easy case, the bus is unconnected */
-        if (!isInputConnection) { 
+        if (!isInputConnection) {
           Reporter.report.addSevereWarning("Found an unconnected output bus pin, tied all the pin bits to ground!");
           signal.put(portName, Hdl.getZeroVector(nrOfBits, true));
         }
@@ -642,9 +630,9 @@
                * The net is connected, we have to find out if the
                * connection is to a bus or to a normal net
                */
-              final var connectedNet = solderPoint.getParentNet().getBitWidth() == 1 
+              final var connectedNet = solderPoint.getParentNet().getBitWidth() == 1
                     ? LineBuffer.format("{{1}}{{2}}", NET_NAME, theNets.getNetId(solderPoint.getParentNet()))
-                    : LineBuffer.format("{{1}}{{2}}{{<}}{{3}}{{>}}", BUS_NAME, 
+                    : LineBuffer.format("{{1}}{{2}}{{<}}{{3}}{{>}}", BUS_NAME,
                         theNets.getNetId(solderPoint.getParentNet()), solderPoint.getParentNetBitIndex());
               if (isInputConnection) {
                 signal.put(connectedNet, bitConnection);
