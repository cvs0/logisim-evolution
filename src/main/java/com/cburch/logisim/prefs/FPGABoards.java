--- conflicted
+++ resolved
@@ -240,13 +240,8 @@
     return buildInBoards.getBoardFilePath(boardName);
   }
 
-<<<<<<< HEAD
-  public ArrayList<String> getBoardNames() {
+  public List<String> getBoardNames() {
     return buildInBoards.getBoardNames();
-=======
-  public List<String> getBoardNames() {
-    return buildInBoards.GetBoardNames();
->>>>>>> e50f3740
   }
 
   public String getSelectedBoardFileName() {
