/*
 * Logisim-evolution - digital logic design tool and simulator
 * Copyright by the Logisim-evolution developers
 *
 * https://github.com/logisim-evolution/
 *
 * This is free software released under GNU GPLv3 license
 */

package com.cburch.logisim.std.bfh;

import com.cburch.logisim.data.AttributeSet;
import com.cburch.logisim.fpga.designrulecheck.Netlist;
import com.cburch.logisim.fpga.hdlgenerator.AbstractHdlGeneratorFactory;
import com.cburch.logisim.fpga.hdlgenerator.Hdl;
import com.cburch.logisim.instance.Port;
import com.cburch.logisim.util.LineBuffer;
<<<<<<< HEAD
import java.util.ArrayList;
import java.util.List;
=======
>>>>>>> d6124b2f

public class bcd2sevensegHDLGeneratorFactory extends AbstractHdlGeneratorFactory {

  public bcd2sevensegHDLGeneratorFactory() {
    myWires
        .addWire("s_output_value", 7);
    myPorts
        .add(Port.INPUT, "BCDin", 4, bcd2sevenseg.BCDin)
        .add(Port.OUTPUT, "Segment_a", 1, bcd2sevenseg.Segment_A)
        .add(Port.OUTPUT, "Segment_b", 1, bcd2sevenseg.Segment_B)
        .add(Port.OUTPUT, "Segment_c", 1, bcd2sevenseg.Segment_C)
        .add(Port.OUTPUT, "Segment_d", 1, bcd2sevenseg.Segment_D)
        .add(Port.OUTPUT, "Segment_e", 1, bcd2sevenseg.Segment_E)
        .add(Port.OUTPUT, "Segment_f", 1, bcd2sevenseg.Segment_F)
        .add(Port.OUTPUT, "Segment_g", 1, bcd2sevenseg.Segment_G);
  }

  @Override
<<<<<<< HEAD
  public List<String> getModuleFunctionality(Netlist TheNetlist, AttributeSet attrs) {
=======
  public LineBuffer getModuleFunctionality(Netlist TheNetlist, AttributeSet attrs) {
>>>>>>> d6124b2f
    return LineBuffer.getBuffer()
        .add("""
            Segment_a <= s_output_value(0);
            Segment_b <= s_output_value(1);
            Segment_c <= s_output_value(2);
            Segment_d <= s_output_value(3);
            Segment_e <= s_output_value(4);
            Segment_f <= s_output_value(5);
            Segment_g <= s_output_value(6);

            MakeSegs : PROCESS( BCDin )
            BEGIN
               CASE (BCDin) IS
                  WHEN "0000" => s_output_value <= "0111111";
                  WHEN "0001" => s_output_value <= "0000110";
                  WHEN "0010" => s_output_value <= "1011011";
                  WHEN "0011" => s_output_value <= "1001111";
                  WHEN "0100" => s_output_value <= "1100110";
                  WHEN "0101" => s_output_value <= "1101101";
                  WHEN "0110" => s_output_value <= "1111101";
                  WHEN "0111" => s_output_value <= "0000111";
                  WHEN "1000" => s_output_value <= "1111111";
                  WHEN "1001" => s_output_value <= "1101111";
                  WHEN OTHERS => s_output_value <= "-------";
               END CASE;
            END PROCESS MakeSegs;
            """);
  }

  @Override
  public boolean isHdlSupportedTarget(AttributeSet attrs) {
    return Hdl.isVhdl();
  }
}<|MERGE_RESOLUTION|>--- conflicted
+++ resolved
@@ -15,11 +15,6 @@
 import com.cburch.logisim.fpga.hdlgenerator.Hdl;
 import com.cburch.logisim.instance.Port;
 import com.cburch.logisim.util.LineBuffer;
-<<<<<<< HEAD
-import java.util.ArrayList;
-import java.util.List;
-=======
->>>>>>> d6124b2f
 
 public class bcd2sevensegHDLGeneratorFactory extends AbstractHdlGeneratorFactory {
 
@@ -38,11 +33,7 @@
   }
 
   @Override
-<<<<<<< HEAD
-  public List<String> getModuleFunctionality(Netlist TheNetlist, AttributeSet attrs) {
-=======
   public LineBuffer getModuleFunctionality(Netlist TheNetlist, AttributeSet attrs) {
->>>>>>> d6124b2f
     return LineBuffer.getBuffer()
         .add("""
             Segment_a <= s_output_value(0);
