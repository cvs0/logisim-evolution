/*
 * This file is part of logisim-evolution.
 *
 * Logisim-evolution is free software: you can redistribute it and/or modify
 * it under the terms of the GNU General Public License as published by the
 * Free Software Foundation, either version 3 of the License, or (at your
 * option) any later version.
 *
 * Logisim-evolution is distributed in the hope that it will be useful, but
 * WITHOUT ANY WARRANTY; without even the implied warranty of MERCHANTABILITY
 * or FITNESS FOR A PARTICULAR PURPOSE.  See the GNU General Public License
 * for more details.
 *
 * You should have received a copy of the GNU General Public License along
 * with logisim-evolution. If not, see <http://www.gnu.org/licenses/>.
 *
 * Original code by Carl Burch (http://www.cburch.com), 2011.
 * Subsequent modifications by:
 *   + College of the Holy Cross
 *     http://www.holycross.edu
 *   + Haute École Spécialisée Bernoise/Berner Fachhochschule
 *     http://www.bfh.ch
 *   + Haute École du paysage, d'ingénierie et d'architecture de Genève
 *     http://hepia.hesge.ch/
 *   + Haute École d'Ingénierie et de Gestion du Canton de Vaud
 *     http://www.heig-vd.ch/
 */

package com.cburch.logisim.std.bfh;

import com.cburch.logisim.data.AttributeSet;
import com.cburch.logisim.fpga.designrulecheck.Netlist;
import com.cburch.logisim.fpga.designrulecheck.NetlistComponent;
import com.cburch.logisim.fpga.gui.Reporter;
import com.cburch.logisim.fpga.hdlgenerator.AbstractHDLGeneratorFactory;
import com.cburch.logisim.fpga.hdlgenerator.HDL;
import com.cburch.logisim.util.LineBuffer;
import java.util.ArrayList;
import java.util.SortedMap;
import java.util.TreeMap;

public class bin2bcdHDLGeneratorFactory extends AbstractHDLGeneratorFactory {

  private static final String NR_OF_BITS_STR = "NrOfBits";
  private static final int NR_OF_BITS_ID = -1;

  @Override
  public String getComponentStringIdentifier() {
    return "BIN2BCD";
  }

  @Override
  public SortedMap<String, Integer> GetInputList(Netlist TheNetlist, AttributeSet attrs) {
    final var inputs = new TreeMap<String, Integer>();
    inputs.put("BinValue", NR_OF_BITS_ID);
    return inputs;
  }

  @Override
  public SortedMap<String, Integer> GetOutputList(Netlist TheNetlist, AttributeSet attrs) {
    final var outputs = new TreeMap<String, Integer>();
    final var nrOfBits = attrs.getValue(bin2bcd.ATTR_BinBits);
    final var nrOfPorts = (int) (Math.log10(1 << nrOfBits.getWidth()) + 1.0);
    for (var i = 1; i <= nrOfPorts; i++) {
      outputs.put("BCD" + (int) (Math.pow(10, i - 1)), 4);
    }
    return outputs;
  }

  @Override
  public SortedMap<Integer, String> GetParameterList(AttributeSet attrs) {
    final var parameterList = new TreeMap<Integer, String>();
    parameterList.put(NR_OF_BITS_ID, NR_OF_BITS_STR);
    return parameterList;
  }

  @Override
  public String GetSubDir() {
    return "bfh";
  }

  @Override
  public boolean HDLTargetSupported(AttributeSet attrs) {
    return HDL.isVHDL();
  }

  @Override
  public SortedMap<String, Integer> GetParameterMap(Netlist Nets, NetlistComponent ComponentInfo) {
    final var parameterMap = new TreeMap<String, Integer>();
    final var binBits = ComponentInfo.getComponent().getEnd(0).getWidth().getWidth();
    parameterMap.put(NR_OF_BITS_STR, binBits);
    return parameterMap;
  }

  @Override
  public SortedMap<String, String> GetPortMap(Netlist nets, Object mapInfo) {
    final var portMap = new TreeMap<String, String>();
    if (!(mapInfo instanceof NetlistComponent)) return portMap;
    final var componentInfo = (NetlistComponent) mapInfo;
    final var binBits = componentInfo.getComponent().getEnd(0).getWidth().getWidth();
    final var nrOfPorts = (int) (Math.log10(1 << binBits) + 1.0);
    portMap.putAll(GetNetMap("BinValue", true, componentInfo, 0, nets));
    for (var i = 1; i <= nrOfPorts; i++)
      portMap.putAll(GetNetMap("BCD" + (int) (Math.pow(10, i - 1)), true, componentInfo, i, nets));
    return portMap;
  }

  @Override
  public SortedMap<String, Integer> GetWireList(AttributeSet attrs, Netlist Nets) {
    final var wires = new TreeMap<String, Integer>();
    final var nrOfBits = attrs.getValue(bin2bcd.ATTR_BinBits);
    final var nrOfPorts = (int) (Math.log10(1 << nrOfBits.getWidth()) + 1.0);
    switch (nrOfPorts) {
      case 2:
        wires.put("s_level_0", 7);
        wires.put("s_level_1", 7);
        wires.put("s_level_2", 7);
        wires.put("s_level_3", 7);
        break;
      case 3:
        wires.put("s_level_0", 11);
        wires.put("s_level_1", 11);
        wires.put("s_level_2", 11);
        wires.put("s_level_3", 11);
        wires.put("s_level_4", 11);
        wires.put("s_level_5", 11);
        wires.put("s_level_6", 11);
        break;
      case 4:
        wires.put("s_level_0", 16);
        wires.put("s_level_1", 16);
        wires.put("s_level_2", 16);
        wires.put("s_level_3", 16);
        wires.put("s_level_4", 16);
        wires.put("s_level_5", 16);
        wires.put("s_level_6", 16);
        wires.put("s_level_7", 16);
        wires.put("s_level_8", 16);
        wires.put("s_level_9", 16);
        wires.put("s_level_10", 16);
        break;
    }
    return wires;
  }

  @Override
  public ArrayList<String> GetModuleFunctionality(Netlist netlist, AttributeSet attrs) {
    final var contents = (new LineBuffer())
            .pair("nrOfBits", NR_OF_BITS_STR);
    final var nrOfBits = attrs.getValue(bin2bcd.ATTR_BinBits);
    final var nrOfPorts = (int) (Math.log10(1 << nrOfBits.getWidth()) + 1.0);
    if (HDL.isVHDL()) {
      switch (nrOfPorts) {
        case 2:
          contents
              .add("""
                  s_level_0(6 DOWNTO {{nrOfBits}}) <= (OTHERS => '0');
                  s_level_0({{nrOfBits}}-1 DOWNTO 0) <= BinValue;
                  s_level_1(2 DOWNTO 0) <= s_level_0(2 DOWNTO 0);
                  s_level_2(1 DOWNTO 0) <= s_level_1(1 DOWNTO 0);
                  s_level_2(6)          <= s_level_1(6);
                  s_level_3(6 DOWNTO 5) <= s_level_2(6 DOWNTO 5);
                  s_level_3(0)          <= s_level_2(0);
                  
                  BCD1  <= s_level_3( 3 DOWNTO 0);
                  BCD10 <= \"0\"&s_level_3(6 DOWNTO 4);
                  """)
              .add(getAdd3Block("s_level_0", 6, "s_level_1", 6, "C1"))
              .add(getAdd3Block("s_level_1", 5, "s_level_2", 5, "C2"))
              .add(getAdd3Block("s_level_2", 4, "s_level_3", 4, "C3"));
          break;
        case 3:
          contents
              .add("""
                  s_level_0(10 DOWNTO {{nrOfBits}}) <= (OTHERS => '0');
                  s_level_0({{nrOfBits}}-1 DOWNTO 0) <= BinValue;
                  s_level_1(10)          <= s_level_0(10);
                  s_level_1( 5 DOWNTO 0) <= s_level_0( 5 DOWNTO 0);
                  s_level_2(10 DOWNTO 9) <= s_level_1(10 DOWNTO 9);
                  s_level_2( 4 DOWNTO 0) <= s_level_1( 4 DOWNTO 0);
                  s_level_3(10 DOWNTO 8) <= s_level_2(10 DOWNTO 8);
                  s_level_3( 3 DOWNTO 0) <= s_level_2( 3 DOWNTO 0);
                  s_level_4( 2 DOWNTO 0) <= s_level_3( 2 DOWNTO 0);
                  s_level_5(10)          <= s_level_4(10);
                  s_level_5( 1 DOWNTO 0) <= s_level_4( 1 DOWNTO 0);
                  s_level_6(10 DOWNTO 9) <= s_level_5(10 DOWNTO 9);
                  s_level_6(0)           <= s_level_5(0);
                  
                  BCD1   <= s_level_6( 3 DOWNTO 0 );
                  BCD10  <= s_level_6( 7 DOWNTO 4 );
                  BCD100 <= "0"&s_level_6(10 DOWNTO 8);
                  """)
              .add(getAdd3Block("s_level_0", 9, "s_level_1", 9, "C0"))
              .add(getAdd3Block("s_level_1", 8, "s_level_2", 8, "C1"))
              .add(getAdd3Block("s_level_2", 7, "s_level_3", 7, "C2"))
              .add(getAdd3Block("s_level_3", 6, "s_level_4", 6, "C3"))
              .add(getAdd3Block("s_level_4", 5, "s_level_5", 5, "C4"))
              .add(getAdd3Block("s_level_5", 4, "s_level_6", 4, "C5"))
              .add(getAdd3Block("s_level_3", 10, "s_level_4", 10, "C6"))
              .add(getAdd3Block("s_level_4", 9, "s_level_5", 9, "C7"))
              .add(getAdd3Block("s_level_5", 8, "s_level_6", 8, "C8"));
          break;
        case 4:
          contents
              .add("""
                  s_level_0(15 DOWNTO {{nrOfBits}}) <= (OTHERS => '0');
                  s_level_0({{nrOfBits}}-1 DOWNTO 0) <= BinValue;
                  s_level_1(15 DOWNTO 14)  <= s_level_0(15 DOWNTO 14);
                  s_level_1( 9 DOWNTO  0)  <= s_level_0( 9 DOWNTO  0);
                  s_level_2(15 DOWNTO 13)  <= s_level_1(15 DOWNTO 13);
                  s_level_2( 8 DOWNTO  0)  <= s_level_1( 8 DOWNTO  0);
                  s_level_3(15 DOWNTO 12)  <= s_level_2(15 DOWNTO 12);
                  s_level_3( 7 DOWNTO  0)  <= s_level_2( 7 DOWNTO  0);
                  s_level_4(15)            <= s_level_3(15);
                  s_level_4( 6 DOWNTO  0)  <= s_level_3( 6 DOWNTO  0);
                  s_level_5(15 DOWNTO 14)  <= s_level_4(15 DOWNTO 14);
                  s_level_5( 5 DOWNTO  0)  <= s_level_4( 5 DOWNTO  0);
                  s_level_6(15 DOWNTO 13)  <= s_level_5(15 DOWNTO 13);
                  s_level_6( 4 DOWNTO  0)  <= s_level_5( 4 DOWNTO  0);
                  s_level_7( 3 DOWNTO  0)  <= s_level_6( 3 DOWNTO  0);
                  s_level_8(15)            <= s_level_7(15);
                  s_level_8( 2 DOWNTO  0)  <= s_level_7( 2 DOWNTO  0);
                  s_level_9(15 DOWNTO 14)  <= s_level_8(15 DOWNTO 14);
                  s_level_9( 1 DOWNTO  0)  <= s_level_8( 1 DOWNTO  0);
                  s_level_10(15 DOWNTO 13) <= s_level_9(15 DOWNTO 13);
                  s_level_10(0)            <= s_level_9(0);
                  
                  BCD1    <= s_level_10( 3 DOWNTO  0 );
                  BCD10   <= s_level_10( 7 DOWNTO  4 );
                  BCD100  <= s_level_10(11 DOWNTO  8);
                  BCD1000 <= s_level_10(15 DOWNTO 12);
                  """)
              .add(getAdd3Block("s_level_0", 13, "s_level_1", 13, "C0"))
              .add(getAdd3Block("s_level_1", 12, "s_level_2", 12, "C1"))
              .add(getAdd3Block("s_level_2", 11, "s_level_3", 11, "C2"))
              .add(getAdd3Block("s_level_3", 10, "s_level_4", 10, "C3"))
              .add(getAdd3Block("s_level_4", 9, "s_level_5", 9, "C4"))
              .add(getAdd3Block("s_level_5", 8, "s_level_6", 8, "C5"))
              .add(getAdd3Block("s_level_6", 7, "s_level_7", 7, "C6"))
              .add(getAdd3Block("s_level_7", 6, "s_level_8", 6, "C7"))
              .add(getAdd3Block("s_level_8", 5, "s_level_9", 5, "C8"))
              .add(getAdd3Block("s_level_9", 4, "s_level_10", 4, "C9"))
              .add(getAdd3Block("s_level_3", 14, "s_level_4", 14, "C10"))
              .add(getAdd3Block("s_level_4", 13, "s_level_5", 13, "C11"))
              .add(getAdd3Block("s_level_5", 12, "s_level_6", 12, "C12"))
              .add(getAdd3Block("s_level_6", 11, "s_level_7", 11, "C13"))
              .add(getAdd3Block("s_level_7", 10, "s_level_8", 10, "C14"))
              .add(getAdd3Block("s_level_8", 9, "s_level_9", 9, "C15"))
              .add(getAdd3Block("s_level_9", 8, "s_level_10", 8, "C16"))
              .add(getAdd3Block("s_level_6", 15, "s_level_7", 15, "C17"))
              .add(getAdd3Block("s_level_7", 14, "s_level_8", 14, "C18"))
              .add(getAdd3Block("s_level_8", 13, "s_level_9", 13, "C19"))
              .add(getAdd3Block("s_level_9", 12, "s_level_10", 12, "C20"));
          break;
      }
    } else {
      Reporter.Report.AddFatalError("Strange, this should not happen as Verilog is not yet supported!\n");
    }
    return contents.getWithIndent();
  }

  private ArrayList<String> getAdd3Block(String srcName, int srcStartId, String destName, int destStartId, String processName) {
    return (new LineBuffer())
<<<<<<< HEAD
        .addPair("srcName", srcName)
        .addPair("srcStartId", srcStartId)
        .addPair("srcDownTo", (srcStartId - 3))
        .addPair("destName", destName)
        .addPair("destStartId", destStartId)
        .addPair("destDownTo", (destStartId - 3))
        .addPair("proc", processName)
        .add("""
            
            ADD3_{{proc}} : PROCESS({{srcName}})
            BEGIN
               CASE ( {{srcName}}( {{srcStartId}} DOWNTO {{srcDownTo}}) ) IS
                  WHEN "0000" => {{destName}}( {{destStartId}} DOWNTO {{destDownTo}} ) <= "0000";
                  WHEN "0001" => {{destName}}( {{destStartId}} DOWNTO {{destDownTo}} ) <= "0001";
                  WHEN "0010" => {{destName}}( {{destStartId}} DOWNTO {{destDownTo}} ) <= "0010";
                  WHEN "0011" => {{destName}}( {{destStartId}} DOWNTO {{destDownTo}} ) <= "0011";
                  WHEN "0100" => {{destName}}( {{destStartId}} DOWNTO {{destDownTo}} ) <= "0100";
                  WHEN "0101" => {{destName}}( {{destStartId}} DOWNTO {{destDownTo}} ) <= "1000";
                  WHEN "0110" => {{destName}}( {{destStartId}} DOWNTO {{destDownTo}} ) <= "1001";
                  WHEN "0111" => {{destName}}( {{destStartId}} DOWNTO {{destDownTo}} ) <= "1010";
                  WHEN "1000" => {{destName}}( {{destStartId}} DOWNTO {{destDownTo}} ) <= "1011";
                  WHEN "1001" => {{destName}}( {{destStartId}} DOWNTO {{destDownTo}} ) <= "1100";
                  WHEN "0000" => {{destName}}( {{destStartId}} DOWNTO {{destDownTo}} ) <= "0000";
               END CASE;
            END PROCESS ADD3_{{proc}};
            """)
=======
        .pair("srcName", srcName)
        .pair("srcStartId", srcStartId)
        .pair("srcDownTo", (srcStartId - 3))
        .pair("destName", destName)
        .pair("destStartId", destStartId)
        .pair("destDownTo", (destStartId - 3))
        .pair("proc", processName)
        .addLines(
            "",
            "ADD3_{{proc}} : PROCESS({{srcName}})",
            "BEGIN",
            "   CASE ( {{srcName}}( {{srcStartId}} DOWNTO {{srcDownTo}}) ) IS",
            "      WHEN \"0000\" => {{destName}}( {{destStartId}} DOWNTO {{destDownTo}} ) <= \"0000\";",
            "      WHEN \"0001\" => {{destName}}( {{destStartId}} DOWNTO {{destDownTo}} ) <= \"0001\";",
            "      WHEN \"0010\" => {{destName}}( {{destStartId}} DOWNTO {{destDownTo}} ) <= \"0010\";",
            "      WHEN \"0011\" => {{destName}}( {{destStartId}} DOWNTO {{destDownTo}} ) <= \"0011\";",
            "      WHEN \"0100\" => {{destName}}( {{destStartId}} DOWNTO {{destDownTo}} ) <= \"0100\";",
            "      WHEN \"0101\" => {{destName}}( {{destStartId}} DOWNTO {{destDownTo}} ) <= \"1000\";",
            "      WHEN \"0110\" => {{destName}}( {{destStartId}} DOWNTO {{destDownTo}} ) <= \"1001\";",
            "      WHEN \"0111\" => {{destName}}( {{destStartId}} DOWNTO {{destDownTo}} ) <= \"1010\";",
            "      WHEN \"1000\" => {{destName}}( {{destStartId}} DOWNTO {{destDownTo}} ) <= \"1011\";",
            "      WHEN \"1001\" => {{destName}}( {{destStartId}} DOWNTO {{destDownTo}} ) <= \"1100\";",
            "      WHEN \"0000\" => {{destName}}( {{destStartId}} DOWNTO {{destDownTo}} ) <= \"0000\";",
            "   END CASE;",
            "END PROCESS ADD3_{{proc}};")
>>>>>>> bc32417b
        .get();
  }
}<|MERGE_RESOLUTION|>--- conflicted
+++ resolved
@@ -261,14 +261,13 @@
 
   private ArrayList<String> getAdd3Block(String srcName, int srcStartId, String destName, int destStartId, String processName) {
     return (new LineBuffer())
-<<<<<<< HEAD
-        .addPair("srcName", srcName)
-        .addPair("srcStartId", srcStartId)
-        .addPair("srcDownTo", (srcStartId - 3))
-        .addPair("destName", destName)
-        .addPair("destStartId", destStartId)
-        .addPair("destDownTo", (destStartId - 3))
-        .addPair("proc", processName)
+        .pair("srcName", srcName)
+        .pair("srcStartId", srcStartId)
+        .pair("srcDownTo", (srcStartId - 3))
+        .pair("destName", destName)
+        .pair("destStartId", destStartId)
+        .pair("destDownTo", (destStartId - 3))
+        .pair("proc", processName)
         .add("""
             
             ADD3_{{proc}} : PROCESS({{srcName}})
@@ -288,33 +287,6 @@
                END CASE;
             END PROCESS ADD3_{{proc}};
             """)
-=======
-        .pair("srcName", srcName)
-        .pair("srcStartId", srcStartId)
-        .pair("srcDownTo", (srcStartId - 3))
-        .pair("destName", destName)
-        .pair("destStartId", destStartId)
-        .pair("destDownTo", (destStartId - 3))
-        .pair("proc", processName)
-        .addLines(
-            "",
-            "ADD3_{{proc}} : PROCESS({{srcName}})",
-            "BEGIN",
-            "   CASE ( {{srcName}}( {{srcStartId}} DOWNTO {{srcDownTo}}) ) IS",
-            "      WHEN \"0000\" => {{destName}}( {{destStartId}} DOWNTO {{destDownTo}} ) <= \"0000\";",
-            "      WHEN \"0001\" => {{destName}}( {{destStartId}} DOWNTO {{destDownTo}} ) <= \"0001\";",
-            "      WHEN \"0010\" => {{destName}}( {{destStartId}} DOWNTO {{destDownTo}} ) <= \"0010\";",
-            "      WHEN \"0011\" => {{destName}}( {{destStartId}} DOWNTO {{destDownTo}} ) <= \"0011\";",
-            "      WHEN \"0100\" => {{destName}}( {{destStartId}} DOWNTO {{destDownTo}} ) <= \"0100\";",
-            "      WHEN \"0101\" => {{destName}}( {{destStartId}} DOWNTO {{destDownTo}} ) <= \"1000\";",
-            "      WHEN \"0110\" => {{destName}}( {{destStartId}} DOWNTO {{destDownTo}} ) <= \"1001\";",
-            "      WHEN \"0111\" => {{destName}}( {{destStartId}} DOWNTO {{destDownTo}} ) <= \"1010\";",
-            "      WHEN \"1000\" => {{destName}}( {{destStartId}} DOWNTO {{destDownTo}} ) <= \"1011\";",
-            "      WHEN \"1001\" => {{destName}}( {{destStartId}} DOWNTO {{destDownTo}} ) <= \"1100\";",
-            "      WHEN \"0000\" => {{destName}}( {{destStartId}} DOWNTO {{destDownTo}} ) <= \"0000\";",
-            "   END CASE;",
-            "END PROCESS ADD3_{{proc}};")
->>>>>>> bc32417b
         .get();
   }
 }