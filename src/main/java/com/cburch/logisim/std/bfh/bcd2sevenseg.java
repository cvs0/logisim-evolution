/*
 * Logisim-evolution - digital logic design tool and simulator
 * Copyright by the Logisim-evolution developers
 *
 * https://github.com/logisim-evolution/
 *
 * This is free software released under GNU GPLv3 license
 */

package com.cburch.logisim.std.bfh;

import static com.cburch.logisim.std.Strings.S;

import com.cburch.logisim.data.Attribute;
import com.cburch.logisim.data.BitWidth;
import com.cburch.logisim.data.Bounds;
import com.cburch.logisim.data.Direction;
import com.cburch.logisim.data.Value;
import com.cburch.logisim.instance.InstanceFactory;
import com.cburch.logisim.instance.InstancePainter;
import com.cburch.logisim.instance.InstanceState;
import com.cburch.logisim.instance.Port;
import com.cburch.logisim.instance.StdAttr;
import java.awt.Color;

public class bcd2sevenseg extends InstanceFactory {
  /**
   * Unique identifier of the tool, used as reference in project files.
   * Do NOT change as it will prevent project files from loading.
   *
   * Identifier value must MUST be unique string among all tools.
   */
  public static final String _ID = "BCD_to_7_Segment_decoder";

  static final int PER_DELAY = 1;
  public static final int SEGMENT_A = 0;
  public static final int SEGMENT_B = 1;
  public static final int SEGMENT_C = 2;
  public static final int SEGMENT_D = 3;
  public static final int SEGMENT_E = 4;
  public static final int SEGMENT_F = 5;
  public static final int SEGMENT_G = 6;
  public static final int BCD_IN = 7;

  public bcd2sevenseg() {
    super(_ID, S.getter("BCD2SevenSegment"), new bcd2sevensegHDLGeneratorFactory());
    setAttributes(new Attribute[] {StdAttr.DUMMY}, new Object[] {""});
    setOffsetBounds(Bounds.create(-10, -20, 50, 100));
    final var ps = new Port[8];
    ps[SEGMENT_A] = new Port(20, 0, Port.OUTPUT, 1);
    ps[SEGMENT_B] = new Port(30, 0, Port.OUTPUT, 1);
    ps[SEGMENT_C] = new Port(20, 60, Port.OUTPUT, 1);
    ps[SEGMENT_D] = new Port(10, 60, Port.OUTPUT, 1);
    ps[SEGMENT_E] = new Port(0, 60, Port.OUTPUT, 1);
    ps[SEGMENT_F] = new Port(10, 0, Port.OUTPUT, 1);
    ps[SEGMENT_G] = new Port(0, 0, Port.OUTPUT, 1);
    ps[BCD_IN] = new Port(10, 80, Port.INPUT, 4);
    ps[SEGMENT_A].setToolTip(S.getter("Segment_A"));
    ps[SEGMENT_B].setToolTip(S.getter("Segment_B"));
    ps[SEGMENT_C].setToolTip(S.getter("Segment_C"));
    ps[SEGMENT_D].setToolTip(S.getter("Segment_D"));
    ps[SEGMENT_E].setToolTip(S.getter("Segment_E"));
    ps[SEGMENT_F].setToolTip(S.getter("Segment_F"));
    ps[SEGMENT_G].setToolTip(S.getter("Segment_G"));
    ps[BCD_IN].setToolTip(S.getter("BCDValue"));
    setPorts(ps);
  }

  @Override
  public void paintInstance(InstancePainter painter) {
    final var gfx = painter.getGraphics();
    final var myBounds = painter.getBounds();
    if (!painter.isPrintView()) gfx.setColor(Color.BLUE);
    painter.drawRectangle(myBounds, "");
    painter.drawPort(BCD_IN, "BCD", Direction.SOUTH);
    for (var i = 0; i < 7; i++) {
      painter.drawPort(i);
    }
    gfx.setColor(Color.BLACK);
    painter.drawRectangle(
        myBounds.getX() + 5,
        myBounds.getY() + 20,
        myBounds.getWidth() - 10,
        myBounds.getHeight() - 40,
        "");
  }

  @Override
  public void propagate(InstanceState state) {
<<<<<<< HEAD
    if (state.getPortValue(BCDin).isFullyDefined()
        && !state.getPortValue(BCDin).isErrorValue()
        && !state.getPortValue(BCDin).isUnknown()) {
      int value = (int) state.getPortValue(BCDin).toLongValue();
=======
    if (state.getPortValue(BCD_IN).isFullyDefined()
        & !state.getPortValue(BCD_IN).isErrorValue()
        & !state.getPortValue(BCD_IN).isUnknown()) {
      int value = (int) state.getPortValue(BCD_IN).toLongValue();
>>>>>>> 3c1fb3ba
      switch (value) {
        case 0:
          state.setPort(SEGMENT_A, Value.createKnown(BitWidth.create(1), 1), PER_DELAY);
          state.setPort(SEGMENT_B, Value.createKnown(BitWidth.create(1), 1), PER_DELAY);
          state.setPort(SEGMENT_C, Value.createKnown(BitWidth.create(1), 1), PER_DELAY);
          state.setPort(SEGMENT_D, Value.createKnown(BitWidth.create(1), 1), PER_DELAY);
          state.setPort(SEGMENT_E, Value.createKnown(BitWidth.create(1), 1), PER_DELAY);
          state.setPort(SEGMENT_F, Value.createKnown(BitWidth.create(1), 1), PER_DELAY);
          state.setPort(SEGMENT_G, Value.createKnown(BitWidth.create(1), 0), PER_DELAY);
          break;
        case 1:
          state.setPort(SEGMENT_A, Value.createKnown(BitWidth.create(1), 0), PER_DELAY);
          state.setPort(SEGMENT_B, Value.createKnown(BitWidth.create(1), 1), PER_DELAY);
          state.setPort(SEGMENT_C, Value.createKnown(BitWidth.create(1), 1), PER_DELAY);
          state.setPort(SEGMENT_D, Value.createKnown(BitWidth.create(1), 0), PER_DELAY);
          state.setPort(SEGMENT_E, Value.createKnown(BitWidth.create(1), 0), PER_DELAY);
          state.setPort(SEGMENT_F, Value.createKnown(BitWidth.create(1), 0), PER_DELAY);
          state.setPort(SEGMENT_G, Value.createKnown(BitWidth.create(1), 0), PER_DELAY);
          break;
        case 2:
          state.setPort(SEGMENT_A, Value.createKnown(BitWidth.create(1), 1), PER_DELAY);
          state.setPort(SEGMENT_B, Value.createKnown(BitWidth.create(1), 1), PER_DELAY);
          state.setPort(SEGMENT_C, Value.createKnown(BitWidth.create(1), 0), PER_DELAY);
          state.setPort(SEGMENT_D, Value.createKnown(BitWidth.create(1), 1), PER_DELAY);
          state.setPort(SEGMENT_E, Value.createKnown(BitWidth.create(1), 1), PER_DELAY);
          state.setPort(SEGMENT_F, Value.createKnown(BitWidth.create(1), 0), PER_DELAY);
          state.setPort(SEGMENT_G, Value.createKnown(BitWidth.create(1), 1), PER_DELAY);
          break;
        case 3:
          state.setPort(SEGMENT_A, Value.createKnown(BitWidth.create(1), 1), PER_DELAY);
          state.setPort(SEGMENT_B, Value.createKnown(BitWidth.create(1), 1), PER_DELAY);
          state.setPort(SEGMENT_C, Value.createKnown(BitWidth.create(1), 1), PER_DELAY);
          state.setPort(SEGMENT_D, Value.createKnown(BitWidth.create(1), 1), PER_DELAY);
          state.setPort(SEGMENT_E, Value.createKnown(BitWidth.create(1), 0), PER_DELAY);
          state.setPort(SEGMENT_F, Value.createKnown(BitWidth.create(1), 0), PER_DELAY);
          state.setPort(SEGMENT_G, Value.createKnown(BitWidth.create(1), 1), PER_DELAY);
          break;
        case 4:
          state.setPort(SEGMENT_A, Value.createKnown(BitWidth.create(1), 0), PER_DELAY);
          state.setPort(SEGMENT_B, Value.createKnown(BitWidth.create(1), 1), PER_DELAY);
          state.setPort(SEGMENT_C, Value.createKnown(BitWidth.create(1), 1), PER_DELAY);
          state.setPort(SEGMENT_D, Value.createKnown(BitWidth.create(1), 0), PER_DELAY);
          state.setPort(SEGMENT_E, Value.createKnown(BitWidth.create(1), 0), PER_DELAY);
          state.setPort(SEGMENT_F, Value.createKnown(BitWidth.create(1), 1), PER_DELAY);
          state.setPort(SEGMENT_G, Value.createKnown(BitWidth.create(1), 1), PER_DELAY);
          break;
        case 5:
          state.setPort(SEGMENT_A, Value.createKnown(BitWidth.create(1), 1), PER_DELAY);
          state.setPort(SEGMENT_B, Value.createKnown(BitWidth.create(1), 0), PER_DELAY);
          state.setPort(SEGMENT_C, Value.createKnown(BitWidth.create(1), 1), PER_DELAY);
          state.setPort(SEGMENT_D, Value.createKnown(BitWidth.create(1), 1), PER_DELAY);
          state.setPort(SEGMENT_E, Value.createKnown(BitWidth.create(1), 0), PER_DELAY);
          state.setPort(SEGMENT_F, Value.createKnown(BitWidth.create(1), 1), PER_DELAY);
          state.setPort(SEGMENT_G, Value.createKnown(BitWidth.create(1), 1), PER_DELAY);
          break;
        case 6:
          state.setPort(SEGMENT_A, Value.createKnown(BitWidth.create(1), 1), PER_DELAY);
          state.setPort(SEGMENT_B, Value.createKnown(BitWidth.create(1), 0), PER_DELAY);
          state.setPort(SEGMENT_C, Value.createKnown(BitWidth.create(1), 1), PER_DELAY);
          state.setPort(SEGMENT_D, Value.createKnown(BitWidth.create(1), 1), PER_DELAY);
          state.setPort(SEGMENT_E, Value.createKnown(BitWidth.create(1), 1), PER_DELAY);
          state.setPort(SEGMENT_F, Value.createKnown(BitWidth.create(1), 1), PER_DELAY);
          state.setPort(SEGMENT_G, Value.createKnown(BitWidth.create(1), 1), PER_DELAY);
          break;
        case 7:
          state.setPort(SEGMENT_A, Value.createKnown(BitWidth.create(1), 1), PER_DELAY);
          state.setPort(SEGMENT_B, Value.createKnown(BitWidth.create(1), 1), PER_DELAY);
          state.setPort(SEGMENT_C, Value.createKnown(BitWidth.create(1), 1), PER_DELAY);
          state.setPort(SEGMENT_D, Value.createKnown(BitWidth.create(1), 0), PER_DELAY);
          state.setPort(SEGMENT_E, Value.createKnown(BitWidth.create(1), 0), PER_DELAY);
          state.setPort(SEGMENT_F, Value.createKnown(BitWidth.create(1), 0), PER_DELAY);
          state.setPort(SEGMENT_G, Value.createKnown(BitWidth.create(1), 0), PER_DELAY);
          break;
        case 8:
          state.setPort(SEGMENT_A, Value.createKnown(BitWidth.create(1), 1), PER_DELAY);
          state.setPort(SEGMENT_B, Value.createKnown(BitWidth.create(1), 1), PER_DELAY);
          state.setPort(SEGMENT_C, Value.createKnown(BitWidth.create(1), 1), PER_DELAY);
          state.setPort(SEGMENT_D, Value.createKnown(BitWidth.create(1), 1), PER_DELAY);
          state.setPort(SEGMENT_E, Value.createKnown(BitWidth.create(1), 1), PER_DELAY);
          state.setPort(SEGMENT_F, Value.createKnown(BitWidth.create(1), 1), PER_DELAY);
          state.setPort(SEGMENT_G, Value.createKnown(BitWidth.create(1), 1), PER_DELAY);
          break;
        case 9:
          state.setPort(SEGMENT_A, Value.createKnown(BitWidth.create(1), 1), PER_DELAY);
          state.setPort(SEGMENT_B, Value.createKnown(BitWidth.create(1), 1), PER_DELAY);
          state.setPort(SEGMENT_C, Value.createKnown(BitWidth.create(1), 1), PER_DELAY);
          state.setPort(SEGMENT_D, Value.createKnown(BitWidth.create(1), 1), PER_DELAY);
          state.setPort(SEGMENT_E, Value.createKnown(BitWidth.create(1), 0), PER_DELAY);
          state.setPort(SEGMENT_F, Value.createKnown(BitWidth.create(1), 1), PER_DELAY);
          state.setPort(SEGMENT_G, Value.createKnown(BitWidth.create(1), 1), PER_DELAY);
          break;
        default:
          state.setPort(SEGMENT_A, Value.createUnknown(BitWidth.create(1)), PER_DELAY);
          state.setPort(SEGMENT_B, Value.createUnknown(BitWidth.create(1)), PER_DELAY);
          state.setPort(SEGMENT_C, Value.createUnknown(BitWidth.create(1)), PER_DELAY);
          state.setPort(SEGMENT_D, Value.createUnknown(BitWidth.create(1)), PER_DELAY);
          state.setPort(SEGMENT_E, Value.createUnknown(BitWidth.create(1)), PER_DELAY);
          state.setPort(SEGMENT_F, Value.createUnknown(BitWidth.create(1)), PER_DELAY);
          state.setPort(SEGMENT_G, Value.createUnknown(BitWidth.create(1)), PER_DELAY);
          break;
      }
    } else {
      for (int i = 0; i < 7; i++)
        state.setPort(i, Value.createUnknown(BitWidth.create(1)), PER_DELAY);
    }
  }
}<|MERGE_RESOLUTION|>--- conflicted
+++ resolved
@@ -87,17 +87,10 @@
 
   @Override
   public void propagate(InstanceState state) {
-<<<<<<< HEAD
     if (state.getPortValue(BCDin).isFullyDefined()
         && !state.getPortValue(BCDin).isErrorValue()
         && !state.getPortValue(BCDin).isUnknown()) {
       int value = (int) state.getPortValue(BCDin).toLongValue();
-=======
-    if (state.getPortValue(BCD_IN).isFullyDefined()
-        & !state.getPortValue(BCD_IN).isErrorValue()
-        & !state.getPortValue(BCD_IN).isUnknown()) {
-      int value = (int) state.getPortValue(BCD_IN).toLongValue();
->>>>>>> 3c1fb3ba
       switch (value) {
         case 0:
           state.setPort(SEGMENT_A, Value.createKnown(BitWidth.create(1), 1), PER_DELAY);
