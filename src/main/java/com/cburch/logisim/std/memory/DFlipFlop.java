/*
 * Logisim-evolution - digital logic design tool and simulator
 * Copyright by the Logisim-evolution developers
 *
 * https://github.com/logisim-evolution/
 *
 * This is free software released under GNU GPLv3 license
 */

package com.cburch.logisim.std.memory;

import static com.cburch.logisim.std.Strings.S;

import com.cburch.logisim.data.Value;
import com.cburch.logisim.gui.icons.FlipFlopIcon;
import com.cburch.logisim.instance.Port;
import com.cburch.logisim.instance.StdAttr;
import com.cburch.logisim.util.LineBuffer;

public class DFlipFlop extends AbstractFlipFlop {
  /**
   * Unique identifier of the tool, used as reference in project files.
   * Do NOT change as it will prevent project files from loading.
   *
   * Identifier value must MUST be unique string among all tools.
   */
  public static final String _ID = "D Flip-Flop";

  private static class DFFHDLGeneratorFactory extends AbstractFlipFlopHDLGeneratorFactory {

    public DFFHDLGeneratorFactory() {
      super(1, StdAttr.TRIGGER);
      myPorts.add(Port.INPUT, "D", 1, 0);
    }

    @Override
<<<<<<< HEAD
    public ArrayList<String> getUpdateLogic() {
      final var contents = new ArrayList<String>();
      contents.add("   " + Hdl.assignPreamble() + "s_next_state" + Hdl.assignOperator() + "D;");
      return contents;
=======
    public LineBuffer getUpdateLogic() {
      return LineBuffer.getHdlBuffer().add("{{assign}}s_next_state {{=}} D;");
>>>>>>> d6124b2f
    }
  }

  public DFlipFlop() {
    super(_ID, new FlipFlopIcon(FlipFlopIcon.D_FLIPFLOP), S.getter("dFlipFlopComponent"), 1, true, new DFFHDLGeneratorFactory());
  }

  @Override
  protected Value computeValue(Value[] inputs, Value curValue) {
    return inputs[0];
  }

  @Override
  protected String getInputName(int index) {
    return "D";
  }
}<|MERGE_RESOLUTION|>--- conflicted
+++ resolved
@@ -34,15 +34,8 @@
     }
 
     @Override
-<<<<<<< HEAD
-    public ArrayList<String> getUpdateLogic() {
-      final var contents = new ArrayList<String>();
-      contents.add("   " + Hdl.assignPreamble() + "s_next_state" + Hdl.assignOperator() + "D;");
-      return contents;
-=======
     public LineBuffer getUpdateLogic() {
       return LineBuffer.getHdlBuffer().add("{{assign}}s_next_state {{=}} D;");
->>>>>>> d6124b2f
     }
   }
 
