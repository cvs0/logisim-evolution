/*
 * This file is part of logisim-evolution.
 *
 * Logisim-evolution is free software: you can redistribute it and/or modify
 * it under the terms of the GNU General Public License as published by the
 * Free Software Foundation, either version 3 of the License, or (at your
 * option) any later version.
 *
 * Logisim-evolution is distributed in the hope that it will be useful, but
 * WITHOUT ANY WARRANTY; without even the implied warranty of MERCHANTABILITY
 * or FITNESS FOR A PARTICULAR PURPOSE.  See the GNU General Public License
 * for more details.
 *
 * You should have received a copy of the GNU General Public License along
 * with logisim-evolution. If not, see <http://www.gnu.org/licenses/>.
 *
 * Original code by Carl Burch (http://www.cburch.com), 2011.
 * Subsequent modifications by:
 *   + College of the Holy Cross
 *     http://www.holycross.edu
 *   + Haute École Spécialisée Bernoise/Berner Fachhochschule
 *     http://www.bfh.ch
 *   + Haute École du paysage, d'ingénierie et d'architecture de Genève
 *     http://hepia.hesge.ch/
 *   + Haute École d'Ingénierie et de Gestion du Canton de Vaud
 *     http://www.heig-vd.ch/
 */

package com.cburch.logisim.std.memory;

import static com.cburch.logisim.std.Strings.S;

import com.cburch.logisim.LogisimVersion;
import com.cburch.logisim.data.Attribute;
import com.cburch.logisim.data.AttributeSet;
import com.cburch.logisim.data.Attributes;
import com.cburch.logisim.data.BitWidth;
import com.cburch.logisim.data.Bounds;
import com.cburch.logisim.data.Direction;
import com.cburch.logisim.data.Value;
import com.cburch.logisim.fpga.designrulecheck.NetlistComponent;
import com.cburch.logisim.gui.icons.ShifterIcon;
import com.cburch.logisim.instance.Instance;
import com.cburch.logisim.instance.InstanceFactory;
import com.cburch.logisim.instance.InstancePainter;
import com.cburch.logisim.instance.InstanceState;
import com.cburch.logisim.instance.Port;
import com.cburch.logisim.instance.StdAttr;
import com.cburch.logisim.prefs.AppPreferences;
import com.cburch.logisim.tools.key.BitWidthConfigurator;
import com.cburch.logisim.tools.key.IntegerConfigurator;
import com.cburch.logisim.tools.key.JoinedConfigurator;
import com.cburch.logisim.util.GraphicsUtil;
import com.cburch.logisim.util.StringUtil;
import java.awt.Color;

public class ShiftRegister extends InstanceFactory {
  /**
   * Unique identifier of the tool, used as reference in project files.
   * Do NOT change as it will prevent project files from loading.
   *
   * Identifier value must MUST be unique string among all tools.
   */
  public static final String _ID = "Shift Register";

  static final Attribute<Integer> ATTR_LENGTH =
      Attributes.forIntegerRange("length", S.getter("shiftRegLengthAttr"), 1, 64);
  static final Attribute<Boolean> ATTR_LOAD =
      Attributes.forBoolean("parallel", S.getter("shiftRegParallelAttr"));

  static final int IN = 0;
  static final int SH = 1;
  public static final int CK = 2;
  static final int CLR = 3;
  static final int OUT = 4;
  static final int LD = 5;
  static final int symbolWidth = 100;

  public ShiftRegister() {
    super(_ID, S.getter("shiftRegisterComponent"));
    setAttributes(
        new Attribute[] {
          StdAttr.WIDTH,
          ATTR_LENGTH,
          ATTR_LOAD,
          StdAttr.EDGE_TRIGGER,
          StdAttr.LABEL,
          StdAttr.LABEL_FONT,
          StdAttr.APPEARANCE
        },
        new Object[] {
          BitWidth.ONE,
            8,
          Boolean.TRUE,
          StdAttr.TRIG_RISING,
          "",
          StdAttr.DEFAULT_LABEL_FONT,
          AppPreferences.getDefaultAppearance()
        });
    setKeyConfigurator(
        JoinedConfigurator.create(
            new IntegerConfigurator(ATTR_LENGTH, 1, 64, 0),
            new BitWidthConfigurator(StdAttr.WIDTH)));

    setIcon(new ShifterIcon());
    setInstanceLogger(ShiftRegisterLogger.class);
    setInstancePoker(ShiftRegisterPoker.class);
  }

  @Override
  public Object getDefaultAttributeValue(Attribute<?> attr, LogisimVersion ver) {
    if (attr.equals(StdAttr.APPEARANCE)) {
      return StdAttr.APPEAR_CLASSIC;
    } else {
      return super.getDefaultAttributeValue(attr, ver);
    }
  }

  @Override
  protected void configureNewInstance(Instance instance) {
    configurePorts(instance);
    instance.addAttributeListener();
  }

  private void configurePorts(Instance instance) {
    final var widthObj = instance.getAttributeValue(StdAttr.WIDTH);
    final var width = widthObj.getWidth();
    final var parallelObj = instance.getAttributeValue(ATTR_LOAD);
    final var bds = instance.getBounds();
    Port[] ps;
    final var lenObj = instance.getAttributeValue(ATTR_LENGTH);
    final var len = lenObj == null ? 8 : lenObj;
    if (instance.getAttributeValue(StdAttr.APPEARANCE) == StdAttr.APPEAR_CLASSIC) {
      if (parallelObj == null || parallelObj) {
        ps = new Port[6 + 2 * len];
        ps[LD] = new Port(10, -20, Port.INPUT, 1);
        ps[LD].setToolTip(S.getter("shiftRegLoadTip"));
        for (var i = 0; i < len; i++) {
          ps[6 + 2 * i] = new Port(20 + 10 * i, -20, Port.INPUT, width);
          ps[6 + 2 * i + 1] = new Port(20 + 10 * i, 20, Port.OUTPUT, width);
        }
      } else {
        ps = new Port[5];
      }
      ps[OUT] = new Port(bds.getWidth(), 0, Port.OUTPUT, width);
      ps[IN] = new Port(0, 0, Port.INPUT, width);
      ps[SH] = new Port(0, -10, Port.INPUT, 1);
      ps[CK] = new Port(0, 10, Port.INPUT, 1);
      ps[CLR] = new Port(10, 20, Port.INPUT, 1);
    } else {
      if (parallelObj == null || parallelObj) {
        ps = new Port[6 + 2 * len - 1];
        ps[LD] = new Port(0, 30, Port.INPUT, 1);
        ps[LD].setToolTip(S.getter("shiftRegLoadTip"));
        for (var i = 0; i < len; i++) {
          ps[6 + 2 * i] = new Port(0, 90 + i * 20, Port.INPUT, width);
          if (i < (len - 1))
            ps[6 + 2 * i + 1] = new Port(symbolWidth + 20, 90 + i * 20, Port.OUTPUT, width);
        }
      } else {
        ps = new Port[5];
      }
      ps[OUT] = new Port(symbolWidth + 20, 70 + len * 20, Port.OUTPUT, width);
      ps[IN] = new Port(0, 80, Port.INPUT, width);
      ps[SH] = new Port(0, 40, Port.INPUT, 1);
      ps[CK] = new Port(0, 50, Port.INPUT, 1);
      ps[CLR] = new Port(0, 20, Port.INPUT, 1);
    }
    ps[OUT].setToolTip(S.getter("shiftRegOutTip"));
    ps[SH].setToolTip(S.getter("shiftRegShiftTip"));
    ps[IN].setToolTip(S.getter("shiftRegInTip"));
    ps[CK].setToolTip(S.getter("shiftRegClockTip"));
    ps[CLR].setToolTip(S.getter("shiftRegClearTip"));
    instance.setPorts(ps);
    instance.setTextField(
        StdAttr.LABEL,
        StdAttr.LABEL_FONT,
        bds.getX() + bds.getWidth() / 2,
        bds.getY() - 3,
        GraphicsUtil.H_CENTER,
        GraphicsUtil.V_BASELINE);
  }

  private void DrawControl(
      InstancePainter painter,
      int xpos,
      int ypos,
      int nr_of_stages,
      int nr_of_bits,
      boolean has_load,
      boolean active_low_clock) {
    final var g = painter.getGraphics();
    GraphicsUtil.switchToWidth(g, 2);
    final var blockwidth = symbolWidth;
    g.drawLine(xpos + 10, ypos, xpos + blockwidth + 10, ypos);
    g.drawLine(xpos + 10, ypos, xpos + 10, ypos + 60);
    g.drawLine(xpos + blockwidth + 10, ypos, xpos + blockwidth + 10, ypos + 60);
    g.drawLine(xpos + 10, ypos + 60, xpos + 20, ypos + 60);
    g.drawLine(xpos + blockwidth, ypos + 60, xpos + blockwidth + 10, ypos + 60);
    g.drawLine(xpos + 20, ypos + 60, xpos + 20, ypos + 70);
    g.drawLine(xpos + blockwidth, ypos + 60, xpos + blockwidth, ypos + 70);
    if (nr_of_bits > 1) {
      g.drawLine(xpos + blockwidth + 10, ypos + 5, xpos + blockwidth + 15, ypos + 5);
      g.drawLine(xpos + blockwidth + 15, ypos + 5, xpos + blockwidth + 15, ypos + 65);
      g.drawLine(xpos + blockwidth + 5, ypos + 65, xpos + blockwidth + 15, ypos + 65);
      g.drawLine(xpos + blockwidth + 5, ypos + 65, xpos + blockwidth + 5, ypos + 70);
      if (nr_of_bits > 2) {
        g.drawLine(xpos + blockwidth + 15, ypos + 10, xpos + blockwidth + 20, ypos + 10);
        g.drawLine(xpos + blockwidth + 20, ypos + 10, xpos + blockwidth + 20, ypos + 70);
        g.drawLine(xpos + blockwidth + 10, ypos + 70, xpos + blockwidth + 20, ypos + 70);
      }
    }
    final var Identifier = "SRG" + nr_of_stages;
    GraphicsUtil.drawCenteredText(g, Identifier, xpos + (symbolWidth / 2) + 10, ypos + 5);
    /* Draw the clock input */
    painter.drawClockSymbol(xpos + 10, ypos + 50);
    GraphicsUtil.switchToWidth(g, 2);
    if (active_low_clock) g.drawOval(xpos, ypos + 45, 10, 10);
    else g.drawLine(xpos, ypos + 50, xpos + 10, ypos + 50);
    painter.drawPort(CK);
    final var cntrl = "1\u2192/C3";
    GraphicsUtil.drawText(g, cntrl, xpos + 20, ypos + 50, GraphicsUtil.H_LEFT, GraphicsUtil.V_CENTER);
    /* draw shift input */
    g.drawLine(xpos, ypos + 40, xpos + 10, ypos + 40);
    GraphicsUtil.drawText(g, "M1 [shift]", xpos + 20, ypos + 40, GraphicsUtil.H_LEFT, GraphicsUtil.V_CENTER);
    painter.drawPort(SH);
    /* draw load input */
    if (has_load) {
      g.drawLine(xpos, ypos + 30, xpos + 10, ypos + 30);
      GraphicsUtil.drawText(g, "M2 [load]", xpos + 20, ypos + 30, GraphicsUtil.H_LEFT, GraphicsUtil.V_CENTER);
      painter.drawPort(LD);
    }
    /* draw reset */
    g.drawLine(xpos, ypos + 20, xpos + 10, ypos + 20);
    GraphicsUtil.drawText(g, "R", xpos + 20, ypos + 20, GraphicsUtil.H_LEFT, GraphicsUtil.V_CENTER);
    painter.drawPort(CLR);
    GraphicsUtil.switchToWidth(g, 1);
  }

  private void DrawDataBlock(
      InstancePainter painter,
      int xpos,
      int ypos,
      int nrOfStages,
      int nrOfBits,
      int currentStage,
      Value data_value,
      boolean hasLoad) {
    var realYpos = ypos + 70 + currentStage * 20;
    if (currentStage > 0) realYpos += 10;
    final var realXpos = xpos + 10;
    final var dataWidth = (nrOfBits == 1) ? 2 : 5;
    final var lineFix = (nrOfBits == 1) ? 1 : 2;
    int height = (currentStage == 0) ? 30 : 20;
    final var lastBlock = (currentStage == (nrOfStages - 1));
    final var blockWidth = symbolWidth;
    final var g = painter.getGraphics();
    GraphicsUtil.switchToWidth(g, 2);
    g.drawRect(realXpos, realYpos, blockWidth, height);
    if (nrOfBits > 1) {
      g.drawLine(realXpos + blockWidth, realYpos + 5, realXpos + blockWidth + 5, realYpos + 5);
      g.drawLine(
          realXpos + blockWidth + 5,
          realYpos + 5,
          realXpos + blockWidth + 5,
          realYpos + height + 5);
      if (lastBlock) {
        g.drawLine(
            realXpos + 5,
            realYpos + height + 5,
            realXpos + blockWidth + 5,
            realYpos + height + 5);
        g.drawLine(realXpos + 5, realYpos + height, realXpos + 5, realYpos + height + 5);
      }
      if (nrOfBits > 2) {
        g.drawLine(
            realXpos + blockWidth + 5,
            realYpos + 10,
            realXpos + blockWidth + 10,
            realYpos + 10);
        g.drawLine(
            realXpos + blockWidth + 10,
            realYpos + 10,
            realXpos + blockWidth + 10,
            realYpos + height + 10);
        if (lastBlock) {
          g.drawLine(
              realXpos + 10,
              realYpos + height + 10,
              realXpos + blockWidth + 10,
              realYpos + height + 10);
          g.drawLine(
              realXpos + 10, realYpos + height + 5, realXpos + 10, realYpos + height + 10);
        }
      }
    }
    /* Draw the Inputs */
    if (currentStage == 0 || hasLoad) {
      GraphicsUtil.switchToWidth(g, dataWidth);
      g.drawLine(realXpos - 10, realYpos + 10, realXpos - lineFix, realYpos + 10);
      if (currentStage == 0) {
        painter.drawPort(IN);
        GraphicsUtil.drawText(
            g, "1,3D", realXpos + 1, realYpos + 10, GraphicsUtil.H_LEFT, GraphicsUtil.V_CENTER);
        if (hasLoad) {
          g.drawLine(realXpos - 10, realYpos + 20, realXpos - lineFix, realYpos + 20);
          GraphicsUtil.drawText(
              g, "2,3D", realXpos + 1, realYpos + 20, GraphicsUtil.H_LEFT, GraphicsUtil.V_CENTER);
        }
      } else {
        GraphicsUtil.drawText(
            g, "2,3D", realXpos + 1, realYpos + 10, GraphicsUtil.H_LEFT, GraphicsUtil.V_CENTER);
      }

      if (hasLoad) painter.drawPort(6 + 2 * currentStage);
      GraphicsUtil.switchToWidth(g, 1);
    }
    GraphicsUtil.switchToWidth(g, 1);
    /* Draw the outputs */
    if (lastBlock) {
      GraphicsUtil.switchToWidth(g, dataWidth);
      g.drawLine(
          realXpos + blockWidth + lineFix,
          realYpos + 10,
          realXpos + blockWidth + 10,
          realYpos + 10);
      painter.drawPort(OUT);
      GraphicsUtil.switchToWidth(g, 1);
    }
    if (hasLoad && !lastBlock) {
      GraphicsUtil.switchToWidth(g, dataWidth);
      if (currentStage == 0)
        g.drawLine(
            realXpos + blockWidth + lineFix,
            realYpos + 20,
            realXpos + blockWidth + 10,
            realYpos + 20);
      else
        g.drawLine(
            realXpos + blockWidth + lineFix,
            realYpos + 10,
            realXpos + blockWidth + 10,
            realYpos + 10);
      painter.drawPort(6 + 2 * currentStage + 1);
      GraphicsUtil.switchToWidth(g, 1);
    }
    /* Draw stage value */
    if (painter.getShowState() && (data_value != null)) {
      if (data_value.isFullyDefined()) g.setColor(Color.LIGHT_GRAY);
      else if (data_value.isErrorValue()) g.setColor(Color.RED);
      else g.setColor(Color.BLUE);
      final var yoff = (currentStage == 0) ? 10 : 0;
      final var len = (nrOfBits + 3) / 4;
      final var boxXpos = ((blockWidth - 30) / 2 + 30) - (len * 4);
      g.fillRect(realXpos + boxXpos, realYpos + yoff + 2, 2 + len * 8, 16);
      String value;
      if (data_value.isFullyDefined()) {
        g.setColor(Color.DARK_GRAY);
        value = StringUtil.toHexString(nrOfBits, data_value.toLongValue());
      } else {
        g.setColor(Color.YELLOW);
        value = (data_value.isUnknown()) ? "?" : "!";
      }
      GraphicsUtil.drawText(
          g,
          value,
          realXpos + boxXpos + 1,
          realYpos + yoff + 10,
          GraphicsUtil.H_LEFT,
          GraphicsUtil.V_CENTER);
      g.setColor(Color.BLACK);
    }
  }

  private ShiftRegisterData getData(InstanceState state) {
    final var width = state.getAttributeValue(StdAttr.WIDTH);
    final var lenObj = state.getAttributeValue(ATTR_LENGTH);
    final var length = lenObj == null ? 8 : lenObj;
    var data = (ShiftRegisterData) state.getData();
    if (data == null) {
      data = new ShiftRegisterData(width, length);
      state.setData(data);
    } else {
      data.setDimensions(width, length);
    }
    return data;
  }

  @Override
  public Bounds getOffsetBounds(AttributeSet attrs) {
    if (attrs.getValue(StdAttr.APPEARANCE) == StdAttr.APPEAR_CLASSIC) {
      Object parallel = attrs.getValue(ATTR_LOAD);
      if (parallel == null || (Boolean) parallel) {
        return Bounds.create(0, -20, 20 + 10 * attrs.getValue(ATTR_LENGTH), 40);
      } else {
        return Bounds.create(0, -20, 30, 40);
      }
    } else {
      return Bounds.create(0, 0, symbolWidth + 20, 80 + 20 * attrs.getValue(ATTR_LENGTH));
    }
  }

  @Override
  public boolean HDLSupportedComponent(AttributeSet attrs) {
    if (MyHDLGenerator == null) MyHDLGenerator = new ShiftRegisterHDLGeneratorFactory();
    return MyHDLGenerator.HDLTargetSupported(attrs);
  }

  @Override
  protected void instanceAttributeChanged(Instance instance, Attribute<?> attr) {
    if (attr == ATTR_LOAD
        || attr == ATTR_LENGTH
        || attr == StdAttr.WIDTH
        || attr == StdAttr.APPEARANCE) {
      instance.recomputeBounds();
      configurePorts(instance);
    }
  }

  @Override
  public void paintInstance(InstancePainter painter) {
    if (painter.getAttributeValue(StdAttr.APPEARANCE) == StdAttr.APPEAR_CLASSIC) {
      paintInstanceClassic(painter);
    } else {
      paintInstanceEvolution(painter);
    }
  }

  private void paintInstanceEvolution(InstancePainter painter) {
    // draw boundary, label
    painter.drawLabel();
    int xpos = painter.getLocation().getX();
    int ypos = painter.getLocation().getY();
    BitWidth widObj = painter.getAttributeValue(StdAttr.WIDTH);
    int wid = widObj.getWidth();
    Integer lenObj = painter.getAttributeValue(ATTR_LENGTH);
    int len = lenObj == null ? 8 : lenObj;
    Boolean parallelObj = painter.getAttributeValue(ATTR_LOAD);
    boolean Negedge = painter.getAttributeValue(StdAttr.EDGE_TRIGGER).equals(StdAttr.TRIG_FALLING);
    DrawControl(painter, xpos, ypos, len, wid, parallelObj, Negedge);
    ShiftRegisterData data = (ShiftRegisterData) painter.getData();

    // In the case data is null we assume that the different value are null. This allow the user to
    // instantiate the shift register without simulation mode
    if (data == null) {
      for (var stage = 0; stage < len; stage++) {
        DrawDataBlock(painter, xpos, ypos, len, wid, stage, null, parallelObj);
      }
    } else {
      for (var stage = 0; stage < len; stage++) {
        DrawDataBlock(painter, xpos, ypos, len, wid, stage, data.get(len - stage - 1), parallelObj);
      }
    }
  }

  private void paintInstanceClassic(InstancePainter painter) {
    // draw boundary, label
    painter.drawBounds();
    painter.drawLabel();

    // draw state
    boolean parallel = painter.getAttributeValue(ATTR_LOAD);
    if (parallel) {
      final var widObj = painter.getAttributeValue(StdAttr.WIDTH);
      final var wid = widObj.getWidth();
      final var lenObj = painter.getAttributeValue(ATTR_LENGTH);
      final var len = lenObj == null ? 8 : lenObj;
      if (painter.getShowState()) {
        if (wid <= 4) {
          final var data = getData(painter);
          final var bds = painter.getBounds();
          var x = bds.getX() + 20;
          var y = bds.getY();
          Object label = painter.getAttributeValue(StdAttr.LABEL);
          if (label == null || label.equals("")) {
            y += bds.getHeight() / 2;
          } else {
            y += 3 * bds.getHeight() / 4;
          }
          final var g = painter.getGraphics();
          for (var i = 0; i < len; i++) {
            if (data != null && data.get(len - 1 - i) != null) {
              final var s = data.get(len - 1 - i).toHexString();
              GraphicsUtil.drawCenteredText(g, s, x, y);
            }
            x += 10;
          }
        }
      } else {
        final var bds = painter.getBounds();
        final var x = bds.getX() + bds.getWidth() / 2;
        final var y = bds.getY();
        final var h = bds.getHeight();
        final var g = painter.getGraphics();
        Object label = painter.getAttributeValue(StdAttr.LABEL);
        if (label == null || label.equals("")) {
          final var a = S.get("shiftRegisterLabel1");
          GraphicsUtil.drawCenteredText(g, a, x, y + h / 4);
        }
<<<<<<< HEAD
        final var b = S.fmt("shiftRegisterLabel2", "" + len, "" + wid);
=======
        String b = S.get("shiftRegisterLabel2", "" + len, "" + wid);
>>>>>>> b3e27859
        GraphicsUtil.drawCenteredText(g, b, x, y + 3 * h / 4);
      }
    }

    // draw input and output ports
    final var ports = painter.getInstance().getPorts().size();
    for (var i = 0; i < ports; i++) {
      if (i != CK) painter.drawPort(i);
    }
    painter.drawClock(CK, Direction.EAST);
  }

  @Override
  public void propagate(InstanceState state) {
    Object triggerType = state.getAttributeValue(StdAttr.EDGE_TRIGGER);
    final var parallel = state.getAttributeValue(ATTR_LOAD);
    ShiftRegisterData data = getData(state);
    final var len = data.getLength();

    final var triggered = data.updateClock(state.getPortValue(CK), triggerType);
    if (state.getPortValue(CLR) == Value.TRUE) {
      data.clear();
    } else if (triggered) {
      if (parallel && state.getPortValue(LD) == Value.TRUE) {
        data.clear();
        for (int i = len - 1; i >= 0; i--) {
          data.push(state.getPortValue(6 + 2 * i));
        }
      } else if (state.getPortValue(SH) != Value.FALSE) {
        data.push(state.getPortValue(IN));
      }
    }

    state.setPort(OUT, data.get(0), 4);
    if (parallel) {
      for (var i = 0; i < len - 1; i++) {
        state.setPort(6 + 2 * i + 1, data.get(len - 1 - i), 4);
      }
    }
  }

  @Override
  public boolean CheckForGatedClocks(NetlistComponent comp) {
    return true;
  }

  @Override
  public int[] ClockPinIndex(NetlistComponent comp) {
    return new int[] {CK};
  }
}<|MERGE_RESOLUTION|>--- conflicted
+++ resolved
@@ -497,11 +497,7 @@
           final var a = S.get("shiftRegisterLabel1");
           GraphicsUtil.drawCenteredText(g, a, x, y + h / 4);
         }
-<<<<<<< HEAD
-        final var b = S.fmt("shiftRegisterLabel2", "" + len, "" + wid);
-=======
-        String b = S.get("shiftRegisterLabel2", "" + len, "" + wid);
->>>>>>> b3e27859
+        var b = S.get("shiftRegisterLabel2", "" + len, "" + wid);
         GraphicsUtil.drawCenteredText(g, b, x, y + 3 * h / 4);
       }
     }
