/*
 * Logisim-evolution - digital logic design tool and simulator
 * Copyright by the Logisim-evolution developers
 *
 * https://github.com/logisim-evolution/
 *
 * This is free software released under GNU GPLv3 license
 */

package com.cburch.logisim.std.memory;

import com.cburch.logisim.data.AttributeSet;
import com.cburch.logisim.fpga.designrulecheck.Netlist;
import com.cburch.logisim.fpga.hdlgenerator.AbstractHdlGeneratorFactory;
import com.cburch.logisim.fpga.hdlgenerator.Hdl;
import com.cburch.logisim.fpga.hdlgenerator.HdlPorts;
import com.cburch.logisim.instance.Port;
import com.cburch.logisim.instance.StdAttr;
import com.cburch.logisim.util.LineBuffer;
<<<<<<< HEAD
import java.util.ArrayList;
import java.util.List;
=======
>>>>>>> d6124b2f

public class RamHDLGeneratorFactory extends AbstractHdlGeneratorFactory {

  private static final String ByteArrayStr = "BYTE_ARRAY";
  private static final int ByteArrayId = -1;
  private static final String RestArrayStr = "REST_ARRAY";
  private static final int RestArrayId = -2;
  private static final String MemArrayStr = "MEMORY_ARRAY";
  private static final int MemArrayId = -3;

  public RamHDLGeneratorFactory() {
    super();
    getWiresPortsDuringHDLWriting = true;
  }

  @Override
  public void getGenerationTimeWiresPorts(Netlist theNetlist, AttributeSet attrs) {
    final var nrOfBits = attrs.getValue(Mem.DATA_ATTR).getWidth();
    final var be = attrs.getValue(RamAttributes.ATTR_ByteEnables);
    final var byteEnables = be != null && be.equals(RamAttributes.BUS_WITH_BYTEENABLES);
    final var byteEnableOffset = RamAppearance.getBEIndex(0, attrs);
    final var nrBePorts = RamAppearance.getNrBEPorts(attrs);
    final var nrOfAddressLines = attrs.getValue(Mem.ADDR_ATTR).getWidth();
    final var trigger = attrs.getValue(StdAttr.TRIGGER);
    final var async = StdAttr.TRIG_HIGH.equals(trigger) || StdAttr.TRIG_LOW.equals(trigger);
    final var ramEntries = (1 << nrOfAddressLines);
    final var truncated = (nrOfBits % 8) != 0;
    myWires
        .addWire("s_ram_data_out", nrOfBits)
        .addRegister("s_TickDelayLine", 3)
        .addRegister("s_DataInReg", nrOfBits)
        .addRegister("s_Address_reg", nrOfAddressLines)
        .addRegister("s_WEReg", 1)
        .addRegister("s_OEReg", 1)
        .addRegister("s_DataOutReg", nrOfBits);
    if (byteEnables) {
      myWires
          .addRegister("s_ByteEnableReg", nrBePorts);
      for (var idx = 0; idx < nrBePorts; idx++) {
        myWires
            .addWire(String.format("s_byte_enable_%d", idx), 1)
            .addWire(String.format("s_we_%d", idx), 1);
        myPorts
            .add(Port.INPUT, String.format("ByteEnable%d", idx), 1, byteEnableOffset + nrBePorts - idx - 1);
      }
      var nrOfMems = nrBePorts;
      if (truncated) {
        myTypedWires
            .addArray(RestArrayId, RestArrayStr, nrOfBits % 8, ramEntries)
            .addWire("s_trunc_mem_contents", RestArrayId);
        nrOfMems--;
      }
      myTypedWires
          .addArray(ByteArrayId, ByteArrayStr, 8, ramEntries);
      for (var mem = 0; mem < nrOfMems; mem++)
        myTypedWires
            .addWire(String.format("s_byte_mem_%d_contents", mem), ByteArrayId);
    } else {
      myTypedWires
          .addArray(MemArrayId, MemArrayStr, nrOfBits, ramEntries)
          .addWire("s_mem_contents", MemArrayId);
      myWires
          .addWire("s_we", 1)
          .addWire("s_oe", 1);
    }
    myPorts
        .add(Port.INPUT, "Address", nrOfAddressLines, RamAppearance.getAddrIndex(0, attrs))
        .add(Port.INPUT, "DataIn", nrOfBits, RamAppearance.getDataInIndex(0, attrs))
        .add(Port.INPUT, "WE", 1, RamAppearance.getWEIndex(0, attrs))
        .add(Port.INPUT, "OE", 1, RamAppearance.getOEIndex(0, attrs))
        .add(Port.OUTPUT, "DataOut", nrOfBits, RamAppearance.getDataOutIndex(0, attrs));
    if (!async) myPorts.add(Port.CLOCK, HdlPorts.getClockName(1), 1, ByteArrayId);
  }

  @Override
<<<<<<< HEAD
  public List<String> getModuleFunctionality(Netlist theNetlist, AttributeSet attrs) {
=======
  public LineBuffer getModuleFunctionality(Netlist theNetlist, AttributeSet attrs) {
>>>>>>> d6124b2f
    final var contents = LineBuffer.getHdlBuffer()
        .pair("clock", HdlPorts.getClockName(1))
        .pair("tick", HdlPorts.getTickName(1));
    final var be = attrs.getValue(RamAttributes.ATTR_ByteEnables);
    final var byteEnables = be != null && be.equals(RamAttributes.BUS_WITH_BYTEENABLES);
    if (Hdl.isVhdl()) {
      contents.addRemarkBlock("Here the control signals are defined");
      if (byteEnables) {
        for (var i = 0; i < RamAppearance.getNrBEPorts(attrs); i++) {
          contents
              .add("s_byte_enable_{{1}} <= s_ByteEnableReg({{1}}) AND s_TickDelayLine(2) AND s_OEReg;", i)
              .add("s_we_{{1}}          <= s_ByteEnableReg({{1}}) AND s_TickDelayLine(0) AND s_WEReg;", i);
        }
      } else {
        contents.add("""
            s_oe <= s_TickDelayLine(2) AND s_OEReg;
            s_we <= s_TickDelayLine(0) AND s_WEReg;
            """);
      }
      contents
          .empty()
          .addRemarkBlock("Here the input registers are defined")
          .add("""
              InputRegs : PROCESS ({{clock}}, {{tick}}, Address, DataIn, WE, OE)
              BEGIN
                 IF (rising_edge({{clock}})) THEN
                    IF ({{tick}} = '1') THEN
                        s_DataInReg        <= DataIn;
                        s_Address_reg      <= Address;
                        s_WEReg            <= WE;
                        s_OEReg            <= OE;
              """);
      if (byteEnables) {
        for (var i = 0; i < RamAppearance.getNrBEPorts(attrs); i++)
          contents.add("         s_ByteEnableReg({{1}}) <= ByteEnable{{1}}};", i);
      }
      contents
          .add("""
                    END IF;
                 END IF;
              END PROCESS InputRegs;
              """)
          .empty()
          .add("""
              TickPipeReg : PROCESS({{clock}})
              BEGIN
                 IF (rising_edge({{clock}})) THEN
                     s_TickDelayLine(0)          <= {{tick}};
                     s_TickDelayLine(2 DOWNTO 1) <= s_TickDelayLine(1 DOWNTO 0);
                 END IF;
              END PROCESS TickPipeReg;
              """)
          .empty()
          .addRemarkBlock("Here the actual memorie(s) is(are) defined");

      if (byteEnables) {
        final var truncated = (attrs.getValue(Mem.DATA_ATTR).getWidth() % 8) != 0;
        for (var i = 0; i < RamAppearance.getNrBEPorts(attrs); i++) {
          contents
              .add("Mem{{1}} : PROCESS({{clock}}, s_we_{{1}}, s_DataInReg, s_Address_reg)", i)
              .add("BEGIN")
              .add("   IF (rising_edge({{clock}})) THEN")
              .add("      IF (s_we_{{1}} = '1') THEN", i);
          final var startIndex = i * 8;
          final var endIndex =
              (i == (RamAppearance.getNrBEPorts(attrs) - 1))
                  ? attrs.getValue(Mem.DATA_ATTR).getWidth() - 1
                  : (i + 1) * 8 - 1;
          final var memName =
              (i == (RamAppearance.getNrBEPorts(attrs) - 1) && truncated)
                  ? "s_trunc_mem_contents"
                  : String.format("s_byte_mem_%d_contents", i);
          contents
              .add("         {{1}}(to_integer(unsigned(s_Address_reg))) <= s_DataInReg({{2}} DOWNTO {{3}});", memName, endIndex, startIndex)
              .add("      END IF;")
              .add("      s_ram_data_out({{1}} DOWNTO {{2}}) <= {{3}}(to_integer(unsigned(s_Address_reg)));", endIndex, startIndex, memName)
              .add("   END IF;")
              .add("END PROCESS Mem{{1}};", i)
              .add("");
        }
      } else {
        contents
            .add("""
                Mem : PROCESS( {{clock}} , s_we, s_DataInReg, s_Address_reg)
                BEGIN
                   IF (rising_edge({{clock}})) THEN
                      IF (s_we = '1') THEN
                         s_mem_contents(to_integer(unsigned(s_Address_reg))) <= s_DataInReg;
                      END IF;
                      s_ram_data_out <= s_mem_contents(to_integer(unsigned(s_Address_reg)));
                   END IF;
                END PROCESS Mem;
                """)
            .empty();
      }
      contents.addRemarkBlock("Here the output register is defined");
      if (byteEnables) {
        for (var i = 0; i < RamAppearance.getNrBEPorts(attrs); i++) {
          contents
              .add("Res{{1}} : PROCESS({{clock}}, s_byte_enable_{{1}}, s_ram_data_out)", i)
              .add("BEGIN")
              .add("   IF (rising_edge({{clock}}) THEN")
              .add("      IF (s_byte_enable_{{1}} = '1') THEN", i);
          final var startIndex = i * 8;
          final var endIndex =
              (i == (RamAppearance.getNrBEPorts(attrs) - 1))
                  ? attrs.getValue(Mem.DATA_ATTR).getWidth() - 1
                  : (i + 1) * 8 - 1;
          contents
              .add("         DataOut({{1}} DOWNTO {{2}}) <= s_ram_data_out({{1}} DOWNTO {{2}});", endIndex, startIndex)
              .add("      END IF;")
              .add("   END IF;")
              .add("END PROCESS Res{{1}};", i)
              .empty();
        }
      } else {
        contents
            .add("""
                Res : PROCESS( {{clock}} , s_oe, s_ram_data_out)
                BEGIN
                   IF (rising_edge({{clock}})) THEN
                      IF (s_oe = '1') THEN
                        DataOut <= s_ram_data_out;
                      END IF;
                   END IF;
                END PROCESS Res;

                """);
      }
    }
    return contents;
  }

  @Override
  public boolean isHdlSupportedTarget(AttributeSet attrs) {
    if (attrs == null) return false;
    Object busVal = attrs.getValue(RamAttributes.ATTR_DBUS);
    final var separate = busVal != null && busVal.equals(RamAttributes.BUS_SEP);
    Object trigger = attrs.getValue(StdAttr.TRIGGER);
    final var asynch = trigger == null || trigger.equals(StdAttr.TRIG_HIGH) || trigger.equals(StdAttr.TRIG_LOW);
    final var byteEnabled = RamAppearance.getNrLEPorts(attrs) == 0;
    final var syncRead = !attrs.containsAttribute(Mem.ASYNC_READ) || !attrs.getValue(Mem.ASYNC_READ);
    final var clearPin = attrs.getValue(RamAttributes.CLEAR_PIN) == null ? false : attrs.getValue(RamAttributes.CLEAR_PIN);
    final var readAfterWrite = !attrs.containsAttribute(Mem.READ_ATTR) || attrs.getValue(Mem.READ_ATTR).equals(Mem.READAFTERWRITE);
    return Hdl.isVhdl() && separate && !asynch && byteEnabled && syncRead && !clearPin && readAfterWrite;
  }
}<|MERGE_RESOLUTION|>--- conflicted
+++ resolved
@@ -17,11 +17,6 @@
 import com.cburch.logisim.instance.Port;
 import com.cburch.logisim.instance.StdAttr;
 import com.cburch.logisim.util.LineBuffer;
-<<<<<<< HEAD
-import java.util.ArrayList;
-import java.util.List;
-=======
->>>>>>> d6124b2f
 
 public class RamHDLGeneratorFactory extends AbstractHdlGeneratorFactory {
 
@@ -97,11 +92,7 @@
   }
 
   @Override
-<<<<<<< HEAD
-  public List<String> getModuleFunctionality(Netlist theNetlist, AttributeSet attrs) {
-=======
   public LineBuffer getModuleFunctionality(Netlist theNetlist, AttributeSet attrs) {
->>>>>>> d6124b2f
     final var contents = LineBuffer.getHdlBuffer()
         .pair("clock", HdlPorts.getClockName(1))
         .pair("tick", HdlPorts.getTickName(1));
