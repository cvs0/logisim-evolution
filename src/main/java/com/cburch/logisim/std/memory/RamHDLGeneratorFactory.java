/*
 * Logisim-evolution - digital logic design tool and simulator
 * Copyright by the Logisim-evolution developers
 *
 * https://github.com/logisim-evolution/
 *
 * This is free software released under GNU GPLv3 license
 */

package com.cburch.logisim.std.memory;

import com.cburch.logisim.data.AttributeSet;
import com.cburch.logisim.fpga.designrulecheck.Netlist;
import com.cburch.logisim.fpga.hdlgenerator.AbstractHDLGeneratorFactory;
import com.cburch.logisim.fpga.hdlgenerator.HDL;
import com.cburch.logisim.fpga.hdlgenerator.HDLPorts;
import com.cburch.logisim.instance.Port;
import com.cburch.logisim.instance.StdAttr;
import com.cburch.logisim.util.LineBuffer;
import java.util.ArrayList;
import java.util.SortedMap;
import java.util.SortedSet;
import java.util.TreeMap;
import java.util.TreeSet;

public class RamHDLGeneratorFactory extends AbstractHDLGeneratorFactory {

  private static final String ByteArrayStr = "BYTE_ARRAY";
  private static final int ByteArrayId = -1;
  private static final String RestArrayStr = "REST_ARRAY";
  private static final int RestArrayId = -2;
  private static final String MemArrayStr = "MEMORY_ARRAY";
  private static final int MemArrayId = -3;

  public RamHDLGeneratorFactory() {
    super();
    getWiresPortsDuringHDLWriting = true;
  }

  @Override
  public void getGenerationTimeWiresPorts(Netlist theNetlist, AttributeSet attrs) {
    final var nrOfBits = attrs.getValue(Mem.DATA_ATTR).getWidth();
    final var be = attrs.getValue(RamAttributes.ATTR_ByteEnables);
    final var byteEnables = be != null && be.equals(RamAttributes.BUS_WITH_BYTEENABLES);
    final var byteEnableOffset = RamAppearance.getBEIndex(0, attrs);
    final var nrBePorts = RamAppearance.getNrBEPorts(attrs);
    final var nrOfAddressLines = attrs.getValue(Mem.ADDR_ATTR).getWidth();
    final var trigger = attrs.getValue(StdAttr.TRIGGER);
    final var async = StdAttr.TRIG_HIGH.equals(trigger) || StdAttr.TRIG_LOW.equals(trigger);
    myWires
        .addWire("s_ram_data_out", nrOfBits)
        .addRegister("s_TickDelayLine", 3)
        .addRegister("s_DataInReg", nrOfBits)
        .addRegister("s_Address_reg", nrOfAddressLines)
        .addRegister("s_WEReg", 1)
        .addRegister("s_OEReg", 1)
        .addRegister("s_DataOutReg", nrOfBits);
    if (byteEnables) {
      myWires
          .addRegister("s_ByteEnableReg", nrBePorts);
      for (var idx = 0; idx < nrBePorts; idx++) {
        myWires
            .addWire(String.format("s_byte_enable_%d", idx), 1)
            .addWire(String.format("s_we_%d", idx), 1);
        myPorts
            .add(Port.INPUT, String.format("ByteEnable%d", idx), 1, byteEnableOffset + nrBePorts - idx - 1);
      }
    } else {
      myWires
          .addWire("s_we", 1)
          .addWire("s_oe", 1);
    }
    myPorts
        .add(Port.INPUT, "Address", nrOfAddressLines, RamAppearance.getAddrIndex(0, attrs))
        .add(Port.INPUT, "DataIn", nrOfBits, RamAppearance.getDataInIndex(0, attrs))
        .add(Port.INPUT, "WE", 1, RamAppearance.getWEIndex(0, attrs))
        .add(Port.INPUT, "OE", 1, RamAppearance.getOEIndex(0, attrs))
        .add(Port.OUTPUT, "DataOut", nrOfBits, RamAppearance.getDataOutIndex(0, attrs));
    if (!async) myPorts.add(Port.CLOCK, HDLPorts.getClockName(1), 1, ByteArrayId);
  }

  @Override
  public SortedMap<String, Integer> GetMemList(AttributeSet attrs) {
    final var map = new TreeMap<String, Integer>();
    if (HDL.isVHDL()) {
      Object be = attrs.getValue(RamAttributes.ATTR_ByteEnables);
      final var byteEnables = be != null && be.equals(RamAttributes.BUS_WITH_BYTEENABLES);
      int nrOfBits = attrs.getValue(Mem.DATA_ATTR).getWidth();
      if (byteEnables) {
        final var truncated = (nrOfBits % 8) != 0;
        var nrOfByteEnables = RamAppearance.getNrBEPorts(attrs);
        if (truncated) {
          nrOfByteEnables--;
          map.put("s_trunc_mem_contents", RestArrayId);
        }
        for (int i = 0; i < nrOfByteEnables; i++) {
          map.put("s_byte_mem_" + i + "_contents", ByteArrayId);
        }
      } else {
        map.put("s_mem_contents", MemArrayId);
      }
    }
    return map;
  }

  @Override
  public ArrayList<String> GetModuleFunctionality(Netlist theNetlist, AttributeSet attrs) {
<<<<<<< HEAD
    final var contents = LineBuffer.getBuffer();
=======
    final var contents = LineBuffer.getHdlBuffer()
        .pair("clock", HDLPorts.getClockName(1))
        .pair("tick", HDLPorts.getTickName(1));
>>>>>>> 57f59ec2
    final var be = attrs.getValue(RamAttributes.ATTR_ByteEnables);
    final var byteEnables = be != null && be.equals(RamAttributes.BUS_WITH_BYTEENABLES);
    if (HDL.isVHDL()) {
      contents.addRemarkBlock("Here the control signals are defined");
      if (byteEnables) {
        for (var i = 0; i < RamAppearance.getNrBEPorts(attrs); i++) {
          contents
              .add("s_byte_enable_{{1}} <= s_ByteEnableReg({{1}}) AND s_TickDelayLine(2) AND s_OEReg;", i)
              .add("s_we_{{1}}          <= s_ByteEnableReg({{1}}) AND s_TickDelayLine(0) AND s_WEReg;", i);
        }
      } else {
        contents.add("""
            s_oe <= s_TickDelayLine(2) AND s_OEReg;
            s_we <= s_TickDelayLine(0) AND s_WEReg;
            """);
      }
      contents
          .empty()
          .addRemarkBlock("Here the input registers are defined")
          .add("""
              InputRegs : PROCESS ({{clock}}, {{tick}}, Address, DataIn, WE, OE)
              BEGIN
                 IF (rising_edge({{clock}})) THEN
                    IF ({{tick}} = '1') THEN
                        s_DataInReg        <= DataIn;
                        s_Address_reg      <= Address;
                        s_WEReg            <= WE;
                        s_OEReg            <= OE;
              """);
      if (byteEnables) {
        for (var i = 0; i < RamAppearance.getNrBEPorts(attrs); i++)
          contents.add("         s_ByteEnableReg({{1}}) <= ByteEnable{{1}}};", i);
      }
      contents
          .add("""
                    END IF;
                 END IF;
              END PROCESS InputRegs;
              """)
          .empty()
          .add("""
              TickPipeReg : PROCESS({{clock}})
              BEGIN
                 IF (rising_edge({{clock}})) THEN
                     s_TickDelayLine(0)          <= {{tick}};
                     s_TickDelayLine(2 DOWNTO 1) <= s_TickDelayLine(1 DOWNTO 0);
                 END IF;
              END PROCESS TickPipeReg;
              """)
          .empty()
          .addRemarkBlock("Here the actual memorie(s) is(are) defined");

      if (byteEnables) {
        final var truncated = (attrs.getValue(Mem.DATA_ATTR).getWidth() % 8) != 0;
        for (var i = 0; i < RamAppearance.getNrBEPorts(attrs); i++) {
          contents
              .add("Mem{{1}} : PROCESS({{clock}}, s_we_{{1}}, s_DataInReg, s_Address_reg)", i)
              .add("BEGIN")
              .add("   IF (rising_edge({{clock}})) THEN")
              .add("      IF (s_we_{{1}} = '1') THEN", i);
          final var startIndex = i * 8;
          final var endIndex =
              (i == (RamAppearance.getNrBEPorts(attrs) - 1))
                  ? attrs.getValue(Mem.DATA_ATTR).getWidth() - 1
                  : (i + 1) * 8 - 1;
          final var memName =
              (i == (RamAppearance.getNrBEPorts(attrs) - 1) && truncated)
                  ? "s_trunc_mem_contents"
                  : String.format("s_byte_mem_%d_contents", i);
          contents
              .add("         {{1}}(to_integer(unsigned(s_Address_reg))) <= s_DataInReg({{2}} DOWNTO {{3}});", memName, endIndex, startIndex)
              .add("      END IF;")
              .add("      s_ram_data_out({{1}} DOWNTO {{2}}) <= {{3}}(to_integer(unsigned(s_Address_reg)));", endIndex, startIndex, memName)
              .add("   END IF;")
              .add("END PROCESS Mem{{1}};", i)
              .add("");
        }
      } else {
        contents
            .add("""
                Mem : PROCESS( {{clock}} , s_we, s_DataInReg, s_Address_reg)
                BEGIN
                   IF (rising_edge({{clock}})) THEN
                      IF (s_we = '1') THEN
                         s_mem_contents(to_integer(unsigned(s_Address_reg))) <= s_DataInReg;
                      END IF;
                      s_ram_data_out <= s_mem_contents(to_integer(unsigned(s_Address_reg)));
                   END IF;
                END PROCESS Mem;
                """)
            .empty();
      }
      contents.addRemarkBlock("Here the output register is defined");
      if (byteEnables) {
        for (var i = 0; i < RamAppearance.getNrBEPorts(attrs); i++) {
          contents
              .add("Res{{1}} : PROCESS({{clock}}, s_byte_enable_{{1}}, s_ram_data_out)", i)
              .add("BEGIN")
              .add("   IF (rising_edge({{clock}}) THEN")
              .add("      IF (s_byte_enable_{{1}} = '1') THEN", i);
          final var startIndex = i * 8;
          final var endIndex =
              (i == (RamAppearance.getNrBEPorts(attrs) - 1))
                  ? attrs.getValue(Mem.DATA_ATTR).getWidth() - 1
                  : (i + 1) * 8 - 1;
          contents
              .add("         DataOut({{1}} DOWNTO {{2}}) <= s_ram_data_out({{1}} DOWNTO {{2}});", endIndex, startIndex)
              .add("      END IF;")
              .add("   END IF;")
              .add("END PROCESS Res{{1}};", i)
              .empty();
        }
      } else {
        contents
            .add("""
                Res : PROCESS( {{clock}} , s_oe, s_ram_data_out)
                BEGIN
                   IF (rising_edge({{clock}})) THEN
                      IF (s_oe = '1') THEN
                        DataOut <= s_ram_data_out;
                      END IF;
                   END IF;
                END PROCESS Res;
                
                """);
      }
    }
    return contents.getWithIndent();
  }

  @Override
  public int GetNrOfTypes(Netlist nets, AttributeSet attrs) {
    Object be = attrs.getValue(RamAttributes.ATTR_ByteEnables);
    final var byteEnables = be != null && be.equals(RamAttributes.BUS_WITH_BYTEENABLES);
    final var nrOfBits = attrs.getValue(Mem.DATA_ATTR).getWidth();
    return (byteEnables) ? ((nrOfBits % 8) == 0) ? 1 : 2 : 1;
  }

  @Override
  public String GetType(int TypeNr) {
    switch (TypeNr) {
      case MemArrayId:
        return MemArrayStr;
      case ByteArrayId:
        return ByteArrayStr;
      case RestArrayId:
        return RestArrayStr;
    }
    return "";
  }

  @Override
  public SortedSet<String> GetTypeDefinitions(Netlist TheNetlist, AttributeSet attrs) {
    SortedSet<String> myTypes = new TreeSet<>();
    if (HDL.isVHDL()) {
      Object be = attrs.getValue(RamAttributes.ATTR_ByteEnables);
      final var byteEnables = be != null && be.equals(RamAttributes.BUS_WITH_BYTEENABLES);
      final var nrOfBits = attrs.getValue(Mem.DATA_ATTR).getWidth();
      final var nrOfAddressLines = attrs.getValue(Mem.ADDR_ATTR).getWidth();
      final var ramEntries = (1 << nrOfAddressLines);
      if (byteEnables) {
        myTypes.add(
            "TYPE "
                + ByteArrayStr
                + " IS ARRAY ("
                + (ramEntries - 1)
                + " DOWNTO 0) OF std_logic_vector(7 DOWNTO 0)");
        if ((nrOfBits % 8) != 0) {
          myTypes.add(
              "TYPE "
                  + RestArrayStr
                  + " IS ARRAY ("
                  + (ramEntries - 1)
                  + " DOWNTO 0) OF std_logic_vector("
                  + ((nrOfBits % 8) - 1)
                  + " DOWNTO 0)");
        }
      } else {
        myTypes.add(
            "TYPE "
                + MemArrayStr
                + " IS ARRAY ("
                + (ramEntries - 1)
                + " DOWNTO 0) OF std_logic_vector("
                + (nrOfBits - 1)
                + " DOWNTO 0)");
      }
    }
    return myTypes;
  }

  @Override
  public boolean isHDLSupportedTarget(AttributeSet attrs) {
    if (attrs == null) return false;
    Object busVal = attrs.getValue(RamAttributes.ATTR_DBUS);
    final var separate = busVal != null && busVal.equals(RamAttributes.BUS_SEP);
    Object trigger = attrs.getValue(StdAttr.TRIGGER);
    final var asynch = trigger == null || trigger.equals(StdAttr.TRIG_HIGH) || trigger.equals(StdAttr.TRIG_LOW);
    final var byteEnabled = RamAppearance.getNrLEPorts(attrs) == 0;
    final var syncRead = !attrs.containsAttribute(Mem.ASYNC_READ) || !attrs.getValue(Mem.ASYNC_READ);
    final var clearPin = attrs.getValue(RamAttributes.CLEAR_PIN) == null ? false : attrs.getValue(RamAttributes.CLEAR_PIN);
    final var readAfterWrite = !attrs.containsAttribute(Mem.READ_ATTR) || attrs.getValue(Mem.READ_ATTR).equals(Mem.READAFTERWRITE);
    return HDL.isVHDL() && separate && !asynch && byteEnabled && syncRead && !clearPin && readAfterWrite;
  }
}<|MERGE_RESOLUTION|>--- conflicted
+++ resolved
@@ -105,13 +105,9 @@
 
   @Override
   public ArrayList<String> GetModuleFunctionality(Netlist theNetlist, AttributeSet attrs) {
-<<<<<<< HEAD
-    final var contents = LineBuffer.getBuffer();
-=======
     final var contents = LineBuffer.getHdlBuffer()
         .pair("clock", HDLPorts.getClockName(1))
         .pair("tick", HDLPorts.getTickName(1));
->>>>>>> 57f59ec2
     final var be = attrs.getValue(RamAttributes.ATTR_ByteEnables);
     final var byteEnables = be != null && be.equals(RamAttributes.BUS_WITH_BYTEENABLES);
     if (HDL.isVHDL()) {
