/*
 * Logisim-evolution - digital logic design tool and simulator
 * Copyright by the Logisim-evolution developers
 *
 * https://github.com/logisim-evolution/
 *
 * This is free software released under GNU GPLv3 license
 */

package com.cburch.logisim.std.plexers;

import static com.cburch.logisim.std.Strings.S;

import com.cburch.logisim.LogisimVersion;
import com.cburch.logisim.data.Attribute;
import com.cburch.logisim.data.AttributeSet;
import com.cburch.logisim.data.BitWidth;
import com.cburch.logisim.data.Bounds;
import com.cburch.logisim.data.Direction;
import com.cburch.logisim.data.Location;
import com.cburch.logisim.data.Value;
import com.cburch.logisim.fpga.designrulecheck.CorrectLabel;
import com.cburch.logisim.gui.icons.PlexerIcon;
import com.cburch.logisim.instance.Instance;
import com.cburch.logisim.instance.InstanceFactory;
import com.cburch.logisim.instance.InstancePainter;
import com.cburch.logisim.instance.InstanceState;
import com.cburch.logisim.instance.Port;
import com.cburch.logisim.instance.StdAttr;
import com.cburch.logisim.prefs.AppPreferences;
import com.cburch.logisim.tools.key.BitWidthConfigurator;
import com.cburch.logisim.tools.key.JoinedConfigurator;
import com.cburch.logisim.util.GraphicsUtil;
import java.awt.Color;
import java.awt.Graphics;

public class Multiplexer extends InstanceFactory {
  /**
   * Unique identifier of the tool, used as reference in project files. Do NOT change as it will
   * prevent project files from loading.
   *
   * <p>Identifier value must MUST be unique string among all tools.
   */
  public static final String _ID = "Multiplexer";

  static void drawSelectCircle(Graphics g, Bounds bds, Location loc) {
    if (Math.min(bds.getHeight(), bds.getWidth()) <= 20) return; // no dot for narrow mode
    final var locDelta = Math.max(bds.getHeight(), bds.getWidth()) <= 50 ? 8 : 6;
    Location circLoc;
    if (bds.getHeight() >= bds.getWidth()) { // vertically oriented
      if (loc.getY() < bds.getY() + bds.getHeight() / 2) { // at top
        circLoc = loc.translate(0, locDelta);
      } else { // at bottom
        circLoc = loc.translate(0, -locDelta);
      }
      if (loc.getX() >= bds.getX() + bds.getWidth()) loc.translate(-4, 0);
      else if (loc.getX() <= bds.getX()) loc.translate(4, 0);
    } else {
      if (loc.getX() < bds.getX() + bds.getWidth() / 2) { // at left
        circLoc = loc.translate(locDelta, 0);
      } else { // at right
        circLoc = loc.translate(-locDelta, 0);
      }
      if (loc.getY() >= bds.getY() + bds.getHeight()) loc.translate(0, -4);
      else if (loc.getY() <= bds.getY()) loc.translate(0, 4);
    }
    g.setColor(Color.LIGHT_GRAY);
    g.fillOval(circLoc.getX() - 3, circLoc.getY() - 3, 6, 6);
  }

  public Multiplexer() {
    super(_ID, S.getter("multiplexerComponent"), new MultiplexerHdlGeneratorFactory());
    setAttributes(
        new Attribute[] {
          StdAttr.FACING,
          PlexersLibrary.ATTR_SIZE,
          StdAttr.SELECT_LOC,
          PlexersLibrary.ATTR_SELECT,
          StdAttr.WIDTH,
          PlexersLibrary.ATTR_DISABLED,
          PlexersLibrary.ATTR_ENABLE
        },
        new Object[] {
          Direction.EAST, PlexersLibrary.SIZE_WIDE, StdAttr.SELECT_BOTTOM_LEFT,
          PlexersLibrary.DEFAULT_SELECT, BitWidth.ONE, PlexersLibrary.DISABLED_ZERO,
          PlexersLibrary.DEFAULT_ENABLE
        });
    setKeyConfigurator(
        JoinedConfigurator.create(
            new BitWidthConfigurator(PlexersLibrary.ATTR_SELECT, 1, 5, 0),
            new BitWidthConfigurator(StdAttr.WIDTH)));
    setIcon(new PlexerIcon(false, false));
    setFacingAttribute(StdAttr.FACING);
  }

  @Override
  public Object getDefaultAttributeValue(Attribute<?> attr, LogisimVersion ver) {
    // for backward compatibility, after 2.6.4 the enable pin was "enabled" by default upto and
    // until 3.6.1
    if (attr == PlexersLibrary.ATTR_ENABLE) {
      return ver.compareTo(new LogisimVersion(3, 6, 1)) <= 0;
    } else {
      return super.getDefaultAttributeValue(attr, ver);
    }
  }

  @Override
  protected void configureNewInstance(Instance instance) {
    instance.addAttributeListener();
    updatePorts(instance);
  }

  @Override
  public String getHDLName(AttributeSet attrs) {
    final var completeName = new StringBuilder();
    completeName.append(CorrectLabel.getCorrectLabel(this.getName()));
    if (attrs.getValue(StdAttr.WIDTH).getWidth() > 1) completeName.append("_bus");
    completeName.append("_").append(1 << attrs.getValue(PlexersLibrary.ATTR_SELECT).getWidth());
    return completeName.toString();
  }

  @Override
  public Bounds getOffsetBounds(AttributeSet attrs) {
    Object size = attrs.getValue(PlexersLibrary.ATTR_SIZE);
    final var wide = size == PlexersLibrary.SIZE_WIDE;
    final var dir = attrs.getValue(StdAttr.FACING);
    final var select = attrs.getValue(PlexersLibrary.ATTR_SELECT);
    final var inputs = 1 << select.getWidth();
    if (inputs == 2) {
      final var w = (wide ? 30 : 20);
      return Bounds.create(-w, -20, w, 40).rotate(Direction.EAST, dir, 0, 0);
    } else {
      final var w = (wide ? 40 : 20);
      final var lengthAdjust = (wide ? 0 : -5);
      var offs = -(inputs / 2) * 10 - 10;
      final var length = inputs * 10 + 20 + lengthAdjust;
      // narrow isn't symmetrical when switchinng selector sides, rotating
      if (!wide && (dir == Direction.SOUTH || dir == Direction.WEST)) offs += 5;
      return Bounds.create(-w, offs, w, length).rotate(Direction.EAST, dir, 0, 0);
    }
  }

  @Override
  public boolean hasThreeStateDrivers(AttributeSet attrs) {
    return (attrs.getValue(PlexersLibrary.ATTR_DISABLED) == PlexersLibrary.DISABLED_FLOATING);
  }

  @Override
  protected void instanceAttributeChanged(Instance instance, Attribute<?> attr) {
    if (attr == StdAttr.FACING
        || attr == StdAttr.SELECT_LOC
        || attr == PlexersLibrary.ATTR_SELECT
        || attr == PlexersLibrary.ATTR_SIZE) {
      instance.recomputeBounds();
      updatePorts(instance);
    } else if (attr == StdAttr.WIDTH || attr == PlexersLibrary.ATTR_ENABLE) {
      instance.recomputeBounds();
      updatePorts(instance);
    } else if (attr == PlexersLibrary.ATTR_DISABLED) {
      instance.fireInvalidated();
    }
  }

  @Override
  public void paintGhost(InstancePainter painter) {
    Object size = painter.getAttributeValue(PlexersLibrary.ATTR_SIZE);
    final var facing = painter.getAttributeValue(StdAttr.FACING);
    final var select = painter.getAttributeValue(PlexersLibrary.ATTR_SELECT);
    final var bds = painter.getBounds();
    final var lean =
        (select.getWidth() == 1)
            ? (size == PlexersLibrary.SIZE_NARROW ? 7 : 10)
            : (size == PlexersLibrary.SIZE_NARROW ? 10 : 20);
    PlexersLibrary.drawTrapezoid(painter.getGraphics(), bds, facing, lean);
  }

  @Override
  public void paintInstance(InstancePainter painter) {
    final var g = painter.getGraphics();
    final var bds = painter.getBounds();
    Object size = painter.getAttributeValue(PlexersLibrary.ATTR_SIZE);
    final var wide = size == PlexersLibrary.SIZE_WIDE;
    final var facing = painter.getAttributeValue(StdAttr.FACING);
    final var select = painter.getAttributeValue(PlexersLibrary.ATTR_SELECT);
    final var enable = painter.getAttributeValue(PlexersLibrary.ATTR_ENABLE);
    int inputs = 1 << select.getWidth();

    // draw stubs for select/enable inputs that aren't on instance boundary
    GraphicsUtil.switchToWidth(g, 3);
    final var vertical = facing != Direction.NORTH && facing != Direction.SOUTH;
    Object selectLoc = painter.getAttributeValue(StdAttr.SELECT_LOC);
    final var selMult = selectLoc == StdAttr.SELECT_BOTTOM_LEFT ? 1 : -1;
    final var oddside = (vertical == (selMult < 0));
    int dx, dy;
    if (wide) {
      dx = vertical ? 0 : -2 * selMult;
      dy = vertical ? 2 * selMult : 0;
    } else if (vertical) {
      dx = (facing == Direction.EAST ? 1 : -1);
      dy = 2 * selMult;
    } else {
      dx = -2 * selMult;
      dy = (facing == Direction.SOUTH ? 1 : -1);
    }
    if (inputs == 2 || (!wide && oddside)) { // draw select wire
      final var pt = painter.getInstance().getPortLocation(inputs);
      if (painter.getShowState()) {
        g.setColor(painter.getPortValue(inputs).getColor());
      }
      final var len = (wide ? 2 : 1);
      g.drawLine(pt.getX() - len * dx, pt.getY() - len * dy, pt.getX(), pt.getY());
    }
    if (enable) {
      final var en = painter.getInstance().getPortLocation(inputs + 1);
      if (painter.getShowState()) {
        g.setColor(painter.getPortValue(inputs + 1).getColor());
      }
      final var len = (inputs == 2) ? 3 : wide ? 2 : oddside ? 4 : 2;
      g.drawLine(en.getX() - len * dx, en.getY() - len * dy, en.getX(), en.getY());
    }
    GraphicsUtil.switchToWidth(g, 1);

    // draw a circle indicating where the select input is located
    Multiplexer.drawSelectCircle(g, bds, painter.getInstance().getPortLocation(inputs));

    // draw a 0 indicating where the numbering starts for inputs
    int x0;
    int y0;
    int halign;
    if (facing == Direction.WEST) {
      x0 = bds.getX() + bds.getWidth() - 3;
      y0 = bds.getY() + 15;
      halign = GraphicsUtil.H_RIGHT;
    } else if (facing == Direction.NORTH) {
      x0 = bds.getX() + 10;
      y0 = bds.getY() + bds.getHeight() - 2;
      halign = GraphicsUtil.H_CENTER;
    } else if (facing == Direction.SOUTH) {
      x0 = bds.getX() + 10;
      y0 = bds.getY() + 12;
      halign = GraphicsUtil.H_CENTER;
    } else {
      x0 = bds.getX() + 3;
      y0 = bds.getY() + 15;
      halign = GraphicsUtil.H_LEFT;
    }
    g.setColor(Color.GRAY);
    GraphicsUtil.drawText(g, "0", x0, y0, halign, GraphicsUtil.V_BASELINE);

    // draw the trapezoid, "MUX" string, the individual ports
<<<<<<< HEAD
    g.setColor(new Color(AppPreferences.COMPONENT_COLOR.get()));
    final var lean = (inputs == 2)
=======
    g.setColor(Color.BLACK);
    final var lean =
        (inputs == 2)
>>>>>>> 16419656
            ? (size == PlexersLibrary.SIZE_NARROW ? 7 : 10)
            : (size == PlexersLibrary.SIZE_NARROW ? 10 : 20);
    PlexersLibrary.drawTrapezoid(g, bds, facing, lean);
    if (size == PlexersLibrary.SIZE_WIDE)
      GraphicsUtil.drawCenteredText(
          g, "MUX", bds.getX() + bds.getWidth() / 2, bds.getY() + bds.getHeight() / 2);
    painter.drawPorts();
  }

  @Override
  public void propagate(InstanceState state) {
    final var data = state.getAttributeValue(StdAttr.WIDTH);
    final var select = state.getAttributeValue(PlexersLibrary.ATTR_SELECT);
    final var enable = state.getAttributeValue(PlexersLibrary.ATTR_ENABLE);
    final var inputs = 1 << select.getWidth();
    final var en = enable ? state.getPortValue(inputs + 1) : Value.TRUE;
    Value out;
    if (en == Value.FALSE) {
      Object opt = state.getAttributeValue(PlexersLibrary.ATTR_DISABLED);
      final var base = opt == PlexersLibrary.DISABLED_ZERO ? Value.FALSE : Value.UNKNOWN;
      out = Value.repeat(base, data.getWidth());
    } else if (en == Value.ERROR && state.isPortConnected(inputs + 1)) {
      out = Value.createError(data);
    } else {
      final var sel = state.getPortValue(inputs);
      if (sel.isFullyDefined()) {
        out = state.getPortValue((int) sel.toLongValue());
      } else if (sel.isErrorValue()) {
        out = Value.createError(data);
      } else {
        out = Value.createUnknown(data);
      }
    }
    state.setPort(inputs + (enable ? 2 : 1), out, PlexersLibrary.DELAY);
  }

  private void updatePorts(Instance instance) {
    Object size = instance.getAttributeValue(PlexersLibrary.ATTR_SIZE);
    final var wide = size == PlexersLibrary.SIZE_WIDE;
    final var dir = instance.getAttributeValue(StdAttr.FACING);
    final var vertical = dir != Direction.NORTH && dir != Direction.SOUTH;
    final var selectLoc = instance.getAttributeValue(StdAttr.SELECT_LOC);
    final var botLeft = selectLoc == StdAttr.SELECT_BOTTOM_LEFT;
    final var selMult = botLeft ? 1 : -1;
    final var data = instance.getAttributeValue(StdAttr.WIDTH);
    final var select = instance.getAttributeValue(PlexersLibrary.ATTR_SELECT);
    final var enable = instance.getAttributeValue(PlexersLibrary.ATTR_ENABLE);

    final var inputs = 1 << select.getWidth();
    final var ps = new Port[inputs + (enable ? 3 : 2)];
    Location sel;
    int w, s;
    if (inputs == 2) {
      w = (size == PlexersLibrary.SIZE_NARROW ? 20 : 30);
      s = (size == PlexersLibrary.SIZE_NARROW ? 10 : 20);
      Location end0;
      Location end1;
      if (dir == Direction.WEST) {
        end0 = Location.create(w, -10, true);
        end1 = Location.create(w, 10, true);
        sel = Location.create(s, selMult * 20, true);
      } else if (dir == Direction.NORTH) {
        end0 = Location.create(-10, w, true);
        end1 = Location.create(10, w, true);
        sel = Location.create(selMult * -20, s, true);
      } else if (dir == Direction.SOUTH) {
        end0 = Location.create(-10, -w, true);
        end1 = Location.create(10, -w, true);
        sel = Location.create(selMult * -20, -s, true);
      } else {
        end0 = Location.create(-w, -10, true);
        end1 = Location.create(-w, 10, true);
        sel = Location.create(-s, selMult * 20, true);
      }
      ps[0] = new Port(end0.getX(), end0.getY(), Port.INPUT, data.getWidth());
      ps[1] = new Port(end1.getX(), end1.getY(), Port.INPUT, data.getWidth());
    } else {
      w = (size == PlexersLibrary.SIZE_NARROW ? 20 : 40);
      s = (size == PlexersLibrary.SIZE_NARROW ? 10 : 20);
      var dx = -(inputs / 2) * 10;
      var ddx = 10;
      var dy = -(inputs / 2) * 10;
      var ddy = 10;
      if (dir == Direction.WEST) {
        dx = w;
        ddx = 0;
        sel = Location.create(s, selMult * (dy + 10 * inputs), true);
      } else if (dir == Direction.NORTH) {
        dy = w;
        ddy = 0;
        sel = Location.create(selMult * dx, s, true);
      } else if (dir == Direction.SOUTH) {
        dy = -w;
        ddy = 0;
        sel = Location.create(selMult * dx, -s, true);
      } else {
        dx = -w;
        ddx = 0;
        sel = Location.create(-s, selMult * (dy + 10 * inputs), true);
      }
      for (var i = 0; i < inputs; i++) {
        ps[i] = new Port(dx, dy, Port.INPUT, data.getWidth());
        dx += ddx;
        dy += ddy;
      }
    }
    if (!wide && !vertical && botLeft)
      sel = sel.translate(-10, 0); // left side, adjust selector left
    else if (!wide && vertical && !botLeft)
      sel = sel.translate(0, -10); // top side, adjust selector up
    final var en = sel.translate(dir, 10);
    ps[inputs] = new Port(sel.getX(), sel.getY(), Port.INPUT, select.getWidth());
    if (enable) {
      ps[inputs + 1] = new Port(en.getX(), en.getY(), Port.INPUT, BitWidth.ONE);
    }
    ps[ps.length - 1] = new Port(0, 0, Port.OUTPUT, data.getWidth());

    for (var i = 0; i < inputs; i++) {
      ps[i].setToolTip(S.getter("multiplexerInTip", "" + i));
    }
    ps[inputs].setToolTip(S.getter("multiplexerSelectTip"));
    if (enable) {
      ps[inputs + 1].setToolTip(S.getter("multiplexerEnableTip"));
    }
    ps[ps.length - 1].setToolTip(S.getter("multiplexerOutTip"));

    instance.setPorts(ps);
  }
}<|MERGE_RESOLUTION|>--- conflicted
+++ resolved
@@ -248,14 +248,9 @@
     GraphicsUtil.drawText(g, "0", x0, y0, halign, GraphicsUtil.V_BASELINE);
 
     // draw the trapezoid, "MUX" string, the individual ports
-<<<<<<< HEAD
     g.setColor(new Color(AppPreferences.COMPONENT_COLOR.get()));
-    final var lean = (inputs == 2)
-=======
-    g.setColor(Color.BLACK);
     final var lean =
         (inputs == 2)
->>>>>>> 16419656
             ? (size == PlexersLibrary.SIZE_NARROW ? 7 : 10)
             : (size == PlexersLibrary.SIZE_NARROW ? 10 : 20);
     PlexersLibrary.drawTrapezoid(g, bds, facing, lean);
