--- conflicted
+++ resolved
@@ -79,13 +79,8 @@
           PlexersLibrary.DISABLED_ZERO,
           Boolean.TRUE
         });
-<<<<<<< HEAD
     setKeyConfigurator(new BitWidthConfigurator(PlexersLibrary.ATTR_SELECT, 1, 5, 0));
-    setIcon(new PlexerIcon(true,false));
-=======
-    setKeyConfigurator(new BitWidthConfigurator(Plexers.ATTR_SELECT, 1, 5, 0));
     setIcon(new PlexerIcon(true, false));
->>>>>>> aeb1a5da
     setFacingAttribute(StdAttr.FACING);
   }
 
