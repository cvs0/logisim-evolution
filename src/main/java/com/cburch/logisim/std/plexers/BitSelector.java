/*
 * This file is part of logisim-evolution.
 *
 * Logisim-evolution is free software: you can redistribute it and/or modify
 * it under the terms of the GNU General Public License as published by the
 * Free Software Foundation, either version 3 of the License, or (at your
 * option) any later version.
 *
 * Logisim-evolution is distributed in the hope that it will be useful, but
 * WITHOUT ANY WARRANTY; without even the implied warranty of MERCHANTABILITY
 * or FITNESS FOR A PARTICULAR PURPOSE.  See the GNU General Public License
 * for more details.
 *
 * You should have received a copy of the GNU General Public License along
 * with logisim-evolution. If not, see <http://www.gnu.org/licenses/>.
 *
 * Original code by Carl Burch (http://www.cburch.com), 2011.
 * Subsequent modifications by:
 *   + College of the Holy Cross
 *     http://www.holycross.edu
 *   + Haute École Spécialisée Bernoise/Berner Fachhochschule
 *     http://www.bfh.ch
 *   + Haute École du paysage, d'ingénierie et d'architecture de Genève
 *     http://hepia.hesge.ch/
 *   + Haute École d'Ingénierie et de Gestion du Canton de Vaud
 *     http://www.heig-vd.ch/
 */

package com.cburch.logisim.std.plexers;

import static com.cburch.logisim.std.Strings.S;

import com.cburch.logisim.data.Attribute;
import com.cburch.logisim.data.AttributeSet;
import com.cburch.logisim.data.Attributes;
import com.cburch.logisim.data.BitWidth;
import com.cburch.logisim.data.Bounds;
import com.cburch.logisim.data.Direction;
import com.cburch.logisim.data.Location;
import com.cburch.logisim.data.Value;
import com.cburch.logisim.fpga.designrulecheck.CorrectLabel;
import com.cburch.logisim.gui.icons.PlexerIcon;
import com.cburch.logisim.instance.Instance;
import com.cburch.logisim.instance.InstanceFactory;
import com.cburch.logisim.instance.InstancePainter;
import com.cburch.logisim.instance.InstanceState;
import com.cburch.logisim.instance.Port;
import com.cburch.logisim.instance.StdAttr;
import com.cburch.logisim.tools.key.BitWidthConfigurator;
import com.cburch.logisim.tools.key.JoinedConfigurator;
import com.cburch.logisim.util.GraphicsUtil;
import java.awt.Color;

public class BitSelector extends InstanceFactory {
  /**
   * Unique identifier of the tool, used as reference in project files.
   * Do NOT change as it will prevent project files from loading.
   *
   * Identifier value must MUST be unique string among all tools.
   */
  public static final String _ID = "BitSelector";

  public static final Attribute<BitWidth> GROUP_ATTR =
      Attributes.forBitWidth("group", S.getter("bitSelectorGroupAttr"));

  public BitSelector() {
    super(_ID, S.getter("bitSelectorComponent"));
    setAttributes(
        new Attribute[] {StdAttr.FACING, StdAttr.WIDTH, GROUP_ATTR},
        new Object[] {Direction.EAST, BitWidth.create(8), BitWidth.ONE});
    setKeyConfigurator(
        JoinedConfigurator.create(
            new BitWidthConfigurator(GROUP_ATTR, 1, Value.MAX_WIDTH, 0),
            new BitWidthConfigurator(StdAttr.WIDTH)));

    setIcon(new PlexerIcon(false, true));
    setFacingAttribute(StdAttr.FACING);
  }

  @Override
  protected void configureNewInstance(Instance instance) {
    instance.addAttributeListener();
    updatePorts(instance);
  }

  @Override
  public String getHDLName(AttributeSet attrs) {
    final var CompleteName = new StringBuilder();
    CompleteName.append(CorrectLabel.getCorrectLabel(this.getName()));
    if (attrs.getValue(GROUP_ATTR).getWidth() > 1) CompleteName.append("_bus");
    return CompleteName.toString();
  }

  @Override
  public Bounds getOffsetBounds(AttributeSet attrs) {
    final var facing = attrs.getValue(StdAttr.FACING);
    final var base = Bounds.create(-30, -15, 30, 30);
    return base.rotate(Direction.EAST, facing, 0, 0);
  }

  @Override
  public boolean HDLSupportedComponent(AttributeSet attrs) {
    if (MyHDLGenerator == null) MyHDLGenerator = new BitSelectorHDLGeneratorFactory();
    return MyHDLGenerator.HDLTargetSupported(attrs);
  }

  @Override
  protected void instanceAttributeChanged(Instance instance, Attribute<?> attr) {
    if (attr == StdAttr.FACING) {
      instance.recomputeBounds();
      updatePorts(instance);
    } else if (attr == StdAttr.WIDTH || attr == GROUP_ATTR) {
      updatePorts(instance);
    }
  }

  @Override
  public void paintGhost(InstancePainter painter) {
    PlexersLibrary.drawTrapezoid(
        painter.getGraphics(), painter.getBounds(), painter.getAttributeValue(StdAttr.FACING), 9);
  }

  @Override
  public void paintInstance(InstancePainter painter) {
    final var g = painter.getGraphics();
    final var facing = painter.getAttributeValue(StdAttr.FACING);

<<<<<<< HEAD
    PlexersLibrary.drawTrapezoid(g, painter.getBounds(), facing, 9);
    Bounds bds = painter.getBounds();
=======
    Plexers.drawTrapezoid(g, painter.getBounds(), facing, 9);
    final var bds = painter.getBounds();
>>>>>>> db61081c
    g.setColor(Color.BLACK);
    GraphicsUtil.drawCenteredText(
        g, "Sel", bds.getX() + bds.getWidth() / 2, bds.getY() + bds.getHeight() / 2);
    painter.drawPorts();
  }

  @Override
  public void propagate(InstanceState state) {
    final var data = state.getPortValue(1);
    final var select = state.getPortValue(2);
    final var groupBits = state.getAttributeValue(GROUP_ATTR);
    Value group;
    if (!select.isFullyDefined()) {
      group = Value.createUnknown(groupBits);
    } else {
      int shift = (int) select.toLongValue() * groupBits.getWidth();
      if (shift >= data.getWidth()) {
        group = Value.createKnown(groupBits, 0);
      } else if (groupBits.getWidth() == 1) {
        group = data.get(shift);
      } else {
        Value[] bits = new Value[groupBits.getWidth()];
        for (int i = 0; i < bits.length; i++) {
          if (shift + i >= data.getWidth()) {
            bits[i] = Value.FALSE;
          } else {
            bits[i] = data.get(shift + i);
          }
        }
        group = Value.create(bits);
      }
    }
    state.setPort(0, group, PlexersLibrary.DELAY);
  }

  private void updatePorts(Instance instance) {
    final var facing = instance.getAttributeValue(StdAttr.FACING);
    final var data = instance.getAttributeValue(StdAttr.WIDTH);
    final var group = instance.getAttributeValue(GROUP_ATTR);
    var groups = (data.getWidth() + group.getWidth() - 1) / group.getWidth() - 1;
    var selectBits = 1;
    if (groups > 0) {
      while (groups != 1) {
        groups >>= 1;
        selectBits++;
      }
    }
    final var select = BitWidth.create(selectBits);

    Location inPt;
    Location selPt;
    if (facing == Direction.WEST) {
      inPt = Location.create(30, 0);
      selPt = Location.create(10, 10);
    } else if (facing == Direction.NORTH) {
      inPt = Location.create(0, 30);
      selPt = Location.create(-10, 10);
    } else if (facing == Direction.SOUTH) {
      inPt = Location.create(0, -30);
      selPt = Location.create(-10, -10);
    } else {
      inPt = Location.create(-30, 0);
      selPt = Location.create(-10, 10);
    }

    final var ps = new Port[3];
    ps[0] = new Port(0, 0, Port.OUTPUT, group.getWidth());
    ps[1] = new Port(inPt.getX(), inPt.getY(), Port.INPUT, data.getWidth());
    ps[2] = new Port(selPt.getX(), selPt.getY(), Port.INPUT, select.getWidth());
    ps[0].setToolTip(S.getter("bitSelectorOutputTip"));
    ps[1].setToolTip(S.getter("bitSelectorDataTip"));
    ps[2].setToolTip(S.getter("bitSelectorSelectTip"));
    instance.setPorts(ps);
  }
}<|MERGE_RESOLUTION|>--- conflicted
+++ resolved
@@ -125,13 +125,8 @@
     final var g = painter.getGraphics();
     final var facing = painter.getAttributeValue(StdAttr.FACING);
 
-<<<<<<< HEAD
     PlexersLibrary.drawTrapezoid(g, painter.getBounds(), facing, 9);
-    Bounds bds = painter.getBounds();
-=======
-    Plexers.drawTrapezoid(g, painter.getBounds(), facing, 9);
     final var bds = painter.getBounds();
->>>>>>> db61081c
     g.setColor(Color.BLACK);
     GraphicsUtil.drawCenteredText(
         g, "Sel", bds.getX() + bds.getWidth() / 2, bds.getY() + bds.getHeight() / 2);
