/*
 * Logisim-evolution - digital logic design tool and simulator
 * Copyright by the Logisim-evolution developers
 *
 * https://github.com/logisim-evolution/
 *
 * This is free software released under GNU GPLv3 license
 */

package com.cburch.logisim.std.io;

import com.cburch.logisim.fpga.designrulecheck.Netlist;
import com.cburch.logisim.fpga.designrulecheck.netlistComponent;
import com.cburch.logisim.fpga.hdlgenerator.Hdl;
import com.cburch.logisim.fpga.hdlgenerator.InlinedHdlGeneratorFactory;
import com.cburch.logisim.util.LineBuffer;
import java.util.List;

public class AbstractSimpleIOHDLGeneratorFactory extends InlinedHdlGeneratorFactory {

  private final boolean isInputComponent;

  public AbstractSimpleIOHDLGeneratorFactory(boolean isInputComponent) {
    this.isInputComponent = isInputComponent;
  }

  @Override
<<<<<<< HEAD
  public List<String> getInlinedCode(Netlist nets, Long componentId, netlistComponent componentInfo, String circuitName) {
=======
  public LineBuffer getInlinedCode(Netlist nets, Long componentId, netlistComponent componentInfo, String circuitName) {
>>>>>>> d6124b2f
    final var contents = LineBuffer.getHdlBuffer();
    for (int i = 0; i < componentInfo.nrOfEnds(); i++) {
      if (componentInfo.isEndConnected(i) && isInputComponent) {
        final var pressPassive = componentInfo.getComponent().getAttributeSet().getValue(Button.ATTR_PRESS) ==  Button.BUTTON_PRESS_PASSIVE;
        contents.add("{{assign}} {{1}} {{=}} {{2}}{{3}}{{<}}{{4}}{{>}};",
            Hdl.getNetName(componentInfo, i, true, nets),
            (pressPassive ? Hdl.notOperator() : ""),
            LOCAL_INPUT_BUBBLE_BUS_NAME,
            componentInfo.getLocalBubbleInputStartId() + i);
      }
      if (!isInputComponent) {
        contents.add("{{assign}} {{1}}{{<}}{{2}}{{>}} {{=}} {{3}};",
            LOCAL_OUTPUT_BUBBLE_BUS_NAME,
            (componentInfo.getLocalBubbleOutputStartId() + i),
            Hdl.getNetName(componentInfo, i, true, nets));
      }
    }
    return contents;
  }

}<|MERGE_RESOLUTION|>--- conflicted
+++ resolved
@@ -14,7 +14,6 @@
 import com.cburch.logisim.fpga.hdlgenerator.Hdl;
 import com.cburch.logisim.fpga.hdlgenerator.InlinedHdlGeneratorFactory;
 import com.cburch.logisim.util.LineBuffer;
-import java.util.List;
 
 public class AbstractSimpleIOHDLGeneratorFactory extends InlinedHdlGeneratorFactory {
 
@@ -25,11 +24,7 @@
   }
 
   @Override
-<<<<<<< HEAD
-  public List<String> getInlinedCode(Netlist nets, Long componentId, netlistComponent componentInfo, String circuitName) {
-=======
   public LineBuffer getInlinedCode(Netlist nets, Long componentId, netlistComponent componentInfo, String circuitName) {
->>>>>>> d6124b2f
     final var contents = LineBuffer.getHdlBuffer();
     for (int i = 0; i < componentInfo.nrOfEnds(); i++) {
       if (componentInfo.isEndConnected(i) && isInputComponent) {
