/*
 * This file is part of logisim-evolution.
 *
 * Logisim-evolution is free software: you can redistribute it and/or modify
 * it under the terms of the GNU General Public License as published by the
 * Free Software Foundation, either version 3 of the License, or (at your
 * option) any later version.
 *
 * Logisim-evolution is distributed in the hope that it will be useful, but
 * WITHOUT ANY WARRANTY; without even the implied warranty of MERCHANTABILITY
 * or FITNESS FOR A PARTICULAR PURPOSE.  See the GNU General Public License
 * for more details.
 *
 * You should have received a copy of the GNU General Public License along
 * with logisim-evolution. If not, see <http://www.gnu.org/licenses/>.
 *
 * Original code by Carl Burch (http://www.cburch.com), 2011.
 * Subsequent modifications by:
 *   + College of the Holy Cross
 *     http://www.holycross.edu
 *   + Haute École Spécialisée Bernoise/Berner Fachhochschule
 *     http://www.bfh.ch
 *   + Haute École du paysage, d'ingénierie et d'architecture de Genève
 *     http://hepia.hesge.ch/
 *   + Haute École d'Ingénierie et de Gestion du Canton de Vaud
 *     http://www.heig-vd.ch/
 */

package com.cburch.logisim.std.io;

import static com.cburch.logisim.std.Strings.S;

import com.cburch.logisim.circuit.Wire;
import com.cburch.logisim.data.Attribute;
import com.cburch.logisim.data.AttributeSet;
import com.cburch.logisim.data.BitWidth;
import com.cburch.logisim.data.Bounds;
import com.cburch.logisim.data.Direction;
import com.cburch.logisim.data.Location;
import com.cburch.logisim.data.Value;
import com.cburch.logisim.fpga.data.ComponentMapInformationContainer;
import com.cburch.logisim.gui.icons.ButtonIcon;
import com.cburch.logisim.instance.Instance;
import com.cburch.logisim.instance.InstanceDataSingleton;
import com.cburch.logisim.instance.InstanceFactory;
import com.cburch.logisim.instance.InstanceLogger;
import com.cburch.logisim.instance.InstancePainter;
import com.cburch.logisim.instance.InstancePoker;
import com.cburch.logisim.instance.InstanceState;
import com.cburch.logisim.instance.Port;
import com.cburch.logisim.instance.StdAttr;
import com.cburch.logisim.tools.key.DirectionConfigurator;
import com.cburch.logisim.util.GraphicsUtil;
import java.awt.Color;
import java.awt.Graphics;
import java.awt.event.KeyEvent;
import java.awt.event.MouseEvent;

public class Button extends InstanceFactory {
  /**
   * Unique identifier of the tool, used as reference in project files.
   * Do NOT change as it will prevent project files from loading.
   *
   * Identifier value must MUST be unique string among all tools.
   */
  public static final String _ID = "Button";

  public static class Logger extends InstanceLogger {
    @Override
    public String getLogName(InstanceState state, Object option) {
      return state.getAttributeValue(StdAttr.LABEL);
    }

    @Override
    public BitWidth getBitWidth(InstanceState state, Object option) {
      return BitWidth.ONE;
    }

    @Override
    public Value getLogValue(InstanceState state, Object option) {
      InstanceDataSingleton data = (InstanceDataSingleton) state.getData();
      return data == null ? Value.FALSE : (Value) data.getValue();
    }

    @Override
    public boolean isInput(InstanceState state, Object option) {
      return true;
    }
  }

  public static class Poker extends InstancePoker {
    @Override
    public void mousePressed(InstanceState state, MouseEvent e) {
      setValue(state, Value.TRUE);
    }

    @Override
    public void mouseReleased(InstanceState state, MouseEvent e) {
      setValue(state, Value.FALSE);
    }

    private void setValue(InstanceState state, Value val) {
      final var data = (InstanceDataSingleton) state.getData();
      if (data == null) {
        state.setData(new InstanceDataSingleton(val));
      } else {
        data.setValue(val);
      }
      state.getInstance().fireInvalidated();
    }
  }

  private static final int DEPTH = 3;

  public Button() {
    super(_ID, S.getter("buttonComponent"));
    setAttributes(
        new Attribute[] {
          StdAttr.FACING,
          IoLibrary.ATTR_COLOR,
          StdAttr.LABEL,
          StdAttr.LABEL_LOC,
          StdAttr.LABEL_FONT,
          StdAttr.LABEL_COLOR,
          StdAttr.LABEL_VISIBILITY,
          StdAttr.MAPINFO
        },
        new Object[] {
          Direction.EAST,
          Color.WHITE,
          "",
          Direction.WEST,
          StdAttr.DEFAULT_LABEL_FONT,
          StdAttr.DEFAULT_LABEL_COLOR,
          true,
          new ComponentMapInformationContainer(1, 0, 0)
        });
    setFacingAttribute(StdAttr.FACING);
    setIcon(new ButtonIcon());
    setKeyConfigurator(new DirectionConfigurator(StdAttr.LABEL_LOC, KeyEvent.ALT_DOWN_MASK));
    setPorts(new Port[] {new Port(0, 0, Port.OUTPUT, 1)});
    setInstancePoker(Poker.class);
    setInstanceLogger(Logger.class);
  }

  @Override
  protected void configureNewInstance(Instance instance) {
    instance.addAttributeListener();
    instance.computeLabelTextField(Instance.AVOID_CENTER | Instance.AVOID_LEFT);
  }

  @Override
  public Bounds getOffsetBounds(AttributeSet attrs) {
    Direction facing = attrs.getValue(StdAttr.FACING);
    return Bounds.create(-20, -10, 20, 20).rotate(Direction.EAST, facing, 0, 0);
  }

  @Override
  public boolean HDLSupportedComponent(AttributeSet attrs) {
    if (MyHDLGenerator == null) MyHDLGenerator = new ButtonHDLGeneratorFactory();
    return MyHDLGenerator.HDLTargetSupported(attrs);
  }

  @Override
  protected void instanceAttributeChanged(Instance instance, Attribute<?> attr) {
    if (attr == StdAttr.FACING) {
      instance.recomputeBounds();
      instance.computeLabelTextField(Instance.AVOID_CENTER | Instance.AVOID_LEFT);
    } else if (attr == StdAttr.LABEL_LOC) {
      instance.computeLabelTextField(Instance.AVOID_CENTER | Instance.AVOID_LEFT);
    }
  }

  @Override
  public void paintInstance(InstancePainter painter) {
    final var bds = painter.getBounds();
    var x = bds.getX();
    var y = bds.getY();
    final var w = bds.getWidth();
    final var h = bds.getHeight();

    Value val;
    if (painter.getShowState()) {
      final var data = (InstanceDataSingleton) painter.getData();
      val = data == null ? Value.FALSE : (Value) data.getValue();
    } else {
      val = Value.FALSE;
    }

<<<<<<< HEAD
    Color color = painter.getAttributeValue(IoLibrary.ATTR_COLOR);
=======
    var color = painter.getAttributeValue(Io.ATTR_COLOR);
>>>>>>> db61081c
    if (!painter.shouldDrawColor()) {
      int hue = (color.getRed() + color.getGreen() + color.getBlue()) / 3;
      color = new Color(hue, hue, hue);
    }

    final var g = painter.getGraphics();
    int depress;
    if (val == Value.TRUE) {
      x += DEPTH;
      y += DEPTH;
      Object labelLoc = painter.getAttributeValue(StdAttr.LABEL_LOC);
      if (labelLoc == StdAttr.LABEL_CENTER
          || labelLoc == Direction.NORTH
          || labelLoc == Direction.WEST) {
        depress = DEPTH;
      } else {
        depress = 0;
      }

      Object facing = painter.getAttributeValue(StdAttr.FACING);
      if (facing == Direction.NORTH || facing == Direction.WEST) {
        final var p = painter.getLocation();
        int px = p.getX();
        int py = p.getY();
        GraphicsUtil.switchToWidth(g, Wire.WIDTH);
        g.setColor(Value.TRUE_COLOR);
        if (facing == Direction.NORTH) g.drawLine(px, py, px, py + 10);
        else g.drawLine(px, py, px + 10, py);
        GraphicsUtil.switchToWidth(g, 1);
      }

      g.setColor(color);
      g.fillRect(x, y, w - DEPTH, h - DEPTH);
      g.setColor(Color.BLACK);
      g.drawRect(x, y, w - DEPTH, h - DEPTH);
    } else {
      depress = 0;
      int[] xp = new int[] {x, x + w - DEPTH, x + w, x + w, x + DEPTH, x};
      int[] yp = new int[] {y, y, y + DEPTH, y + h, y + h, y + h - DEPTH};
      g.setColor(color.darker());
      g.fillPolygon(xp, yp, xp.length);
      g.setColor(color);
      g.fillRect(x, y, w - DEPTH, h - DEPTH);
      g.setColor(Color.BLACK);
      g.drawRect(x, y, w - DEPTH, h - DEPTH);
      g.drawLine(x + w - DEPTH, y + h - DEPTH, x + w, y + h);
      g.drawPolygon(xp, yp, xp.length);
    }

    g.translate(depress, depress);
    painter.drawLabel();
    g.translate(-depress, -depress);
    painter.drawPorts();
  }

  @Override
  public void propagate(InstanceState state) {
    final var data = (InstanceDataSingleton) state.getData();
    Value val = data == null ? Value.FALSE : (Value) data.getValue();
    state.setPort(0, val, 1);
  }

  @Override
  public boolean RequiresNonZeroLabel() {
    return true;
  }
}<|MERGE_RESOLUTION|>--- conflicted
+++ resolved
@@ -187,11 +187,7 @@
       val = Value.FALSE;
     }
 
-<<<<<<< HEAD
-    Color color = painter.getAttributeValue(IoLibrary.ATTR_COLOR);
-=======
-    var color = painter.getAttributeValue(Io.ATTR_COLOR);
->>>>>>> db61081c
+    var color = painter.getAttributeValue(IoLibrary.ATTR_COLOR);
     if (!painter.shouldDrawColor()) {
       int hue = (color.getRed() + color.getGreen() + color.getBlue()) / 3;
       color = new Color(hue, hue, hue);
