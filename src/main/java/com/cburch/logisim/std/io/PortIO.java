--- conflicted
+++ resolved
@@ -48,17 +48,12 @@
    */
   public static final String _ID = "PortIO";
 
-<<<<<<< HEAD
-  public static ArrayList<String> getLabels(int size) {
-    ArrayList<String> LabelNames = new ArrayList<>();
-=======
-  public static List<String> GetLabels(int size) {
-    final var LabelNames = new ArrayList<String>();
->>>>>>> e50f3740
+  public static List<String> getLabels(int size) {
+    List<String> labelNames = new ArrayList<>();
     for (var i = 0; i < size; i++) {
-      LabelNames.add("pin_" + (i + 1));
-    }
-    return LabelNames;
+      labelNames.add("pin_" + (i + 1));
+    }
+    return labelNames;
   }
 
   private static class PortState implements InstanceData, Cloneable {
