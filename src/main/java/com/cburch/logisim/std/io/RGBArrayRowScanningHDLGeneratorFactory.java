--- conflicted
+++ resolved
@@ -15,7 +15,6 @@
 import com.cburch.logisim.fpga.hdlgenerator.TickComponentHdlGeneratorFactory;
 import com.cburch.logisim.instance.Port;
 import com.cburch.logisim.util.LineBuffer;
-import java.util.ArrayList;
 import java.util.List;
 
 public class RGBArrayRowScanningHDLGeneratorFactory extends LedArrayRowScanningHDLGeneratorFactory {
@@ -83,11 +82,7 @@
   }
 
   @Override
-<<<<<<< HEAD
-  public List<String> getModuleFunctionality(Netlist theNetlist, AttributeSet attrs) {
-=======
   public LineBuffer getModuleFunctionality(Netlist theNetlist, AttributeSet attrs) {
->>>>>>> d6124b2f
     final var contents =
         (new LineBuffer(sharedPairs))
             .pair("activeLow", ACTIVE_LOW_STRING)
@@ -122,10 +117,6 @@
           """);
     } else {
       contents.add("""
-<<<<<<< HEAD
-
-=======
->>>>>>> d6124b2f
           genvar i;
           generate
              for (i = 0; i < {{nrOfColumns}}; i = i + 1)
