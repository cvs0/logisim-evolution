--- conflicted
+++ resolved
@@ -65,13 +65,10 @@
       new FactoryDescription(Ttl74163.class, S.getter("TTL74163"), "ttl.gif"),
       new FactoryDescription(Ttl74165.class, S.getter("TTL74165"), "ttl.gif"),
       new FactoryDescription(Ttl74175.class, S.getter("TTL74175"), "ttl.gif"),
-<<<<<<< HEAD
       new FactoryDescription(Ttl74240.class, S.getter("TTL74240"), "ttl.gif"),
       new FactoryDescription(Ttl74241.class, S.getter("TTL74241"), "ttl.gif"),
       new FactoryDescription(Ttl74244.class, S.getter("TTL74244"), "ttl.gif"),
-=======
       new FactoryDescription(Ttl74245.class, S.getter("TTL74245"), "ttl.gif"),
->>>>>>> cd5b702d
       new FactoryDescription(Ttl74266.class, S.getter("TTL74266"), "ttl.gif"),
       new FactoryDescription(Ttl74273.class, S.getter("TTL74273"), "ttl.gif"),
       new FactoryDescription(Ttl74283.class, S.getter("TTL74283"), "ttl.gif"),
