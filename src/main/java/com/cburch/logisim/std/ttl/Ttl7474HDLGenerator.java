/*
 * Logisim-evolution - digital logic design tool and simulator
 * Copyright by the Logisim-evolution developers
 *
 * https://github.com/logisim-evolution/
 *
 * This is free software released under GNU GPLv3 license
 */

package com.cburch.logisim.std.ttl;

import com.cburch.logisim.data.AttributeSet;
import com.cburch.logisim.fpga.designrulecheck.Netlist;
import com.cburch.logisim.fpga.hdlgenerator.AbstractHdlGeneratorFactory;
import com.cburch.logisim.fpga.hdlgenerator.Hdl;
import com.cburch.logisim.fpga.hdlgenerator.HdlPorts;
import com.cburch.logisim.instance.Port;
import com.cburch.logisim.util.LineBuffer;
<<<<<<< HEAD
import java.util.ArrayList;
import java.util.List;
=======
>>>>>>> d6124b2f

public class Ttl7474HDLGenerator extends AbstractHdlGeneratorFactory {

  public Ttl7474HDLGenerator() {
    super();
    myWires
        .addWire("state1", 1)
        .addWire("state2", 1)
        .addWire("next1", 1)
        .addWire("next2", 1);
    myPorts
        .add(Port.CLOCK, HdlPorts.getClockName(1), 1, 2)
        .add(Port.CLOCK, HdlPorts.getClockName(2), 2, 9)
        .add(Port.INPUT, "nCLR1", 1, 0)
        .add(Port.INPUT, "D1", 1, 1)
        .add(Port.INPUT, "nPRE1", 1, 3)
        .add(Port.INPUT, "nCLR2", 1, 11)
        .add(Port.INPUT, "D2", 1, 10)
        .add(Port.INPUT, "nPRE2", 1, 8)
        .add(Port.OUTPUT, "Q1", 1, 4)
        .add(Port.OUTPUT, "nQ1", 1, 5)
        .add(Port.OUTPUT, "Q2", 1, 7)
        .add(Port.OUTPUT, "nQ2", 1, 6);
  }

  @Override
<<<<<<< HEAD
  public List<String> getModuleFunctionality(Netlist theNetlist, AttributeSet attrs) {
    final var contents = LineBuffer.getBuffer();
    return contents
=======
  public LineBuffer getModuleFunctionality(Netlist theNetlist, AttributeSet attrs) {
    return LineBuffer.getBuffer()
>>>>>>> d6124b2f
        .pair("CLK1", HdlPorts.getClockName(1))
        .pair("CLK2", HdlPorts.getClockName(2))
        .pair("tick1", HdlPorts.getTickName(1))
        .pair("tick2", HdlPorts.getTickName(2))
        .add("""
            Q1  <= state1;
            nQ1 <= NOT(state1);
            Q2  <= state1;
            nQ2 <= NOT(state1);

            next1 <= D1 WHEN {{tick1}}='1' ELSE state1;
            next2 <= D2 WHEN {{tick2}}='1' ELSE state2;

            ff1 : PROCESS ( {{CLK1}} , nCLR1 , nPRE1 ) IS
               BEGIN
                  IF (nCLR1 = '0') THEN state1 <= '0';
                  ELSIF (nPRE1 = '1') THEN state1 <= '1';
                  ELSIF (rising_edge({{CLK1}})) THEN state1 <= next1;
                  END IF;
               END PROCESS ff1;

            ff2 : PROCESS ( {{CLK2}} , nCLR2 , nPRE2 ) IS
               BEGIN
                  IF (nCLR2 = '0') THEN state2 <= '0';
                  ELSIF (nPRE2 = '1') THEN state2 <= '1';
                  ELSIF (rising_edge({{CLK2}})) THEN state2 <= next2;
                  END IF;
               END PROCESS ff2;
           """);
  }

  @Override
  public boolean isHdlSupportedTarget(AttributeSet attrs) {
    /* TODO: Add support for the ones with VCC and Ground Pin */
    if (attrs == null) return false;
    return (!attrs.getValue(TtlLibrary.VCC_GND) && Hdl.isVhdl());
  }
}<|MERGE_RESOLUTION|>--- conflicted
+++ resolved
@@ -16,11 +16,6 @@
 import com.cburch.logisim.fpga.hdlgenerator.HdlPorts;
 import com.cburch.logisim.instance.Port;
 import com.cburch.logisim.util.LineBuffer;
-<<<<<<< HEAD
-import java.util.ArrayList;
-import java.util.List;
-=======
->>>>>>> d6124b2f
 
 public class Ttl7474HDLGenerator extends AbstractHdlGeneratorFactory {
 
@@ -47,14 +42,8 @@
   }
 
   @Override
-<<<<<<< HEAD
-  public List<String> getModuleFunctionality(Netlist theNetlist, AttributeSet attrs) {
-    final var contents = LineBuffer.getBuffer();
-    return contents
-=======
   public LineBuffer getModuleFunctionality(Netlist theNetlist, AttributeSet attrs) {
     return LineBuffer.getBuffer()
->>>>>>> d6124b2f
         .pair("CLK1", HdlPorts.getClockName(1))
         .pair("CLK2", HdlPorts.getClockName(2))
         .pair("tick1", HdlPorts.getTickName(1))
