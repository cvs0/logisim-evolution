--- conflicted
+++ resolved
@@ -137,11 +137,7 @@
                 System.out.print(index);
                 System.out.println(index);
 
-<<<<<<< HEAD
-                TtlRegisterData data = (TtlRegisterData) state.getData();
-=======
-                final var data = (TTLRegisterData) state.getData();
->>>>>>> db61081c
+                final var data = (TtlRegisterData) state.getData();
                 if (data == null) return;
                 var current = data.getValue().toLongValue();
                 final long bitValue = 1 << index;
@@ -153,13 +149,8 @@
         }
     }
 
-<<<<<<< HEAD
     private TtlRegisterData getData(InstanceState state) {
-        TtlRegisterData data = (TtlRegisterData) state.getData();
-=======
-    private TTLRegisterData getData(InstanceState state) {
-        var data = (TTLRegisterData) state.getData();
->>>>>>> db61081c
+        var data = (TtlRegisterData) state.getData();
         if (data == null) {
             data = new TtlRegisterData(BitWidth.create(4));
             state.setData(data);
@@ -179,11 +170,7 @@
                 new String[]{
                         "nClr", "Clk", "A", "B", "C", "D", "EnP", "nLD", "EnT", "Qd", "Qc", "Qb", "Qa", "RC0"
                 });
-<<<<<<< HEAD
         TtlRegisterData data = (TtlRegisterData) painter.getData();
-=======
-        final var data = (TTLRegisterData) painter.getData();
->>>>>>> db61081c
         drawState(g, x, y, height, data);
     }
 
@@ -205,11 +192,7 @@
     @Override
     public void ttlpropagate(InstanceState state) {
 
-<<<<<<< HEAD
         TtlRegisterData data = (TtlRegisterData) state.getData();
-=======
-        var data = (TTLRegisterData) state.getData();
->>>>>>> db61081c
         if (data == null) {
             data = new TtlRegisterData(BitWidth.create(4));
             state.setData(data);
