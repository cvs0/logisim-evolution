--- conflicted
+++ resolved
@@ -26,16 +26,6 @@
   }
 
   @Override
-<<<<<<< HEAD
-  public LineBuffer getInlinedCode(Netlist nets, Long componentId, netlistComponent componentInfo,
-      String circuitName) {
-    final var nrOfBits = componentInfo.getComponent().getAttributeSet().getValue(StdAttr.WIDTH).getWidth();
-    final var dest = (nrOfBits == 1) ? Hdl.getNetName(componentInfo, 0, false, nets) : Hdl.getBusName(componentInfo, 0, nets);
-    final var source = (nrOfBits == 1) ? Hdl.getNetName(componentInfo, 1, false, nets) : Hdl.getBusName(componentInfo, 1, nets);
-    if (!componentInfo.isEndConnected(0))
-      return LineBuffer.getBuffer().add("");
-    return LineBuffer.getHdlBuffer().add("{{assign}}{{1}}{{=}}{{2}}{{3}};", dest, isInverter ? Hdl.notOperator() : "", source);
-=======
   public LineBuffer getInlinedCode(
       Netlist nets, Long componentId, netlistComponent componentInfo, String circuitName) {
     final var nrOfBits =
@@ -48,9 +38,10 @@
         (nrOfBits == 1)
             ? Hdl.getNetName(componentInfo, 1, false, nets)
             : Hdl.getBusName(componentInfo, 1, nets);
-    return LineBuffer.getHdlBuffer()
-        .add("{{assign}}{{1}}{{=}}{{2}}{{3}};", dest, isInverter ? Hdl.notOperator() : "", source);
->>>>>>> c80fa1ff
+    return !componentInfo.isEndConnected(0) 
+            ? LineBuffer.getBuffer().add("")
+            : LineBuffer.getHdlBuffer()
+                .add("{{assign}}{{1}}{{=}}{{2}}{{3}};", dest, isInverter ? Hdl.notOperator() : "", source);
   }
 
   @Override
