/*
 * Logisim-evolution - digital logic design tool and simulator
 * Copyright by the Logisim-evolution developers
 *
 * https://github.com/logisim-evolution/
 *
 * This is free software released under GNU GPLv3 license
 */

package com.cburch.logisim.std.gates;

import static com.cburch.logisim.std.Strings.S;

import com.cburch.logisim.analyze.model.Expression;
import com.cburch.logisim.analyze.model.Expressions;
import com.cburch.logisim.data.AttributeSet;
import com.cburch.logisim.data.Value;
import com.cburch.logisim.instance.Instance;
import com.cburch.logisim.instance.InstancePainter;
import com.cburch.logisim.instance.InstanceState;
import com.cburch.logisim.tools.WireRepairData;
import com.cburch.logisim.util.LineBuffer;
import java.awt.Graphics2D;

class XnorGate extends AbstractGate {
  private static class XNorGateHDLGeneratorFactory extends AbstractGateHDLGenerator {
    @Override
    public LineBuffer getLogicFunction(int nrOfInputs, int bitwidth, boolean isOneHot) {
      return LineBuffer.getBuffer()
          .add(
<<<<<<< HEAD
                  isOneHot
                  ? getOneHot(true, nrOfInputs, bitwidth > 1)
                  : getParity(true, nrOfInputs, bitwidth > 1))
          .add("")
          .get();
=======
              isOneHot
                  ? getOneHot(true, nrOfInputs, bitwidth > 1)
                  : getParity(true, nrOfInputs, bitwidth > 1))
          .empty();
>>>>>>> d6124b2f
    }
  }

  public static final XnorGate FACTORY = new XnorGate();

  private XnorGate() {
    super("XNOR Gate", S.getter("xnorGateComponent"), true, new XNorGateHDLGeneratorFactory());
    setNegateOutput(true);
    setAdditionalWidth(10);
    setPaintInputLines(true);
  }

  @Override
  protected Expression computeExpression(Expression[] inputs, int numInputs) {
    return Expressions.not(XorGate.xorExpression(inputs, numInputs));
  }

  @Override
  protected Value computeOutput(Value[] inputs, int numInputs, InstanceState state) {
    Object behavior = state.getAttributeValue(GateAttributes.ATTR_XOR);
    if (behavior == GateAttributes.XOR_ODD) {
      return GateFunctions.computeOddParity(inputs, numInputs).not();
    } else {
      return GateFunctions.computeExactlyOne(inputs, numInputs).not();
    }
  }

  @Override
  protected Value getIdentity() {
    return Value.FALSE;
  }

  @Override
  protected String getRectangularLabel(AttributeSet attrs) {
    return XorGate.FACTORY.getRectangularLabel(attrs);
  }

  @Override
  protected void paintDinShape(InstancePainter painter, int width, int height, int inputs) {
    PainterDin.paintXnor(painter, width, height, false);
  }

  @Override
  public void paintIconANSI(Graphics2D g, int iconSize, int borderSize, int negateSize) {
    XorGate.paintIconANSI(g, iconSize, borderSize, negateSize, true);
  }

  @Override
  protected void paintShape(InstancePainter painter, int width, int height) {
    PainterShaped.paintXor(painter, width, height);
  }

  @Override
  protected boolean shouldRepairWire(Instance instance, WireRepairData data) {
    return !data.getPoint().equals(instance.getLocation());
  }
}<|MERGE_RESOLUTION|>--- conflicted
+++ resolved
@@ -28,18 +28,10 @@
     public LineBuffer getLogicFunction(int nrOfInputs, int bitwidth, boolean isOneHot) {
       return LineBuffer.getBuffer()
           .add(
-<<<<<<< HEAD
-                  isOneHot
-                  ? getOneHot(true, nrOfInputs, bitwidth > 1)
-                  : getParity(true, nrOfInputs, bitwidth > 1))
-          .add("")
-          .get();
-=======
               isOneHot
                   ? getOneHot(true, nrOfInputs, bitwidth > 1)
                   : getParity(true, nrOfInputs, bitwidth > 1))
           .empty();
->>>>>>> d6124b2f
     }
   }
 
