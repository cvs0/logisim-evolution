--- conflicted
+++ resolved
@@ -116,17 +116,10 @@
         } else {
           Contents.add(
               "   "
-<<<<<<< HEAD
                   + HDL.assignPreamble()
                   + GetBusEntryName(ComponentInfo, 0, true, bit, Nets)
                   + HDL.assignOperator()
-                  + Replacement.toString()
-=======
-                  + Preamble
-                  + GetBusEntryName(ComponentInfo, 0, true, bit, HDLType, Nets)
-                  + AssignOperator
                   + Replacement
->>>>>>> fdfc1593
                   + ";");
         }
       }
