/*
 * Logisim-evolution - digital logic design tool and simulator
 * Copyright by the Logisim-evolution developers
 *
 * https://github.com/logisim-evolution/
 *
 * This is free software released under GNU GPLv3 license
 */

package com.cburch.logisim.std.arith;

import com.cburch.logisim.data.AttributeSet;
import com.cburch.logisim.fpga.designrulecheck.Netlist;
import com.cburch.logisim.fpga.hdlgenerator.AbstractHdlGeneratorFactory;
import com.cburch.logisim.fpga.hdlgenerator.Hdl;
import com.cburch.logisim.fpga.hdlgenerator.HdlParameters;
import com.cburch.logisim.instance.Port;
import com.cburch.logisim.util.LineBuffer;
<<<<<<< HEAD
import java.util.ArrayList;
import java.util.List;
=======
>>>>>>> d6124b2f

public class DividerHDLGeneratorFactory extends AbstractHdlGeneratorFactory {
  private static final String NR_OF_BITS_STRING = "NrOfBits";
  private static final int NR_OF_BITS_ID = -1;
  private static final String CALC_BITS_STRING = "CalcBits";
  private static final int CALC_BITS_ID = -2;
  private static final String UNSIGNED_STRING = "UnsignedDivider";
  private static final int UNSIGNED_ID = -3;

  public DividerHDLGeneratorFactory() {
    super();
    myParametersList
        .add(NR_OF_BITS_STRING, NR_OF_BITS_ID)
        .add(CALC_BITS_STRING, CALC_BITS_ID, HdlParameters.MAP_MULTIPLY, 2)
        .add(UNSIGNED_STRING, UNSIGNED_ID, HdlParameters.MAP_ATTRIBUTE_OPTION, Comparator.MODE_ATTR, ComparatorHDLGeneratorFactory.SIGNED_MAP);
    myWires
        .addWire("s_div_result", CALC_BITS_ID)
        .addWire("s_mod_result", NR_OF_BITS_ID)
        .addWire("s_extended_dividend", CALC_BITS_ID);
    myPorts
        .add(Port.INPUT, "INP_A", NR_OF_BITS_ID, Divider.IN0)
        .add(Port.INPUT, "INP_B", NR_OF_BITS_ID, Divider.IN1)
        .add(Port.INPUT, "Upper", NR_OF_BITS_ID, Divider.UPPER)
        .add(Port.OUTPUT, "Quotient", NR_OF_BITS_ID, Divider.OUT)
        .add(Port.OUTPUT, "Remainder", NR_OF_BITS_ID, Divider.REM);
  }


  @Override
<<<<<<< HEAD
  public List<String> getModuleFunctionality(Netlist TheNetlist, AttributeSet attrs) {
    final var Contents = LineBuffer.getBuffer()
=======
  public LineBuffer getModuleFunctionality(Netlist TheNetlist, AttributeSet attrs) {
    final var contents = LineBuffer.getBuffer()
>>>>>>> d6124b2f
            .pair("nrOfBits", NR_OF_BITS_STRING)
            .pair("unsigned", UNSIGNED_STRING)
            .pair("calcBits", CALC_BITS_STRING);

    if (Hdl.isVhdl()) {
      contents.add("""
          s_extended_dividend({{calcBits}}-1 DOWNTO {{nrOfBits}}) <= Upper;
          s_extended_dividend({{nrOfBits}}-1 DOWNTO 0) <= INP_A;
          s_div_result <= std_logic_vector(unsigned(s_extended_dividend) / unsigned(INP_B))
                             WHEN {{unsigned}} = 1 ELSE
                          std_logic_vector(signed(s_extended_dividend) / signed(INP_B));
          s_mod_result <= std_logic_vector(unsigned(s_extended_dividend) mod unsigned(INP_B))
                             WHEN {{unsigned}} = 1 ELSE
                          std_logic_vector(signed(s_extended_dividend) mod signed(INP_B));
          Quotient  <= s_div_result({{nrOfBits}}-1 DOWNTO 0);
          Remainder <= s_mod_result({{nrOfBits}}-1 DOWNTO 0);
          """);
    }
    return contents;
  }

  @Override
  public boolean isHdlSupportedTarget(AttributeSet attrs) {
    return Hdl.isVhdl();
  }
}<|MERGE_RESOLUTION|>--- conflicted
+++ resolved
@@ -16,11 +16,6 @@
 import com.cburch.logisim.fpga.hdlgenerator.HdlParameters;
 import com.cburch.logisim.instance.Port;
 import com.cburch.logisim.util.LineBuffer;
-<<<<<<< HEAD
-import java.util.ArrayList;
-import java.util.List;
-=======
->>>>>>> d6124b2f
 
 public class DividerHDLGeneratorFactory extends AbstractHdlGeneratorFactory {
   private static final String NR_OF_BITS_STRING = "NrOfBits";
@@ -50,13 +45,8 @@
 
 
   @Override
-<<<<<<< HEAD
-  public List<String> getModuleFunctionality(Netlist TheNetlist, AttributeSet attrs) {
-    final var Contents = LineBuffer.getBuffer()
-=======
   public LineBuffer getModuleFunctionality(Netlist TheNetlist, AttributeSet attrs) {
     final var contents = LineBuffer.getBuffer()
->>>>>>> d6124b2f
             .pair("nrOfBits", NR_OF_BITS_STRING)
             .pair("unsigned", UNSIGNED_STRING)
             .pair("calcBits", CALC_BITS_STRING);
