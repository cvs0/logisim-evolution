--- conflicted
+++ resolved
@@ -103,31 +103,6 @@
     return contents.size();
   }
 
-<<<<<<< HEAD
-  public LineBuffer addDefaultPairs() {
-    return pair("1u", getDefaultIndent())
-        .pair("2u", getIndent(2))
-        .pair("3u", getIndent(3));
-  }
-
-  public LineBuffer withHdlPairs() {
-    return pair("assign", HDL.assignPreamble())
-        .pair("=", HDL.assignOperator())
-        .pair("==", HDL.equalOperator())
-        .pair("!=", HDL.notEqualOperator())
-        .pair("or", HDL.orOperator())
-        .pair("and", HDL.andOperator())
-        .pair("xor", HDL.xorOperator())
-        .pair("not", HDL.notOperator())
-        .pair("bracketOpen", HDL.BracketOpen())
-        .pair("bracketClose", HDL.BracketClose())
-        .pair("<", HDL.BracketOpen())
-        .pair(">", HDL.BracketClose())
-        // .pair("else", HDL.())         // TODO
-        .pair("endif", HDL.endIf())
-        .pair("0b", HDL.zeroBit())
-        .pair("1b", HDL.oneBit());
-=======
   /**
    * Checks if given entry exists in content buffer.
    *
@@ -135,7 +110,6 @@
    */
   public boolean contains(String line) {
     return contents.contains(line);
->>>>>>> 05f04b98
   }
 
   /**
