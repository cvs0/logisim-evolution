--- conflicted
+++ resolved
@@ -74,13 +74,8 @@
   @Override
   public void draw(Canvas canvas, Graphics gfx) {
     if (active) {
-<<<<<<< HEAD
-      Location start = mouseStart;
-      Location end = mouseEnd;
-=======
       final var start = mouseStart;
       final var end = mouseEnd;
->>>>>>> 164b8689
       gfx.setColor(Color.GRAY);
       gfx.drawLine(start.getX(), start.getY(), end.getX(), end.getY());
     }
@@ -171,7 +166,8 @@
   private void updateMouse(Canvas canvas, int mx, int my, int mods) {
     if (active) {
       final var shift = (mods & MouseEvent.SHIFT_DOWN_MASK) != 0;
-      var newEnd = (shift) ? LineUtil.snapTo8Cardinals(mouseStart, mx, my) : Location.create(mx, my);
+      var newEnd =
+          (shift) ? LineUtil.snapTo8Cardinals(mouseStart, mx, my) : Location.create(mx, my);
 
       if ((mods & InputEvent.CTRL_DOWN_MASK) != 0) {
         var x = newEnd.getX();
