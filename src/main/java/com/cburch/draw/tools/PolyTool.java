--- conflicted
+++ resolved
@@ -98,13 +98,8 @@
         ys[i] = loc.getY();
       }
       gfx.drawPolyline(xs, ys, size);
-<<<<<<< HEAD
-      int lastX = xs[xs.length - 1];
-      int lastY = ys[ys.length - 1];
-=======
       final var lastX = xs[xs.length - 1];
       final var lastY = ys[ys.length - 1];
->>>>>>> 164b8689
       gfx.fillOval(lastX - 2, lastY - 2, 4, 4);
     }
   }
