#
# arith/Adder.java
#
adderCarryInTip = Carry In: 1の場合、出力に1が追加されます。
adderCarryOutTip = Carry Out: 合計が利用可能なビットをオーバーフローした場合は1
adderComponent = 加算器
adderInputTip = Input: 追加する数値の1つ
adderOutputTip = Output: 入力の合計 (+繰り上がり)
#
# arith/ArithmeticLibrary.java
#
arithmeticLibrary = 算術
#
# arith/BitAdder.java
#
bitAdderComponent = ビット加算器
bitAdderInputTip = Input: カウントするビット
bitAdderOutputManyTip = Output: 入力ビットの中で1であるものの合計。
gateInputsAttr = 入力数
#
# arith/BitFinder.java
#
bitFinderComponent = ビットファインダー
bitFinderFindLabel = find
bitFinderHighLabel = high
bitFinderHighOption = 最上位の %s
bitFinderIndexHighTip = Index: 入力の最上位の %s のインデックス。
bitFinderIndexLowTip = Index: 入力の最下位 %s のインデックス。
bitFinderInputTip = 入力: 検索するビット
bitFinderLowLabel = low
bitFinderLowOption = 最下位の %s
bitFinderPresentTip = Present: 入力に %s が含まれている場合は 1
bitFinderTypeAttr = Type
#
# arith/Comparator.java
#
comparatorComponent = コンパレーター
comparatorEqualTip = Equal: 1 (A が B と等しい場合)
comparatorGreaterTip = 大：AがBより大きい場合は1
comparatorInputATip = A: 比較操作の前の番号
comparatorInputBTip = B: 比較操作に続く番号
comparatorLessTip = Less: AがBより小さい場合は1
comparatorType = 数値型
twosComplementOption = 2の補数
unsignedOption = 符号なし
#
# arith/Divider.java
#
dividerComponent = 除算器
dividerDividendLowerTip = Dividend Lower: 割る数字の下半分。
dividerDividendUpperTip = Dividend Upper: 割る数字の上半分。
dividerDivisorTip = Divisor: 割られる数
dividerOutputTip = Output: 割る数を割られる数で割った結果
dividerRemainderOutput = rem
dividerRemainderTip = Remainder: 割り算のあまり (割られる数 - 出力 * 割る数)
dividerUpperInput = upper
#
# arith/FPAdder.java
#
# ==> fpAdderComponent =
# ==> fpAdderOutputTip =
# ==> fpErrorTip =
#
# arith/FPComparator.java
#
# ==> fpComparatorComponent =
#
# arith/FPDivider.java
#
# ==> fpDividerDividendTip =
# ==> fpDividerComponent =
#
# arith/FPMultiplier.java
#
# ==> fpMultiplierComponent =
# ==> fpMultiplierOutputTip =
#
# arith/FPNegator.java
#
# ==> fpNegatorComponent =
# ==> fpNegatorOutputTip =
#
# arith/FPSubtractor.java
#
# ==> fpSubtractorComponent =
#
# arith/FPToInt.java
#
# ==> ceilOption =
# ==> floorOption =
# ==> fpToIntComponent =
# ==> fpToIntInputTip =
# ==> fpToIntOutputTip =
# ==> fpToIntType =
# ==> roundOption =
# ==> truncateOption =
#
# arith/IntToFP.java
#
# ==> intToFPComponent =
# ==> intToFPInputTip =
# ==> intToFPOutputTip =
#
# arith/Multiplier.java
#
multiplierCarryInTip = Carry In: 出力に追加される量
multiplierCarryOutTip = Carry Out: 積の上位ビット
multiplierComponent = 乗算器
multiplierInputTip = Input: 乗算する数値の一つ
multiplierOutputTip = Output: 入力の積にキャリーを加えたもの。
#
# arith/Negator.java
#
negatorComponent = 符号反転器
negatorInputTip = Input: 反転する数値
negatorOutputTip = Output: 入力の2の補数反転
#
# arith/Shifter.java
#
shiftArithmeticRight = 算術右
shifterComponent = シフト演算器
shifterDistanceTip = Distance: 入力をどこまでシフトさせるか
shifterInputTip = Input: シフトを行うビット
shifterOutputTip = Output: 入力をシフトした結果
shifterShiftAttr = シフトタイプ
shiftLogicalLeft = 論理右
shiftLogicalRight = 論理左
shiftRollLeft = 回転左
shiftRollRight = 回転右
#
# arith/Subtractor.java
#
subtractorBorrowInTip = Borrow In: 1の場合、出力が1減少します。
subtractorBorrowOutTip = Borrow Out: 差分が負の値になる場合は1
subtractorComponent = 減算器
subtractorMinuendTip = Minuend: 引き算の対象となる数
subtractorOutputTip = Output: minuendとsubtrahendの差
subtractorSubtrahendTip = Subtrahend: minuendから引くべき数
#
# base/BaseLibrary.java
#
baseLibrary = Base
#
# base/Text.java
#
textComponent = ラベル
textFontAttr = Font
# ==> textColorAttr =
textHorzAlignAttr = Horizontal Alignment
textHorzAlignCenterOpt = 中央
textHorzAlignLeftOpt = 左
textHorzAlignRightOpt = 右
textTextAttr = Text
textVertAlignAttr = Vertical Alignment
textVertAlignBaseOpt = Base
textVertAlignBottomOpt = 下
textVertAlignCenterOpt = 中央
textVertAlignTopOpt = 上
#
# base/VhdlParser.java
#
CannotFindEntityException = エンティティ宣言が見つかりません。
emptySourceException = 空のコンテンツを解析できません。
genericDeclarationException = 不正なジェネリック構文
genericTypeException = サポートされていないジェネリック型
genericValueException = 認識されていないジェネリックのデフォルト値
invalidTypeException = 無効なポートタイプ
portDeclarationException = 不正なポート構文
# ==> portTypeException =
#
# Builtin.java
#
builtinLibrary = 組み込み
#
# gates/AndGate.java
#
andGateComponent = AND回路
#
# gates/Buffer.java
#
bufferComponent = バッファ
#
# gates/ControlledBuffer.java
#
controlledBufferComponent = バッファ制御器
controlledControlOption = 制御線の位置
controlledInverterComponent = コントロールインバータ
controlledLeftHanded = 左利き向き
controlledRightHanded = 右利き向き
#
# gates/EvenParityGate.java
#
evenParityComponent = 偶数パリティ
#
# gates/GateAttributes.java
#
gateOutput01 = 0/1
gateOutput0Z = 0/浮動小数
gateOutputAttr = 出力値
gateOutputZ1 = 浮動小数/1
gateSizeNormalOpt = Medium
xorBehaviorAttr = 複数入力の動作
xorBehaviorOdd = 奇数の場合
xorBehaviorOne = 1つの入力がオンの場合
#
# gates/GatesLibrary.java
#
gatesLibrary = 回路
#
# gates/NandGate.java
#
nandGateComponent = NAND回路
#
# gates/NegateAttribute.java
#
gateNegateAttr = %sを反転する
#
# gates/NorGate.java
#
norGateComponent = NOR回路
#
# gates/NotGate.java
#
notGateComponent = NOT回路
#
# gates/OddParityGate.java
#
oddParityComponent = 奇数パリティ
#
# gates/OrGate.java
#
orGateComponent = OR回路
#
# gates/PLA.java
#
plaBitWidthIn = 入力のビット幅
plaBitWidthOut = 出力のビット幅
input = 入力
output = 出力
PLA = PLA
plaClickToEdit = (クリックして編集)
plaEditMenuItem = PLAプログラムの編集中...
plaProgram = プログラム
#
# gates/PLATable.java
#
plaEditorTitle = PLA プログラムエディタ
plaFileCreateError = ファイルを作成できませんでした。
plaFileOpenError = ファイルを開くことができませんでした。
plaLoadDialogTitle = PLA プログラムのロード
plaLoadErrorTitle = PLAプログラムの読み込みエラー
plaSaveDialogTitle = PLAプログラムの保存
plaSaveErrorTitle = PLAプログラムの保存エラー
#
# gates/XnorGate.java
#
xnorGateComponent = XNOR回路
#
# gates/XorGate.java
#
xorGateComponent = XOR回路
#
# InstanceComponent.java
#
KeywordNameError = ラベルは予約キーワードであり、使用できません。別のラベルを指定してください。
MatchedLabelNameError = ラベルとコンポーネント名が同じではない可能性があります (大文字と小文字は区別されません)。コンポーネント名とは異なるラベルを指定してください。.
#
# InstanceTextField.java
#
changeLabelAction = ラベルの変更
#
# io/DipSwitch.java
#
DIP = DIP
DipSwitchComponent = DIPスイッチ
nrOfSwitch = スイッチの数
#
# io/LedCluster.java
#
#
# io/DotMatrix.java
#
ioInputColumn = 列
ioInputRow = 行
ioInputSelect = 行/列の選択
ioMatrixCols = マトリックスの列
ioMatrixInput = フォーマットの入力
ioMatrixPersistenceAttr = Light Persistence
ioMatrixRows = マトリックスの行
ioMatrixShape = ドットの形
ioShapeCircle = 円形
ioShapeSquare = 正方形
# ==> ioShapePaddedSquare =
# ==> ioLedBarComponent =
# ==> ioLedBarSegments =
# ==> ioLedBarInput =
# ==> ioLedBarInputSeparated =
# ==> ioLedBarInputOneWire =
#
# io/extra/Buzzer.java
#
buzzerFrequecy = 周波数
buzzerVolume = ボリューム
buzzerVolumeBitWidth = ボリュームのビット幅
buzzerUnitDhz = dHz (0.1Hz)
# ==> buzzerWaveform =
# ==> buzzerSine =
# ==> buzzerSquare =
# ==> buzzerSmoothLevel =
# ==> buzzerSmoothWidth =
# ==> buzzerChannel =
# ==> buzzerChannelBoth =
# ==> buzzerChannelLeft =
# ==> buzzerChannelRight =
# ==> buzzerTriangle =
# ==> buzzerSawtooth =
# ==> buzzerNoise =
# ==> buzzerDutyCycle =
enableSound = サウンドの有効化
Hz = Hz
#
# io/extra/DigitalOscilloscope.java
#
BorderColor = ボーダーカラー
bothOption = 両方
ClearDiagram = ダイアグラムのクリア
DigitalOscilloscopeClock = クロック
DrawClockFrontLine = クロックの前線を描く
noOption = なし
ShowClockAttribute = クロックの属性を表示
stdTriggerFalling = Falling Edge
stdTriggerRising = Rising Edge
#
# io/extra/ExtraIoLibrary.java
#
buzzerComponent = ブザー
DigitalOscilloscopeComponent = digital oscill.
PlaRomComponent = PLA
Slider = スライダー
switchComponent = スイッチ
#
# io/extra/PlaRom.java
#
memCSTip = Chip select: 0はコンポーネントを無効にします
PlaANDAttr = And
PlaOutputsAttr = Output
ramCSLabel = sel
#
# io/extra/PlaRomData.java
#
PlaEditWindowTitel = Pla Rom %s 編集ウィンドウ
#
# io/extra/ProgrammableGenerator.java
#
NStateAttr = Nr. of States
ProgrammableGeneratorComponent = プログラム可能ジェネレータ
ramClearMenuItem = コンテンツをクリア
ramEditMenuItem = コンテンツの編集...
romContentsAttr = Contents
romContentsValue = (クリックして編集)
#
# io/extra/Slider.java
#
left_to_rightOption = 左から右へ
right_to_leftOption = 右から左へ
#
# io/HexDigit.java
#
hexDigitDataTip = Data: 16進数で表示するニブル
hexDigitDPTip = DecimalPoint: 小数点を点灯します。
#
# io/IoLibrary.java
#
buttonComponent = ボタン
dipswitchComponent = Dip スイッチ
dotMatrixComponent = マトリックス型LED
hexDigitComponent = 16進数ディスプレイ
ioActiveAttr = Active On High?
ioBackgroundColor = Background
ioColorAttr = Color
ioLibrary = 入力/出力
ioOffColor = オフカラー
ioOnColor = オンカラー
joystickComponent = ジョイスティック
ledComponent = LED
pioComponent = ポート I/O
repLBComponent = リピータローカルバス
RGBledComponent = RGB LED
sevenSegmentComponent = 7セグメントディスプレイ
ttyComponent = TTY
#
# io/Button.java
#
# ==> buttonPressAttr =
# ==> buttonPressActive =
# ==> buttonPressPassive =
#
# io/Joystick.java
#
ioBitWidthAttr = ビット幅
# ==> joystickCoordinateX =
# ==> joystickCoordinateY =
#
# io/Keyboard.java
#
keybAvailTip = Available: バッファに文字が含まれている場合は1
keybBufferLengthAttr = バッファ長
keybClearTip = Clear: 1 バッファを空にする
keybClockTip = Clock: トリガはバッファの前面文字を消費する。
keybDesc = キーボード (バッファキャップ %s)
keybEnableTip = 読み込み有効化: 0はクロックを無効にします。
keyboardComponent = キーボード
keybOutputTip = Data: バッファの先頭文字のASCII値
#
# io/PortIO.java
#
pioDirection = ポートタイプ:
pioInput = 入力のみ
pioInputs = 入力 %s
pioIOMultiple = I/O (ビットごとの有効化)
pioIOSingle = I/O (単体ごとの有効化)
pioNumber = ピンの数
pioOutEnable = 出力有効化
pioOutEnables = 出力は %s　を有効にします
pioOutput = 出力のみ
pioOutputs = 出力 %s
#
# io/ReptarLocalBus.java
#
repLBTip = B チップ
#
# io/RgbLed.java
#
BLUE = Blue input
GREEN = Green input
RED = Red input
#
# io/SevenSegment.java
#
DecimalPoint = 小数点
Segment_A = セグメント A
Segment_B = セグメント B
Segment_C = セグメント C
Segment_D = セグメント D
Segment_E = セグメント E
Segment_F = セグメント F
Segment_G = セグメント G
SevenSegDP = 小数点の保持:
#
# io/Tty.java
#
ttyClearTip = Clear: 1は画面をクリアします。
ttyClockTip = Clock: トリガが入力に文字を追加する
ttyColsAttr = Columns
ttyDesc = TTY (%s 行, %s 列)
ttyDescShort = TTY
ttyEnableTip = 書き込み可能: 0はクロックを無効にします。
ttyInputTip = Data: 次に書き込む文字のASCII値
ttyRowsAttr = Rows
#
# io/Video.java
#
rgbVideoCLK = クロック
rgbVideoColor = カラーモデル
rgbVideoComponent = RGB ビデオ
rgbVideoCursor = カーソル
rgbVideoData = %s 形式のデータ
rgbVideoHeight = 高さ
rgbVideoReset = ふるまいのリセット
rgbVideoRST = リセット
rgbVideoScale = Scale
rgbVideoWE = 書き込み可能
rgbVideoWidth = 幅
rgbVideoX = X 座標
rgbVideoY = Y 座標
#
# bfh/bcd2sevenseg.java
#
BCDValue = BCD値
BCD2SevenSegment = BCD→7セグメント
#
# bfh/BfhLibrary.java
#
BFHMegaFunctions = BFHメガファンクション
Bin2BCD = バイナリからBCD
#
# bfh/bin2bcd.java
#
BinaryDataBits = バイナリデータビット
BinaryInputTip = バイナリ入力
#
# memory/AbstractFlipFlop.java
#
flipFlopClockTip = Clock: トリガーで状態が更新されます。
flipFlopNotQTip = 現在のフリップフロップ状態の補数
flipFlopPresetTip = Preset: 1の場合、ピンの状態は非同期的に1になります。
flipFlopQTip = 現在のフリップフロップの状態
flipFlopResetTip = Clear: 1の場合、ピンの状態は非同期的に0になります。
#
# memory/Counter.java
#
counterCarryTip = Carry: 値が最大値に達すると1になります（デクリメントすると最小値になります）。
counterClockTip = Clock: 値はトリガーで更新される可能性があります。
counterComponent = カウンタ
counterDataTip = Data: カウンタにロードする値
counterEnableLabel = ct
counterEnableTip = Enable: 1の場合、カウンタはインクリメントまたはデクリメントします。
counterGoalAttr = Action On Overflow
counterGoalContinue = カウントを続ける
counterGoalLoad = 次の値をロード
counterGoalStay = 値をキープ
counterGoalWrap = 回り込み
counterLabel = ctr
counterLoadTip = Load: 1の場合、データ入力からロードします。
counterMaxAttr = 最大値
counterQTip = Output: カウンタの現在値
counterResetTip = Clear: 1の場合、非同期的に0にリセットされます。
counterUpDownTip = Up Down: 1の場合、カウンタが増分し、0の場合、カウンタが減分します。
#
# memory/JKFlipFlop.java
#
jkFlipFlopComponent = J-K フリップフロップ
#
# memory/Mem.java
#
memAsyncRead = 非同期読み出し:
memByte = バイト有効化使用
memDual = デュアル
memEnables = 有効化:
memLine = ライン有効化
memLineSize = ラインのサイズ
memMisaligned = ずれの許可?
memOcto = オクト
memQuad = クォッド
memRaw = 書き込み後の読み込み
memReadBehav = 読み込み動作
memSingle = 単体
memWar = Write after read
ramAddrWidthAttr = Address Bit Width
ramDataWidthAttr = Data Bit Width
ramSelAttr = Select
stdTriggerHigh = 高レベル
stdTriggerLow = 低レベル
#
# memory/MemMenu.java
#
ramConfirmClearMsg = メモリをゼロにしてもよろしいですか？
ramConfirmClearTitle = クリアの確認
ramLoadMenuItem = イメージのロード...
ramSaveMenuItem = イメージのセーブ...
#
# memory/MemoryLibrary.java
#
dFlipFlopComponent = D フリップフロップ
memoryLibrary = メモリ
tFlipFlopComponent = T フリップフロップ
#
# memory/Ram.java
#
ramComponent = RAM
#
# memory/RamAppearance.java
#
memAddrTip = Address: メモリ内でアクセスされる場所
memDataTip = Data: アドレスから読み込まれた値
memDataTip0 = Data: アドレス+0からロードされた値
memDataTip1 = Data: アドレス+1からロードされた値
memDataTip2 = Data: アドレス+2からロードされた値
memDataTip3 = Data: アドレス+3から読み込まれた値
ramByteEnableTip0 = バイト0のバイト有効化
ramByteEnableTip1 = バイト1のバイト有効化
ramByteEnableTip2 = バイト2のバイト有効化
ramByteEnableTip3 = バイト3のバイト有効化
ramClkTip = Clock: メモリ値は0から1への立ち上がりで更新されます。
ramClrPin = Clear: 1 はすべてのメモリ・ロケーションを 0 に設定します。
ramInTip = Input: アドレスに格納される値
ramInTip0 = Input: アドレス+0に格納される値
ramInTip1 = Input: アドレス+1に格納される値
ramInTip2 = Input: アドレス+2に格納される値
ramInTip3 = Input: アドレス+3に格納される値
ramLETip0 = アドレス+0 のライン有効化
ramLETip1 = アドレス+1 のライン有効化
ramLETip2 = アドレス+2 のライン有効化
ramLETip3 = アドレス+3 のライン有効化
ramOETip = Load: 1の場合、出力にメモリをロードします。
ramWETip = Store: 1の場合、メモリに入力を格納します。
#
# memory/RamAttributes.java
#
ramBidirDataBus = 1つの双方向データバス
ramByteEnables = 読み込み書き込み制御
RamClearPin = クリアピンを使用
ramDataAttr = データバス実装
ramNoByteEnables = ワード全体の読み書きのみ
ramSeparateDataBus = 読み取りと書き込みのための分離されたデータバス
ramTypeAttr = Ram type
ramTypeNonVolatile = 不揮発性
ramTypeVolatile = 揮発性
ramWithByteEnables = バイト有効化使用
#
# memory/Random.java
#
randomClockTip = Clock: トリガーで値が更新される可能性があります
randomComponent = 乱数生成器
randomLabel = Random
randomNextTip = Enable: クロックトリガで次のステップに進む
randomQTip = Output: 現在の番号を順に表示
randomResetTip = Clear: 1の場合、非同期的に初期シードにリセットされます
randomSeedAttr = Seed
randomWidthLabel = 幅: %d
#
# memory/Register.java
#
registerClkTip = Clock: トリガで値が更新される
registerClrTip = Clear: 1の場合、ピンの値を非同期的に0にする。
registerComponent = レジスタ
registerDTip = Data: クロックトリガに格納されている値
registerEnableTip = Enable: 0の場合、クロックトリガは無効になります。
registerLabel = reg
registerQTip = Output: レジスタの現在値
registerShowInTab = レジスタータブに表示
registerWidthLabel = (%sb)
#
# memory/Rom.java
#
romComponent = ROM
#
# memory/RomContentsListener.java
#
romChangeAction = ROMの内容を編集する
#
# memory/ShiftRegister.java
#
shiftRegClearTip = Clear: 1 の場合、すべてを非同期的に 0 にリセットします。
shiftRegClockTip = Clock: 値はトリガーで更新される可能性があります。
shiftRegInTip = Input: 第1段にシフトされる値
shiftRegisterComponent = シフトレジスタ
shiftRegisterLabel1 = shift reg
shiftRegisterLabel2 = %sx%s
shiftRegLengthAttr = 段階数
shiftRegLoadTip = Load: 1 (shift = 0) の場合、全ステージが入力からロードされます。
shiftRegOutTip = Output: 最終段階の内容です。
shiftRegParallelAttr = 並列負荷
shiftRegShiftTip = Shift: 0の時にシフトを無効にします。
#
# memory/SRFlipFlop.java
#
srFlipFlopComponent = S-R フリップフロップ
#
# plexers/BitSelector.java
#
bitSelectorComponent = ビット選択器
bitSelectorDataTip = Data
bitSelectorGroupAttr = Bitを出力する
bitSelectorOutputTip = Output: データから選択されたビット群の値
bitSelectorSelectTip = Select: データからどのグループを選択するかを識別します。
#
# plexers/Decoder.java
#
decoderEnableTip = Enable: 0でない場合、選択された出力は1です。
decoderOutTip = 出力 %s
decoderSelectTip = Select: どの出力が1であるかを識別します。
#
# plexers/Demultiplexer.java
#
demultiplexerEnableTip = Enable: 0でない場合、選択された出力が入力されます。
demultiplexerInTip = 入力
demultiplexerOutTip = 出力 %s
demultiplexerSelectTip = Select: 入力を受信する出力を識別します。
#
# plexers/Multiplexer.java
#
multiplexerEnableTip = Enable: 0でない場合、出力は選択された入力になります。
multiplexerInTip = 入力 %s
multiplexerOutTip = 出力
multiplexerSelectTip = Select: どの入力が出力になるかを識別します。
#
# plexers/PlexersLibrary.java
#
decoderComponent = デコーダ
demultiplexerComponent = デマルチプレクサ
gateSizeAttr = ゲートサイズ
gateSizeNarrowOpt = 狭
gateSizeWideOpt = 広
multiplexerComponent = マルチプレクサ
plexerDisabledAttr = 出力の無効
plexerDisabledFloating = 浮動小数
plexerDisabledZero = ゼロ
plexerEnableAttr = Include Enable?
plexerLibrary = プレクサ
plexerSelectBitsAttr = ビットの選択
plexerThreeStateAttr = Three-state?
priorityEncoderComponent = プライオリティ・エンコーダ
#
# plexers/PriorityEncoder.java
#
priorityEncoderEnableInTip = Enable Input: 0はコンポーネントを無効にします。
priorityEncoderEnableOutTip = Enable Output: 有効で入力がない場合は1
priorityEncoderGroupSignalTip = Group Select: 有効になっていて、どの入力も1の場合は1
priorityEncoderInTip = 入力 %s
priorityEncoderOutTip = Output: 最もインデックスの高い1入力のアドレス
#
# StdAttr.java
#
ioLabelColorAttr = Label Color
stdClassicAppearance = Classic Logisim
stdDataWidthAttr = データビット
stdEvolutionAppearance = Logisim-HolyCross
stdFacingAttr = Facing
# ==> stdFPDataWidthAttr =
stdLabelAttr = Label
stdLabelCenter = 中央
stdLabelFontAttr = Label Font
stdLabelLocAttr = Label Location
stdLabelVisibility = ラベルの視認
stdLogisimEvolutionAppearance = Logisim-Evolution
stdTriggerAttr = Trigger
stdSelectLocAttr = 位置の選択
stdSelectBottomLeftOption = 下/左
stdSelectTopRightOption = 上/右
#
# tcl/TclLibrary.java
#
tclLibrary = TCL
#
# tcl/TclComponentAttributes.java
#
tclConsoleContentFile = TCL コンテンツファイル
#
# tcl/TclConsoleReds.java
#
tclConsoleReds = TCL REDS コンソール
#
# tcl/TclGeneric.java
#
tclGeneric = TCL ジェネリック
tclInterfaceDefinition = TCLインタフェースVHDLエンティティ
tclInterfaceDefinitionValue = (クリックして編集)
#
# ttl/AbstractTtlGate.java
#
GNDPin = グランド端子 %s
VCCPin = CC端子 %s
#
# ttl/DisplayDecoder.java
#
BI = BI
BlankingInputInTip = Blanking
DisplayDecoderComponent = Display Decoder
DisplayDecoderInTip = 入力
DisplayDecoderOutTip = 出力
ioMultiBit = マルチビット
LampTestInTip = ランプテスト入力
LT = LT
memEnableLabel = en
RBI = RBI
RippleBlankingInputInTip = リップルブランキング入力
#
# ttl/TtlLibrary.java
#
ShowInternalStructure = 内部構造を表示する
TTL7400 = 7400: quad 2-入力 NAND 回路
TTL7402 = 7402: quad 2-入力 NOR 回路
TTL7404 = 7404: 16進数 インバータ
TTL7408 = 7408: quad 2-入力 AND 回路
TTL7410 = 7410: triple 3-入力 NAND 回路
TTL7411 = 7411: triple 3-入力 AND 回路
TTL74125 = 74125: quad バスバッファ, 三状態出力, 負の有効化
# ==> TTL74157 =
# ==> TTL74158 =
# ==> TTL74139 =
TTL7413 = 7413: dual 4-入力 NAND 回路(シュミットトリガー)
TTL7414 = 7414: hex inverter (シュミットトリガー)
TTL74161 = 74161: 4-bit sync counter with clear
# ==> TTL74163 =
<<<<<<< HEAD
# ==> TTL74165 =
=======
# ==> TTL74164 =
TTL74165 = 74165: 8-bit parallel-to-serial shift register
>>>>>>> f2ba96a8
TTL74175 = 74175: quad D-flipflop, asynchronous reset
TTL7418 = 7418: dual 4-入力 NAND 回路(シュミットトリガー)
TTL7419 = 7419: hex inverter (シュミットトリガー)
# ==> TTL74192 =
# ==> TTL74193 =
TTL7420 = 7420: dual 4-入力 NAND 回路
TTL7421 = 7421: dual 4-入力 AND 回路
TTL7424 = 7424: quad 2-入力 NAND 回路 (シュミットトリガー)
# ==> TTL74245 =
TTL74266 = 74266: quad 2-入力 XNOR 回路
TTL7427 = 7427: triple 3-入力 NOR 回路
TTL74273 = 74273: octal D-フリップフロップ クリア付き
TTL74283 = 74283: 4-bit バイナリ完全加算器
TTL7430 = 7430: single 8-入力 NAND 回路
TTL7432 = 7432: quad 2-入力 OR 回路
# ==> TTL7434 =
TTL7436 = 7436: quad 2-入力 NOR 回路
TTL74377 = 74377: octal D-フリップフロップ 有効化付き
TTL7442 = 7442: BCD から 10進数　デコーダ
TTL7443 = 7443: Excess-3 から 10進数　デコーダ
TTL7444 = 7444: Gray 10進数　デコーダ
TTL7447 = 7447: BCD から 7セグメント　デコーダ
TTL7451 = 7451: dual AND-OR-INVERT 回路
TTL7454 = 7454: 4幅 AND-OR-INVERT 回路
TTL7458 = 7458: dual AND-OR 回路
TTL7464 = 7464: 4-2-3-2 AND-OR-INVERT 回路
TTL7474 = 7474: dual D-フリップフロップ プリセットとクリア付き
TTL7485 = 7485: 4-bit マグニチュード コンパレータ
TTL7486 = 7486: quad 2-入力 XOR 回路
VccGndPorts = Vcc 及び　Gnd　ポートの有効化
#
# wiring/BitExtender.java
#
extenderInAttr = Bit Width In
extenderInputLabel = input
extenderInputType = 入力
extenderMainLabel = extend
extenderOneLabel = 1
extenderOneType = One
extenderOutAttr = Bit Width Out
extenderSignLabel = sign
extenderSignType = Sign
extenderTypeAttr = Extension Type
extenderZeroLabel = 0
extenderZeroType = Zero
#
# wiring/Clock.java
#
clockComponent = クロック
clockHighAttr = High Duration
clockLowAttr = Low Duration
# ==> clockPhaseAttr =
#
# wiring/Constant.java
#
constantComponent = 定数
constantValueAttr = 値
#
# wiring/DurationAttribute.java
#
clockDurationOneValue = 1 Tick
clockDurationValue = %s Ticks
durationLargeMessage = 値は %s 以下でなければいけません.
durationSmallMessage = 値は %s　以上でなければいけません。
freqInvalidMessage = 値は正しい整数値ではありません
PORDurationOneValue = 1秒
PORDurationValue = %s秒
#
# wiring/Pin.java
#
PinCancel = Cancel
pinComponent = ピン
PinEnterDecimal = Enter Decimal
# ==> PinEnterFloat =
pinFrozenQuestion = ピンはスーパー回路の状態に紐付けられています。新しい回路の状態を作成しますか？
pinFrozenTitle = スーパー回路とピンの添付
pinInputName = 入力
pinInputToolTip = 入力ピンの追加
PinOkay = OK
pinOutputAttr = Output?
pinOutputName = 出力
pinOutputToolTip = 出力ピンの追加
pinPullAttr = プル動作
pinPullDownOption = プルダウン
pinPullNoneOption = なし
pinPullUpOption = プルダウン
pinThreeStateAttr = Three-state?
#
# wiring/PowerOnReset.java
#
porHighAttr = POR-time
PowerOnResetComponent = POR
#
# wiring/Probe.java
#
probeComponent = Probe
#
# wiring/ProbeAttributes.java
#
probeNewPin = 矢印の形状
stdAppearanceAttr = Appearance
#
# wiring/PullResistor.java
#
pullComponent = プル抵抗器
pullErrorType = エラー
pullOneType = One
pullTypeAttr = プル方向
pullZeroType = Zero
#
# wiring/Transistor.java
#
transistorNDrain = drain: ソースが低いとドレインをローに引きます（ゲートがハイの場合のみ）
transistorNGate = gate: ハイレベルの場合、トランジスタに電流を流すことができます。
transistorNSource = source: ローソースはドレインをローに引きます(ゲートがハイの時のみ)
transistorPDrain = drain: ハイソースはドレインをハイに引きます（ゲートがローの場合のみ）
transistorPGate = gate: ローの場合、電流がトランジスタに流れるようにします。
transistorPSource = source: ハイソースはドレインをハイに引きます（ゲートがローの場合のみ）
transistorTypeAttr = Type
transistorTypeN = N-Type
transistorTypeP = P-Type
#
# wiring/TransmissionGate.java
#
transmissionGateDrain = drain: ソースによって制御され、pゲートとnゲートに依存します。
transmissionGateNGate = n-gate: ローの場合、ローのソースをドレインに通すことができます。
transmissionGatePGate = p-gate: 高い場合、高いソースをドレインに通すことができます。
transmissionGateSource = source: ドレインを制御します
#
# wiring/Tunnel.java
#
tunnelComponent = トンネル
#
# wiring/WiringLibrary.java
#
extenderComponent = ビットエクステンダー
groundComponent = グラウンド
noConnectionComponent = 接続なし
powerComponent = パワー
transistorComponent = トランジスタ
transmissionGateComponent = トランスミッションゲート
wiringLibrary = 配線
# ==> input.output.extra =<|MERGE_RESOLUTION|>--- conflicted
+++ resolved
@@ -773,12 +773,8 @@
 TTL7414 = 7414: hex inverter (シュミットトリガー)
 TTL74161 = 74161: 4-bit sync counter with clear
 # ==> TTL74163 =
-<<<<<<< HEAD
+# ==> TTL74164 =
 # ==> TTL74165 =
-=======
-# ==> TTL74164 =
-TTL74165 = 74165: 8-bit parallel-to-serial shift register
->>>>>>> f2ba96a8
 TTL74175 = 74175: quad D-flipflop, asynchronous reset
 TTL7418 = 7418: dual 4-入力 NAND 回路(シュミットトリガー)
 TTL7419 = 7419: hex inverter (シュミットトリガー)
