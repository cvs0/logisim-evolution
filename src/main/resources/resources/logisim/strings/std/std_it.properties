--- conflicted
+++ resolved
@@ -780,12 +780,8 @@
 TTL7420 = 7420: doppio cancello NAND a 4 ingressi
 TTL7421 = 7421: doppio ingresso 4 ingressi E cancello
 TTL7424 = 7424: quad 2 ingressi NAND gate (schmitt-trigger)
-<<<<<<< HEAD
-# ==> TTL74266 = 74266: quad 2 ingressi XNOR gate a 2 ingressi - FIXME: "(open-collector)"
-=======
 # ==> TTL74245 =
-TTL74266 = 74266: quad 2 ingressi XNOR gate a 2 ingressi
->>>>>>> cd5b702d
+# ==> TTL74266 =
 TTL7427 = 7427: triplo cancello NOR a 3 ingressi
 TTL74273 = 74273: Ottale D-Flipflop con trasparente
 TTL74283 = 74283: sommatore completo binario a 4 bit
