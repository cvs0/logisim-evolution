--- conflicted
+++ resolved
@@ -779,11 +779,8 @@
 # ==> TTL74166 =
 TTL74175 = 74175: quadruplo D-flipflop, reset asincrono
 TTL7418 = 7418: doppio cancello NAND a 4 ingressi (schmitt-trigger)
-<<<<<<< HEAD
+# ==> TTL74181 =
 # ==> TTL74182 =
-=======
-# ==> TTL74181 =
->>>>>>> 9e24669f
 TTL7419 = 7419: inverter esagonale (schmitt-trigger)
 # ==> TTL74192 =
 # ==> TTL74193 =
