#
# arith/Adder.java
#
adderCarryInTip = Carry In: se 1, um valor adicional em 1 será adicionado à saída
adderCarryOutTip = Carry Out: 1 se a soma transbordar para os bits disponíveis
adderComponent = Somador
adderInputTip = Entrada: um dos números a ser adicionado
adderOutputTip = Saída: a soma das entradas (mais "carry in")
#
# arith/ArithmeticLibrary.java
#
arithmeticLibrary = Aritmética
#
# arith/BitAdder.java
#
bitAdderComponent = Contador de bits
bitAdderInputTip = Entrada: bits a serem contados
bitAdderOutputManyTip = Saída: número de bits de entrada iguais a 1
gateInputsAttr = Quantidade de entradas
#
# arith/BitFinder.java
#
bitFinderComponent = Indexador de bits
bitFinderFindLabel = find
bitFinderHighLabel = alto
bitFinderHighOption = Mais alta ordem %s
bitFinderIndexHighTip = Index: índice da mais alta ordem da entrada %s
bitFinderIndexLowTip = Index: índice da mais baixa ordem da entrada %s
bitFinderInputTip = Entrada: bits a serem procurados
bitFinderLowLabel = baixo
bitFinderLowOption = Mais baixa ordem %s
bitFinderPresentTip = Present: 1 se a entrada contiver um %s
bitFinderTypeAttr = Tipo
#
# arith/Comparator.java
#
comparatorComponent = Comparador
comparatorEqualTip = Equal: 1 se A igual a B
comparatorGreaterTip = Greater: 1 se A for maior que B
comparatorInputATip = A: número precedendo a operação de comparação
comparatorInputBTip = B: número seguindo a operação de comparação
comparatorLessTip = Less: 1 se A for menor que B
comparatorType = Tipo numérico
twosComplementOption = Complemento de 2
unsignedOption = Sem sinal
#
# arith/Divider.java
#
dividerComponent = Divisor
dividerDividendLowerTip = Parte baixa do dividendo: metade baixa do número a ser dividido
dividerDividendUpperTip = Parte alta do dividendo: metade alta do número a ser dividido
dividerDivisorTip = Divisor: número pelo qual será dividido
dividerOutputTip = Saída: o resultado da divisão do dividendo pelo divisor
dividerRemainderOutput = rem
dividerRemainderTip = Resto: o resto da divisão (dividendo - output * divisor)
dividerUpperInput = upper
#
# arith/FPAdder.java
#
# ==> fpAdderComponent =
# ==> fpAdderOutputTip =
# ==> fpErrorTip =
#
# arith/FPComparator.java
#
# ==> fpComparatorComponent =
#
# arith/FPDivider.java
#
# ==> fpDividerDividendTip =
# ==> fpDividerComponent =
#
# arith/FPMultiplier.java
#
# ==> fpMultiplierComponent =
# ==> fpMultiplierOutputTip =
#
# arith/FPNegator.java
#
# ==> fpNegatorComponent =
# ==> fpNegatorOutputTip =
#
# arith/FPSubtractor.java
#
# ==> fpSubtractorComponent =
#
# arith/FPToInt.java
#
# ==> ceilOption =
# ==> floorOption =
# ==> fpToIntComponent =
# ==> fpToIntInputTip =
# ==> fpToIntOutputTip =
# ==> fpToIntType =
# ==> roundOption =
# ==> truncateOption =
#
# arith/IntToFP.java
#
# ==> intToFPComponent =
# ==> intToFPInputTip =
# ==> intToFPOutputTip =
#
# arith/Multiplier.java
#
multiplierCarryInTip = Carry In: valor a ser adicionado à saída
multiplierCarryOutTip = Carry Out: bits mais significativos do produto
multiplierComponent = Multiplicador
multiplierInputTip = Entrada: um dos números a ser multiplicado
multiplierOutputTip = Saída: o produto das entradas, mais o "carry in"
#
# arith/Negator.java
#
negatorComponent = Negador
negatorInputTip = Entrada: número a ser negado
negatorOutputTip = Saída: complemento de dois da entrada
#
# arith/Shifter.java
#
shiftArithmeticRight = Aritmético para a direita
shifterComponent = Deslocador
shifterDistanceTip = Distance: até onde deslocar a entrada
shifterInputTip = Entrada: bits a serem deslocados
shifterOutputTip = Saída: resultado do deslocamento da entrada
shifterShiftAttr = Tipo do deslocamento
shiftLogicalLeft = Lógico para a esquerda
shiftLogicalRight = Lógico para a direita
shiftRollLeft = Com rotação à esquerda
shiftRollRight = Com rotação à direita
#
# arith/Subtractor.java
#
subtractorBorrowInTip = Borrow In: se 1, 1 será deduzido da saída
subtractorBorrowOutTip = Borrow Out: 1 se a diferença levar a um valor negativo
subtractorComponent = Subtrator
subtractorMinuendTip = Minuendo: número do qual outro será subtraído
subtractorOutputTip = Saída: a diferença entre o minuendo e o subtraendo
subtractorSubtrahendTip = Subtraendo: número a subtrair do minuendo
#
# base/BaseLibrary.java
#
baseLibrary = Base
#
# base/Text.java
#
textComponent = Rótulo
textFontAttr = Fonte
# ==> textColorAttr =
textHorzAlignAttr = Alinhamento horizontal
textHorzAlignCenterOpt = Centro
textHorzAlignLeftOpt = Esquerda
textHorzAlignRightOpt = Direita
textTextAttr = Texto
textVertAlignAttr = Alinhamento vertical
textVertAlignBaseOpt = Base
textVertAlignBottomOpt = Embaixo
textVertAlignCenterOpt = Centro
textVertAlignTopOpt = Em cima
#
# base/VhdlParser.java
#
CannotFindEntityException = Impossível encontrar definição de entidade
emptySourceException = Impossível interpretar conteúdo vazio
genericDeclarationException = Sintaxe de genéricos ilegais
genericTypeException = Tipo de genéricos não suportados
genericValueException = Valor padrão genérico não reconhecido
invalidTypeException = Tipo de porta inválido
portDeclarationException = Erro de sintaxe na porta
# ==> portTypeException =
#
# Builtin.java
#
builtinLibrary = Predefinido
#
# gates/AndGate.java
#
andGateComponent = Porta AND
#
# gates/Buffer.java
#
bufferComponent = Buffer
#
# gates/ControlledBuffer.java
#
controlledBufferComponent = Buffer controlado
controlledControlOption = Posição da linha de controle
controlledInverterComponent = Inversor controlado
controlledLeftHanded = À esquerda
controlledRightHanded = À direita
#
# gates/EvenParityGate.java
#
evenParityComponent = Paridade par
#
# gates/GateAttributes.java
#
gateOutput01 = 0/1
gateOutput0Z = 0/flutuante
gateOutputAttr = Valor de saída
gateOutputZ1 = flutuante/1
gateSizeNormalOpt = Médio
xorBehaviorAttr = Comportamento para múltiplas entradas
xorBehaviorOdd = Quando existir um número ímpar
xorBehaviorOne = Quando uma entrada estiver em 1
#
# gates/GatesLibrary.java
#
gatesLibrary = Portas
#
# gates/NandGate.java
#
nandGateComponent = Porta NAND
#
# gates/NegateAttribute.java
#
gateNegateAttr = Negar %s
#
# gates/NorGate.java
#
norGateComponent = Porta NOR
#
# gates/NotGate.java
#
notGateComponent = Porta NOT
#
# gates/OddParityGate.java
#
oddParityComponent = Paridade ímpar
#
# gates/OrGate.java
#
orGateComponent = Porta OR
#
# gates/PLA.java
#
plaBitWidthIn = Largura da broca em
plaBitWidthOut = Largura da broca para fora
input = entrada
output = saída
PLA = PLA
plaClickToEdit = (clique para editar)
plaEditMenuItem = Editar programa PLA...
plaProgram = Programação
#
# gates/PLATable.java
#
plaEditorTitle = Editor do Programa PLA
plaFileCreateError = Não foi possível criar um ficheiro.
plaFileOpenError = Não foi possível abrir o ficheiro.
plaLoadDialogTitle = Carregar programa PLA
plaLoadErrorTitle = Erro ao carregar o programa PLA
plaSaveDialogTitle = Salvar Programa PLA
plaSaveErrorTitle = Erro ao salvar o programa PLA
#
# gates/XnorGate.java
#
xnorGateComponent = Porta XNOR
#
# gates/XorGate.java
#
xorGateComponent = Porta XOR
#
# InstanceComponent.java
#
KeywordNameError = A etiqueta é uma palavra-chave reservada e não pode ser usada. Por favor, especifique uma etiqueta diferente.
MatchedLabelNameError = A etiqueta e o nome do componente podem não ser os mesmos (são insensíveis a maiúsculas e minúsculas). Especifique uma etiqueta diferente do nome do componente.
#
# InstanceTextField.java
#
changeLabelAction = Substituir rótulo
#
# io/DipSwitch.java
#
DIP = DIP
DipSwitchComponent = Interruptor DIP
nrOfSwitch = Quantidade de chaves
#
# io/LedCluster.java
#
#
# io/DotMatrix.java
#
ioInputColumn = Colunas
ioInputRow = Linhas
ioInputSelect = Selecionar linhas/colunas
ioMatrixCols = Colunas da matriz
ioMatrixInput = Formato da entrada
ioMatrixPersistenceAttr = Persistência
ioMatrixRows = Linhas da matriz
ioMatrixShape = Forma dos pontos
ioShapeCircle = Circular
ioShapeSquare = Quadrado
# ==> ioShapePaddedSquare =
# ==> ioLedBarComponent =
# ==> ioLedBarSegments =
# ==> ioLedBarInput =
# ==> ioLedBarInputSeparated =
# ==> ioLedBarInputOneWire =
#
# io/extra/Buzzer.java
#
buzzerFrequecy = frequência
buzzerVolume = volume
buzzerVolumeBitWidth = largura do bit de volume
buzzerUnitDhz = dHz (0.1Hz)
# ==> buzzerWaveform =
# ==> buzzerSine =
# ==> buzzerSquare =
# ==> buzzerSmoothLevel =
# ==> buzzerSmoothWidth =
# ==> buzzerChannel =
# ==> buzzerChannelBoth =
# ==> buzzerChannelLeft =
# ==> buzzerChannelRight =
# ==> buzzerTriangle =
# ==> buzzerSawtooth =
# ==> buzzerNoise =
# ==> buzzerDutyCycle =
enableSound = Habilitar som
Hz = Hz
#
# io/extra/DigitalOscilloscope.java
#
BorderColor = Cor da borda
bothOption = ambos
ClearDiagram = Limpar diagrama
DigitalOscilloscopeClock = relógio
DrawClockFrontLine = desenhar a linha da frente do relógio
noOption = nenhum
ShowClockAttribute = Mostrar atributo de relógio
stdTriggerFalling = Borda de descida
stdTriggerRising = Borda de subida
#
# io/extra/ExtraIoLibrary.java
#
buzzerComponent = Sinal sonoro
DigitalOscilloscopeComponent = oscilação digital.
# ==> PlaRomComponent =
Slider = cursor
switchComponent = interruptor
#
# io/extra/PlaRom.java
#
memCSTip = Chip select: 0 desabilita componente
PlaANDAttr = E...
PlaOutputsAttr = Saída
ramCSLabel = sel
#
# io/extra/PlaRomData.java
#
PlaEditWindowTitel = Janela de edição do Pla Rom %s
#
# io/extra/ProgrammableGenerator.java
#
NStateAttr = Nº de Estados
ProgrammableGeneratorComponent = Gerador de Progr.
ramClearMenuItem = Limpar conteúdos
ramEditMenuItem = Editar conteúdos...
romContentsAttr = Conteúdos
romContentsValue = (clicar para editar)
#
# io/extra/Slider.java
#
left_to_rightOption = da esquerda para a direita
right_to_leftOption = da direita para a esquerda
#
# io/HexDigit.java
#
hexDigitDataTip = Dados: mordiscar para exibir em hexadecimal
hexDigitDPTip = DecimalPoint: ilumina o ponto decimal
#
# io/IoLibrary.java
#
buttonComponent = Botão
dipswitchComponent = Dip switch
dotMatrixComponent = Matriz de LED
hexDigitComponent = Display hexadecimal
ioActiveAttr = Ativar em alto?
ioBackgroundColor = Fundo
ioColorAttr = Cor
ioLibrary = Entrada/Saída
ioOffColor = Cor se desligado
ioOnColor = Cor se ligado
joystickComponent = Joystick
ledComponent = LED
pioComponent = Porta para entrada/saída
repLBComponent = Reptar Local Bus
RGBledComponent = LED RGB
sevenSegmentComponent = Display de 7-segmentos
ttyComponent = TTY
#
# io/Button.java
#
# ==> buttonPressAttr =
# ==> buttonPressActive =
# ==> buttonPressPassive =
#
# io/Joystick.java
#
ioBitWidthAttr = Largura em bits
# ==> joystickCoordinateX =
# ==> joystickCoordinateY =
#
# io/Keyboard.java
#
keybAvailTip = Available: 1 quando o buffer contiver caracteres
keybBufferLengthAttr = Tamanho do buffer
keybClearTip = Clear: 1 irá limpar o buffer
keybClockTip = Clock: ao gatilho irá consumir o primeiro caractere no buffer
keybDesc = teclado (buffer cap. %s)
keybEnableTip = Read enable: 0 irá desabilitar o clock
keyboardComponent = Teclado
keybOutputTip = Data: valor ASCII do primeiro caractere no buffer
#
# io/PortIO.java
#
# ==> pioDirection =
# ==> pioInput =
# ==> pioInputs =
# ==> pioIOMultiple =
# ==> pioIOSingle =
pioNumber = Número do PIN
# ==> pioOutEnable =
# ==> pioOutEnables =
# ==> pioOutput =
# ==> pioOutputs =
#
# io/ReptarLocalBus.java
#
repLBTip = Ponta B
#
# io/RgbLed.java
#
BLUE = Entrada azul
GREEN = Entrada verde
RED = Entrada vermelha
#
# io/SevenSegment.java
#
DecimalPoint = Ponto decimal
Segment_A = Segmento A
Segment_B = Segmento B
Segment_C = Segmento C
Segment_D = Segmento D
Segment_E = Segmento E
Segment_F = Segmento F
Segment_G = Segmento G
# ==> SevenSegDP =
#
# io/Tty.java
#
ttyClearTip = Clear: 1 irá limpar a tela
ttyClockTip = Clock: ao gatilho irá acrescentar caractere à entrada
ttyColsAttr = Colunas
ttyDesc = TTY (%s linhas, %s colunas)
ttyDescShort = TTY
ttyEnableTip = Write enable: 0 irá desabilitar o clock
ttyInputTip = Data: valor ASCII do próximo caractere a ser escrito
ttyRowsAttr = Linhas
#
# io/Video.java
#
rgbVideoCLK = Relógio
rgbVideoColor = Modelo de cor
rgbVideoComponent = Vídeo RGB
rgbVideoCursor = Cursor
rgbVideoData = Dados em formato %s
rgbVideoHeight = Altura
rgbVideoReset = Resetar Comportamento
rgbVideoRST = Redefinir
rgbVideoScale = Escala
rgbVideoWE = Escrever Habilitar
rgbVideoWidth = Largura
rgbVideoX = X Coordenadas
rgbVideoY = Y Coordenada
#
# bfh/bcd2sevenseg.java
#
BCDValue = Valor BCD
BCD2SevenSegment = BCD para sete segmentos
#
# bfh/BfhLibrary.java
#
BFHMegaFunctions = BFH mega funções
Bin2BCD = Binary a BCD
#
# bfh/bin2bcd.java
#
BinaryDataBits = Bits de dados Binary
BinaryInputTip = Entrada Binary
#
# memory/AbstractFlipFlop.java
#
flipFlopClockTip = Clock: atualizar estado ao gatilho
flipFlopNotQTip = Complemento do estado atual do flip-flop
flipFlopPresetTip = Preset: quando em 1, o estado do pino será 1 assincronamente
flipFlopQTip = Estado atual do flip-flop
flipFlopResetTip = Clear: quando em 1, o estado do pino será 0 assincronamente
#
# memory/Counter.java
#
counterCarryTip = Carry: será 1 quando o valor máximo for alcançado (ou mínimo se em decremento)
counterClockTip = Clock: valor pode ser atualizado ao gatilho
counterComponent = Contador
counterDataTip = Dados: valor a ser carregado no contador
counterEnableLabel = ct
counterEnableTip = Count: quando em 1, incrementar contador (ou decrementar se Load = 1)
counterGoalAttr = Ação quando houver transbordamento
counterGoalContinue = Continuar contando
counterGoalLoad = Carregar próximo valor
counterGoalStay = Permanecer no valor
counterGoalWrap = Reiniciar contagem
counterLabel = ctr
counterLoadTip = Load: quando em 1, carregar a partir dos dados de entrada (se Count = 0) ou decrementar
counterMaxAttr = Valor máximo
counterQTip = Saída: valor atual do contador
counterResetTip = Clear: quando em 1, reiniciar em 0 assincronamente
counterUpDownTip = UpDown: quando em 1, incrementar contador; quando em 0, decrementar contador
#
# memory/JKFlipFlop.java
#
jkFlipFlopComponent = Flip-Flop tipo JK
#
# memory/Mem.java
#
memAsyncRead = Leitura assíncrona:
memByte = O byte de utilização permite
memDual = Duplo
memEnables = Permite:
memLine = A linha de uso permite
memLineSize = Tamanho da linha
# ==> memMisaligned =
memOcto = Octo
memQuad = Quad
memRaw = Ler depois de escrever
memReadBehav = Comportamento de leitura
memSingle = Individual
memWar = Escreva depois de ler
ramAddrWidthAttr = Largura em bits do endereço
ramDataWidthAttr = Largura em bits dos dados
ramSelAttr = Selecione
stdTriggerHigh = Nível alto
stdTriggerLow = Nível baixo
#
# memory/MemMenu.java
#
ramConfirmClearMsg = Tem certeza que quer zerar toda a memória
ramConfirmClearTitle = Confirmar apagamento
ramLoadMenuItem = Carregar imagem...
ramSaveMenuItem = Salvar imagem...
#
# memory/MemoryLibrary.java
#
dFlipFlopComponent = Flip-Flop tipo D
memoryLibrary = Memória
tFlipFlopComponent = Flip-Flop tipo T
#
# memory/Ram.java
#
ramComponent = RAM
#
# memory/RamAppearance.java
#
memAddrTip = Address: posição acessada na memória
memDataTip = Data: valor carregado a partir do endereço
memDataTip0 = Dados: valor carregado do endereço 0
memDataTip1 = Dados: valor carregado do endereço 1
memDataTip2 = Dados: valor carregado do endereço 2
memDataTip3 = Dados: valor carregado do endereço 3
ramByteEnableTip0 = Byte habilitado para byte 0
ramByteEnableTip1 = Byte habilitado para byte 1
ramByteEnableTip2 = Byte habilitado para byte 2
ramByteEnableTip3 = Byte habilitado para byte 3
ramClkTip = Clock: valor da memória será atualizado na varição de 0 para 1
ramClrPin = Limpo: um define todas as posições de memória para 0
ramInTip = Entrada: valor a ser armazenado no endereço
ramInTip0 = Entrada: valor a ser armazenado no endereço 0
ramInTip1 = Entrada: valor a ser armazenado no endereço 1
ramInTip2 = Input: valor a ser armazenado no endereço 2
ramInTip3 = Input: valor a ser armazenado no endereço 3
ramLETip0 = Linha habilitada para endereço 0
ramLETip1 = Linha habilitada para o endereço 1
ramLETip2 = Linha habilitada para o endereço 2
ramLETip3 = Linha habilitada para o endereço 3
ramOETip = Load: se 1, carregar memória à saída
ramWETip = Store: se 1, armazenar entrada na memória
#
# memory/RamAttributes.java
#
ramBidirDataBus = Um barramento de dados bidirecional
ramByteEnables = Controle de leitura e escrita
RamClearPin = Use o pino transparente
ramDataAttr = Implementação do barramento de dados
ramNoByteEnables = Somente leitura/escrita de palavra completa
ramSeparateDataBus = Barramento de dados separado para leitura e escrita
ramTypeAttr = Tipo de carneiro
ramTypeNonVolatile = não volátil
ramTypeVolatile = volátil
ramWithByteEnables = Usar ativação de byte
#
# memory/Random.java
#
randomClockTip = Clock: valor pode ser atualizado ao gatilho
randomComponent = Gerador de valor aleatório
randomLabel = aleatório
randomNextTip = Enable: passos até o próximo na sequência ao gatilho do clock
randomQTip = Saída: próximo número na sequência
randomResetTip = Clear: quando em 1, reiniciar com a semente inicial assincronamente
randomSeedAttr = Semente
randomWidthLabel = Largura: %d
#
# memory/Register.java
#
registerClkTip = Clock: valor atualizado ao gatilho
registerClrTip = Clear: quanto em 1, o valor do pino será 0 assincronamente
registerComponent = Registrador
registerDTip = Data: valor armazenado ao gatilho do clock
registerEnableTip = Enable: quando em 0, os gatilhos de clock não serão efetivos
registerLabel = reg
registerQTip = Saída: valor corrente do registrador
registerShowInTab = Mostrar na aba Registradores
registerWidthLabel = (%sb)
#
# memory/Rom.java
#
romComponent = ROM
#
# memory/RomContentsListener.java
#
romChangeAction = Editar conteúdos da ROM
#
# memory/ShiftRegister.java
#
shiftRegClearTip = Clear: quando em 1, reiniciar todos os valores em 0 assincronamente
shiftRegClockTip = Clock: valores poderão ser atualizados ao gatilho
shiftRegInTip = Entrada: valor a ser deslocado no primeiro estágio
shiftRegisterComponent = Registrador de deslocamento
shiftRegisterLabel1 = shift reg
shiftRegisterLabel2 = %sx%s
shiftRegLengthAttr = Número de estágios
shiftRegLoadTip = Load: quando em 1 (com shift = 0), todos os estágios serão carregados a partir das entradas
shiftRegOutTip = Saída: conteúdo do último estágio
shiftRegParallelAttr = Carga em paralelo
shiftRegShiftTip = Shift: desabilitar se 0
#
# memory/SRFlipFlop.java
#
srFlipFlopComponent = Flip-Flop tipo SR
#
# plexers/BitSelector.java
#
bitSelectorComponent = Selector de bit
bitSelectorDataTip = Dados
bitSelectorGroupAttr = Bits de saída
bitSelectorOutputTip = Saída: valor do grupo de bits selecionados a partir dos dados
bitSelectorSelectTip = Select: identificar qual grupo de dados da entrada será selecionado
#
# plexers/Decoder.java
#
decoderEnableTip = Enable: quando diferente de 0, a saída selecionada será 1
decoderOutTip = Saída %s
decoderSelectTip = Select: identificar qual saída será igual a 1
#
# plexers/Demultiplexer.java
#
demultiplexerEnableTip = Enable: quando diferente de 0, a saída selecionada será entrada
demultiplexerInTip = Entrada
demultiplexerOutTip = Saída %s
demultiplexerSelectTip = Select: identificar qual saída receberá a entrada
#
# plexers/Multiplexer.java
#
multiplexerEnableTip = Enable: quando diferente de 0, a saída será a entrada selecionada
multiplexerInTip = Entrada %s
multiplexerOutTip = Saída
multiplexerSelectTip = Select: identificar qual entrada se tornará saída
#
# plexers/PlexersLibrary.java
#
decoderComponent = Decodificador
demultiplexerComponent = Demultiplexador
gateSizeAttr = Tamanho do desenho
gateSizeNarrowOpt = Pequeno
gateSizeWideOpt = Grande
multiplexerComponent = Multiplexador
plexerDisabledAttr = Desabilitar saída
plexerDisabledFloating = Flutuante
plexerDisabledZero = Zero
plexerEnableAttr = Incluir Enable?
plexerLibrary = Plexers
plexerSelectBitsAttr = Bits para seleção
plexerThreeStateAttr = Tri-state?
priorityEncoderComponent = Codificador de prioridade
#
# plexers/PriorityEncoder.java
#
priorityEncoderEnableInTip = Enable Input: 0 irá desabilitar o componente
priorityEncoderEnableOutTip = Enable Output: 1 se habilitado e nenhuma entrada estiver em 1
priorityEncoderGroupSignalTip = Group Select: 1 se habilitado e alguma entrada estiver em 1
priorityEncoderInTip = Entrada %s
priorityEncoderOutTip = Saída: endereço do valor 1 mais significativo na entrada
#
# StdAttr.java
#
ioLabelColorAttr = Cor do rótulo
stdClassicAppearance = Logisim Clássico
stdDataWidthAttr = Bits de dados
stdEvolutionAppearance = Logisim-HolyCross
stdFacingAttr = Posição
# ==> stdFPDataWidthAttr =
stdLabelAttr = Rótulo
stdLabelCenter = Centro
stdLabelFontAttr = Fonte do rótulo
stdLabelLocAttr = Localização da etiqueta
stdLabelVisibility = Etiqueta Visível
stdLogisimEvolutionAppearance = Logisim-Evolução
stdTriggerAttr = Gatilho
stdSelectLocAttr = Selecionar posição
stdSelectBottomLeftOption = Abaixo/Esquerda
stdSelectTopRightOption = Acima/Direita
#
# tcl/TclLibrary.java
#
tclLibrary = TCL
#
# tcl/TclComponentAttributes.java
#
tclConsoleContentFile = Arquivo com conteúdo TCL
#
# tcl/TclConsoleReds.java
#
tclConsoleReds = Console TCL REDS
#
# tcl/TclGeneric.java
#
tclGeneric = TCL genérico
tclInterfaceDefinition = TCL interface para entidade VHDL
tclInterfaceDefinitionValue = (clicar para editar)
#
# ttl/AbstractTtlGate.java
#
GNDPin = Pino de terra %s
VCCPin = Pino VCC %s
#
# ttl/DisplayDecoder.java
#
BI = BI
BlankingInputInTip = Blanking
DisplayDecoderComponent = Decodificador de Display
DisplayDecoderInTip = Entrada
DisplayDecoderOutTip = Saída
ioMultiBit = multi bits
LampTestInTip = Entrada de teste de lâmpada
LT = LT
memEnableLabel = en
RBI = RBI
RippleBlankingInputInTip = Ripple blanking input
#
# ttl/TtlLibrary.java
#
ShowInternalStructure = Mostrar a estrutura interna
TTL7400 = 7400: portão NAND quad 2 entradas
TTL7402 = 7402: quad 2 entradas NOR gate
TTL7404 = 7404: inversor hexagonal
TTL7408 = 7408: quad 2 entradas e portão
TTL7410 = 7410: triplo 3 entradas porta NAND
TTL7411 = 7411: triplo 3 entradas e portão
TTL74125 = 74125: buffer de barramento quádruplo, saídas de três estados, habilitação negativa
# ==> TTL74157 =
# ==> TTL74158 =
# ==> TTL74138 =
# ==> TTL74139 =
TTL7413 = 7413: dual 4-input NAND gate(schmitt-trigger)
TTL7414 = 7414: inversor hexadecimal (schmitt-trigger)
TTL74161 = 74161: 4-bit sync counter with clear
# ==> TTL74163 =
# ==> TTL74164 =
# ==> TTL74165 =
# ==> TTL74166 =
TTL74175 = 74175: quad D-flipflop, reset assíncrono
TTL7418 = 7418: dual 4-input NAND gate(schmitt-trigger)
<<<<<<< HEAD
# ==> TTL74182 =
=======
# ==> TTL74181 =
>>>>>>> 9e24669f
TTL7419 = 7419: inversor hexadecimal (schmitt-trigger)
# ==> TTL74192 =
# ==> TTL74193 =
TTL7420 = 7420: porta NAND dupla de 4 entradas
TTL7421 = 7421: 4 entradas e porta dupla
TTL7424 = 7424: portão NAND quad 2 entradas (disparador schmitt-trigger)
# ==> TTL74240 =
# ==> TTL74241 =
# ==> TTL74244 =
# ==> TTL74245 =
# ==> TTL74266 =
TTL7427 = 7427: triplo 3 entradas porta NOR
TTL74273 = 74273: D-Flipflop octal com transparente
TTL74283 = 74283: Adicionador binário completo de 4 bits
TTL7430 = 7430: portão NAND de 8 entradas simples
TTL7432 = 7432: quad 2 entradas OU porta
# ==> TTL7434 =
TTL7436 = 7436: quad 2 entradas NOR gate
TTL74377 = 74377: D-Flipflop octal com habilitação
TTL7442 = 7442: BCD para decodificador decimal
TTL7443 = 7443: Descodificador de excesso-3 para decimal
TTL7444 = 7444: Descodificador Gray com decimal
TTL7447 = 7447: BCD para descodificador de 7 segmentos
TTL7451 = 7451: porta dupla AND-OR-INVERT
TTL7454 = 7454: Quatro portas largas AND-OR-INVERT
TTL7458 = 7458: dual AND-OR gate
TTL7464 = 7464: 4-2-3-3-2 E-OR-INVERT porta
TTL747266 = 747266: quad 2 entradas XNOR gate
TTL7474 = 7474: D-Flipflops duplos com ajuste predefinido e claro
TTL7485 = 7485: Comparador de magnitude de 4 bits
TTL7486 = 7486: quad 2 entradas XOR gate
VccGndPorts = Habilitar portas Vcc e Gnd
#
# wiring/BitExtender.java
#
extenderInAttr = Largura em bits à entrada
extenderInputLabel = entrada
extenderInputType = Entrada
extenderMainLabel = estendido
extenderOneLabel = 1
extenderOneType = Um
extenderOutAttr = Largura em bits à saída
extenderSignLabel = sinal
extenderSignType = Sinal
extenderTypeAttr = Tipo da extensão
extenderZeroLabel = 0
extenderZeroType = Zero
#
# wiring/Clock.java
#
clockComponent = Clock
clockHighAttr = Duração em nível alto
clockLowAttr = Duração em nível baixo
# ==> clockPhaseAttr =
#
# wiring/Constant.java
#
constantComponent = Constante
constantValueAttr = Valor
#
# wiring/DurationAttribute.java
#
clockDurationOneValue = 1 pulso
clockDurationValue = %s pulsos
durationLargeMessage = Valor deve ser %s ou menor.
durationSmallMessage = Valor deve ser ao menos %s.
freqInvalidMessage = Valor não é um inteiro válido
PORDurationOneValue = 1 Sec
PORDurationValue = %s Secs
#
# wiring/Pin.java
#
PinCancel = Cancelar
pinComponent = Pino
PinEnterDecimal = Entrar decimal
# ==> PinEnterFloat =
pinFrozenQuestion = Pino vinculado ao estado do supercircuito. Criar um novo estado do circuito?
pinFrozenTitle = Pino associado ao supercircuito.
pinInputName = Entrada
pinInputToolTip = Acrescentar um pino de entrada
PinOkay = ESTÁ BEM.
pinOutputAttr = Saída?
pinOutputName = Saída
pinOutputToolTip = Acrescentar um pino de saída
pinPullAttr = Comportamento para ajuste
pinPullDownOption = Ajustar para baixo
pinPullNoneOption = Sem alterações
pinPullUpOption = Ajustar para cima
# ==> pinResetValue = 
pinThreeStateAttr = Tri-state?
#
# wiring/PowerOnReset.java
#
porHighAttr = POR-tempo
PowerOnResetComponent = POR
#
# wiring/Probe.java
#
probeComponent = Ponta de prova
#
# wiring/ProbeAttributes.java
#
probeNewPin = Formas de setas
stdAppearanceAttr = Aparência
#
# wiring/PullResistor.java
#
pullComponent = Resistor para ajuste
pullErrorType = Erro
pullOneType = Um
pullTypeAttr = Direção para ajuste
pullZeroType = Zero
#
# wiring/Transistor.java
#
transistorNDrain = dreno: uma fonte baixa puxará o dreno para baixo (apenas quando o portão estiver alto)
transistorNGate = portão: quando alto, permite que a corrente flua através do transistor
transistorNSource = fonte: uma fonte baixa puxará o dreno para baixo (apenas quando o portão estiver alto)
transistorPDrain = dreno: uma fonte alta puxará o dreno para cima (apenas quando o portão estiver baixo)
transistorPGate = portão: quando baixo, permite que a corrente flua através do transistor
transistorPSource = fonte: uma fonte alta puxará o dreno para cima (apenas quando o portão estiver baixo)
transistorTypeAttr = Tipo
transistorTypeN = Tipo-N
transistorTypeP = Tipo-P
#
# wiring/TransmissionGate.java
#
transmissionGateDrain = dreno: controlado por fonte, dependendo de p-gate e n-gate
transmissionGateNGate = n-gate: quando baixo, permite que a fonte baixa passe para o dreno
transmissionGatePGate = p-gate: quando alto, permite que a fonte alta passe para drenar
transmissionGateSource = fonte: controla o dreno, dependendo do p-gate e n-gate
#
# wiring/Tunnel.java
#
tunnelComponent = Túnel
#
# wiring/WiringLibrary.java
#
extenderComponent = Extensor de bits
groundComponent = Terra
noConnectionComponent = Não conectar
powerComponent = Fonte
transistorComponent = Transistor
transmissionGateComponent = Porta de Transmissão
wiringLibrary = Conexão
# ==> input.output.extra =<|MERGE_RESOLUTION|>--- conflicted
+++ resolved
@@ -779,11 +779,8 @@
 # ==> TTL74166 =
 TTL74175 = 74175: quad D-flipflop, reset assíncrono
 TTL7418 = 7418: dual 4-input NAND gate(schmitt-trigger)
-<<<<<<< HEAD
+# ==> TTL74181 =
 # ==> TTL74182 =
-=======
-# ==> TTL74181 =
->>>>>>> 9e24669f
 TTL7419 = 7419: inversor hexadecimal (schmitt-trigger)
 # ==> TTL74192 =
 # ==> TTL74193 =
