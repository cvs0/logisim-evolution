--- conflicted
+++ resolved
@@ -779,11 +779,8 @@
 # ==> TTL74166 =
 TTL74175 = 74175: 4-voudige D-flipflop met asynchrone reset
 TTL7418 = 7418: 2-voudige NAND-poort, 2 x 4 ingangen (schmitt-trigger)
-<<<<<<< HEAD
+TTL74181 = 74181: Rekenkundig-logische eenheid
 TTL74182 = 74182: carry look-ahead generator
-=======
-TTL74181 = 74181: Rekenkundig-logische eenheid
->>>>>>> 9e24669f
 TTL7419 = 7419: 6-voudige inverter (schmitt-trigger)
 # ==> TTL74192 =
 # ==> TTL74193 =
