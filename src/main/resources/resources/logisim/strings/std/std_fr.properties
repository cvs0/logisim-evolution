--- conflicted
+++ resolved
@@ -809,19 +809,6 @@
 TTL7443 = 7443 : décodeur 4 bits vers décimal incrémenté de 3
 TTL7444 = 7444 : Code Gray vers décimal
 TTL7447 = 7447 : BCD vers décodeur 7 segments
-<<<<<<< HEAD
-TTL7451 = 7451 : porte double AND-OR-INVERT
-TTL7454 = 7454 : Quatre portes ET-OU-OU-INVERTES larges
-TTL74541 = 74541 : Huit tampons / circuits d’excitation
-TTL7458 = 7458 : porte double AND-OR
-TTL7464 = 7464 : 4-2-3-3-2 Porte AND-OR-INVERT
-TTL74670 = 74670 : banc de registre 4 fois 4 bits avec sorties tri-état
-TTL747266 = 747266 : quad porte XNOR 2 entrées quadruple
-TTL7474 = 7474 : double D-Flipflops avec préréglage et clair
-TTL7485 = 7485 : comparateur de grandeurs 4 bits
-TTL7486 = 7486 : quadruple porte XOR à 2 entrées
-# ==> TTL7487 =
-=======
 TTL7451 = 7451 : double portes ET-OU-NON
 TTL7454 = 7454 : quadruple portes ET-OU-NON
 TTL74541 = 74541 : tampon 8 bits avec sortie à trois états.
@@ -832,7 +819,7 @@
 TTL7474 = 7474 : deux bascules D prépositionnables et réinitialisables
 TTL7485 = 7485 : comparateur de magnitude 4 bits
 TTL7486 = 7486 : quadruple portes OU exclusif (XOR) à 2 entrées
->>>>>>> dab9166a
+# ==> TTL7487 =
 VccGndPorts = Activer les ports Vcc et Gnd
 #
 # wiring/BitExtender.java
