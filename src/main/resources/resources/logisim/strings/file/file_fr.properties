#
# LibraryManager.java
#
fileBuiltinMissingError = La librairie inclue "%s" n'est pas disponible dans cette version.
fileDescriptorError = Descripteur de librairie inconnu %s
fileDescriptorUnknownError = Descripteur inconnu pour %s.
fileTypeError = La librairie Logisim a un type inconnu %s (%s)
unknownLibraryFileError = Aucun fichier connu ne correspond à %s.
#
# Loader.java
#
fileCircularError = Impossible de créer une référence circulaire. (Le fichier est utilisé dans la librairie %s.)
fileErrorTitle = Erreur de fichier
fileLibraryMissingButton = Sélectionner
fileLibraryMissingError = Le fichier de librarie `%s' est manquant. Merci de sélectionner le fichier dans la fenêtre de dialogue.
fileLibraryMissingTitle = Localiser `%s'
fileLoadCanceledError = Chargement annulé par l'utilisateur. [1]
fileMessageTitle = Message fichier
fileSaveCloseError = Impossible de fermer le fichier : %s
fileSaveError = Impossible d'enregistrer le fichier : %s
fileSaveErrorTitle = Impossible d'enregistrer le fichier
fileSaveZeroError = Mystérieusement, la sauvegarde efface le fichier; récupération tentée. Si vous pouvez identifier le problème, contactez les développeurs.
hdlOpenDialog = Importer un fichier VHDL
hexOpenErrorTitle = Erreur d'ouverture
jarClassNotFoundError = La classe %s n'a pas été trouvée dans le fichier JAR.
jarClassNotLibraryError = `%s' n'est pas un nom de librairie valide.
jarFileFilter = Archives Java (*.jar)
jarLibraryNotCreatedError = La librairie %s n'a pas pu être installée.
logisimCircularError = Le fichier %s contient une référence à lui-même.
logisimFileFilter = Projets Logisim (*.circ)
<<<<<<< HEAD
<<<<<<< HEAD
# == > logisimProjectBundleFilter =
# ==> logisimDirectoryFilter = 
=======
# ==> logisimDirectoryFilter =
>>>>>>> 16419656c23f2540946a8528dfdd0b520d978e54
=======
logisimDirectoryFilter = Logisim dossier de projet
>>>>>>> b91debec
logisimLoadError = Erreur rencontrée à l'ouverture de %s : %s
tclFileFilter = Fichiers TCL (*.tcl)
txtFileFilter = Fichiers texte (*.txt)
vhdlFileFilter = Fichiers VHDL (*.vhd, *.vhdl)
#
# LogisimFile.java
#
circuitNameExists = Ce nom est déjà utilisé dans votre projet et ne peut donc pas être utilisé.
defaultProjectName = Sans_titre
fileDuplicateError = Erreur de duplication du fichier : %s
unloadMappingError = La librairie inclut des éléments attachés à la souris.
unloadToolbarError = La librairie inclut des éléments de la barre d'outils.
unloadUsedError = Le circuit '%s' utilise des composants de la librarie.
xmlConversionError = Erreur interne pendant la création du fichier XML
xmlFormatError = Erreur de formatage XML : %s
autosaveError = Échec de la création d'une sauvegarde automatique pour le fichier : '%s'. La tentative ne sera pas renouvelée pour ce fichier avant un redémarrage.
titleHandleAutosave = Sauvegarde automatique trouvée
contentHandleAutosave = Sauvegarde automatique pour le fichier '%s' trouvée. Que faut-il faire?
loadOption = Charger
discardOption = Écarter
#
# LogisimFileActions.java
#
addCircuitAction = Ajouter un circuit
addVhdlAction = Ajouter une entité VHDL
FileMergeQuestion = Le fichier de fusion contient une version différente du circuit '%s'\nVoulez-vous écraser la version de votre projet d'origine ?
FileMergeTitle = Remplacer le circuit ?
jarClassNamePrompt = Nom de la classe :
jarClassNameTitle = Entrer la classe JAR
LibLoadErrors = Erreur durant le chargement de la librairie :
LibMergeFailure1 = La bibliothèque '%s' ne peut pas être fusionnée car le projet original contient déjà un outil/circuit appelé '%s'\n
LibMergeFailure2 = Solution :
LibMergeFailure3 = Renommer la feuille '%s' dans votre projet d'origine
LibMergeFailure4 = Décharger la bibliothèque '%s' de votre projet d'origine
LibMergeFailure5 = ou
LibMergeFailure6 = Décharger la bibliothèque '%s' de votre fichier de fusion
LibMergeFailure7 = Le circuit '%s' ne peut pas être fusionné car le projet d'origine contient déjà un outil/circuit portant le même nom dans la bibliothèque chargée '%s' \ n
LibMergeFailure8 = Renommer la feuille '%s' dans votre fichier de fusion
LibraryAlreadyLoaded = La bibliothèque est déjà chargée ou il existe déjà une bibliothèque du même nom (insensible à la casse).
LibraryMultipleToolError = La bibliothèque contient l'outil suivant présent dans l'espace de travail :
loadLibrariesAction = Charger les Libraries
loadLibraryAction = Charger la librairie
mergeFileAction = Fusionner le fichier Logisim
moveCircuitAction = Ré-ordonner les circuits
removeCircuitAction = Supprimer un circuit
removeVhdlAction = Supprimer l'entité VHDL
replaceCircuitAction = Remplacer le circuit
revertDefaultsAction = Revenir aux valeurs par défaut
setMainCircuitAction = Définir le circuit principal
unloadLibrariesAction = Décharger les librairies
unloadLibraryAction = Décharger la librairie
#
# Options.java
#
gateUndefinedError = Erreur pour les entrées indéfinies
gateUndefinedIgnore = Ignorer les entrée indéfinies
gateUndefinedOption = Même non définie, la porte logique produit une sortie
simLimitOption = Limite de la simulation
simRandomOption = Simulation aléatoire
#
# XmlCircuitReader.java
#
compAbsentError = composant `%s' manquant dans la librairie `%s'
compLocInvalidError = l'emplacement du component `%s' est invalide (%s)
compLocMissingError = l'emplacement du composant `%s' n'est pas spécifié
compNameMissingError = nom du composant manquant
compUnknownError = composant `%s' non trouvé
fileComponentOverlapError = Les composants %s et %s se chevauchent exactement. L'un d'eux a été légèrement déplacé.
wireEndInvalidError = fin du câblage mal formatée
wireEndMissingError = fin du câblage non définie
wireStartInvalidError = début du câblage mal formé
wireStartMissingError = début du câblage mal formaté
#
# XmlReader.java
#
attrNameMissingError = nom de l'attribut manquant
attrValueInvalidError = valeur de l'attribut (%s) invalide pour %s
circNameMissingError = nom du circuit manquant
fileAppearanceError = Erreur dans la chargement des éléments de présentation %s
fileAppearanceNotFound = L'élément de présentation %s n'a pas été trouvé
libDescMissingError = description de la librairie manquante
libMissingError = librairie `%s' non trouvée
libNameMissingError = nom de la librairie manquant
mappingBadError = modificateur du pointeur `%s' invalide
mappingMissingError = modificateur du pointeur manquant
toolNameMissing = Nom de l'outil manquant
toolNameMissingError = nom de l'outil manquant
toolNotFound = L'outil n'a pas été trouvé dans la librairie<|MERGE_RESOLUTION|>--- conflicted
+++ resolved
@@ -28,16 +28,8 @@
 jarLibraryNotCreatedError = La librairie %s n'a pas pu être installée.
 logisimCircularError = Le fichier %s contient une référence à lui-même.
 logisimFileFilter = Projets Logisim (*.circ)
-<<<<<<< HEAD
-<<<<<<< HEAD
-# == > logisimProjectBundleFilter =
-# ==> logisimDirectoryFilter = 
-=======
-# ==> logisimDirectoryFilter =
->>>>>>> 16419656c23f2540946a8528dfdd0b520d978e54
-=======
+== > logisimProjectBundleFilter =
 logisimDirectoryFilter = Logisim dossier de projet
->>>>>>> b91debec
 logisimLoadError = Erreur rencontrée à l'ouverture de %s : %s
 tclFileFilter = Fichiers TCL (*.tcl)
 txtFileFilter = Fichiers texte (*.txt)
