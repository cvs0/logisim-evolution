--- conflicted
+++ resolved
@@ -346,12 +346,8 @@
 fileQuitItem = Sortir
 fileSaveAsItem = Enregistrer sous...
 fileSaveItem = Enregistrer
-<<<<<<< HEAD
-# ==> fileExportProject =
-# ==> fileExtractRunProject =
-=======
+==> fileExtractRunProject =
 fileExportProject = Projet d'exportation
->>>>>>> b91debec
 #
 # menu/MenuHelp.java
 #
