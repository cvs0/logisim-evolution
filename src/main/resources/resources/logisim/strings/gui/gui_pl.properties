--- conflicted
+++ resolved
@@ -697,24 +697,11 @@
 #
 # start/Startup.java
 #
-<<<<<<< HEAD
 # ==> argAccentsOption =
 argAccentsOptionArgName = yes/no
 argAccentsOptionError = Argument dla opcji --accents musi być "yes" lub "no".
-argAnalyzeOption = Włącza opcję analizowania obwodów
 argCircuitOption = Testuj dany obwód zamiast głównego, używana z "--tty table"
 argClearOption = Usuń preferencje aplikacji podczas uruchamiania.
-=======
-# argAccentsOption = -accents yes|no               use accented characters or ASCII equivalents
-argAccentsOption = -accents yes|no use accented characters or ASCII equivalents
-# argAccentsOptionError = Argument for -accents option must be "yes" or "no".
-argAccentsOptionError = Argument dla opcji -accents musi być "tak" lub "nie".
-# argCircuitOption = -circuit name     test the given circuit instead of main, used with "-tty table"
-argCircuitOption = - nazwa obwodu testuj dany obwód zamiast głównego, używana z "-tty table"
-# argClearOption = -clearprefs       clear application preferences at startup
-argClearOption = -clearprefs oczyszcza preferencje aplikacji podczas uruchamiania.
-# argDuplicateSubstitutionError = Cannot substitute the same file multiple times.
->>>>>>> bc32417b
 argDuplicateSubstitutionError = Nie można wielokrotnie zastępować tego samego pliku.
 argEmptyOption = Użyj pustego szablonu
 # ==> argGatesOption =
