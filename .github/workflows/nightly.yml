--- conflicted
+++ resolved
@@ -106,11 +106,7 @@
       - name: "Set up JDK"
         uses: actions/setup-java@v2
         with:
-<<<<<<< HEAD
-          java-version: 16
-=======
           java-version: ${{ env.JDK_VERSION }}
->>>>>>> 2b79224c
           distribution: 'adopt'
 
       # ###########################################################################################
@@ -129,11 +125,7 @@
         if: success()
         with:
           path: build/libs/${{ needs.git_check.outputs.lse_name }}-${{ needs.git_check.outputs.lse_version }}-all.jar
-<<<<<<< HEAD
-          name: ${{ needs.git_check.outputs.base_name }}-all_jdk15.jar
-=======
           name: ${{ needs.git_check.outputs.base_name }}-all-jdk$${{ env.JDK_VERSION }}.jar
->>>>>>> 2b79224c
 
       # ###########################################################################################
 
@@ -212,11 +204,7 @@
       - name: "Set up JDK"
         uses: actions/setup-java@v2
         with:
-<<<<<<< HEAD
-          java-version: 16
-=======
           java-version: ${{ env.JDK_VERSION }}
->>>>>>> 2b79224c
           distribution: 'adopt'
 
       - name: "Build DMG"
@@ -225,11 +213,7 @@
           set -euo pipefail
 
           chmod +x gradlew
-<<<<<<< HEAD
-          set JAVA_HOME="${JAVA_HOME_16_X64}"
-=======
           set JAVA_HOME="${JAVA_HOME_${{ env.JDK_VERSION }}_X64}"
->>>>>>> 2b79224c
           ./gradlew createDmg -x checkstyleMain -x checkstyleTest
 
       - name: 'Upload DMG'
@@ -258,11 +242,7 @@
       - name: "Set up JDK"
         uses: actions/setup-java@v2
         with:
-<<<<<<< HEAD
-          java-version: 16
-=======
           java-version: ${{ env.JDK_VERSION }}
->>>>>>> 2b79224c
           distribution: 'adopt'
 
       - name: "Build MSI"
